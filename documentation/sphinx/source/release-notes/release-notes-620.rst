--- conflicted
+++ resolved
@@ -6,13 +6,10 @@
 
 6.2.33
 ======
-<<<<<<< HEAD
-* Fix accounting error that could cause commits to incorrectly fail with ``proxy_memory_limit_exceeded``. `(PR #4529) <https://github.com/apple/foundationdb/pull/4529>`_
-=======
 * Fixed an issue where storage servers could shutdown with ``unknown_error``. `(PR #4380) <https://github.com/apple/foundationdb/pull/4437>`_
 * Fix backup agent stall when writing to local filesystem with slow metadata operations. `(PR #4428) <https://github.com/apple/foundationdb/pull/4428>`_
 * Backup agent no longer uses 4k block caching layer on local output files so that write operations are larger. `(PR #4428) <https://github.com/apple/foundationdb/pull/4428>`_
->>>>>>> 173d277b
+* Fix accounting error that could cause commits to incorrectly fail with ``proxy_memory_limit_exceeded``. `(PR #4529) <https://github.com/apple/foundationdb/pull/4529>`_
 
 6.2.32
 ======
