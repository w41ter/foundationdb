/*
 * storageserver.actor.cpp
 *
 * This source file is part of the FoundationDB open source project
 *
 * Copyright 2013-2022 Apple Inc. and the FoundationDB project authors
 *
 * Licensed under the Apache License, Version 2.0 (the "License");
 * you may not use this file except in compliance with the License.
 * You may obtain a copy of the License at
 *
 *     http://www.apache.org/licenses/LICENSE-2.0
 *
 * Unless required by applicable law or agreed to in writing, software
 * distributed under the License is distributed on an "AS IS" BASIS,
 * WITHOUT WARRANTIES OR CONDITIONS OF ANY KIND, either express or implied.
 * See the License for the specific language governing permissions and
 * limitations under the License.
 */

#include <cinttypes>
#include <functional>
#include <type_traits>
#include <unordered_map>

#include "fdbclient/BlobCipher.h"
#include "fdbclient/BlobGranuleCommon.h"
#include "flow/ApiVersion.h"
#include "fmt/format.h"
#include "fdbclient/Audit.h"
#include "fdbclient/CommitTransaction.h"
#include "fdbclient/FDBTypes.h"
#include "fdbrpc/fdbrpc.h"
#include "fdbrpc/LoadBalance.h"
#include "fdbserver/OTELSpanContextMessage.h"
#include "flow/ActorCollection.h"
#include "flow/Arena.h"
#include "flow/Error.h"
#include "flow/Hash3.h"
#include "flow/Histogram.h"
#include "flow/IRandom.h"
#include "flow/IndexedSet.h"
#include "flow/SystemMonitor.h"
#include "flow/Trace.h"
#include "fdbclient/Tracing.h"
#include "flow/Util.h"
#include "fdbclient/Atomic.h"
#include "fdbclient/BlobConnectionProvider.h"
#include "fdbclient/BlobGranuleReader.actor.h"
#include "fdbclient/CommitProxyInterface.h"
#include "fdbclient/DatabaseContext.h"
#include "fdbclient/FDBTypes.h"
#include "fdbclient/KeyBackedTypes.h"
#include "fdbclient/KeyRangeMap.h"
#include "fdbclient/NativeAPI.actor.h"
#include "fdbclient/Notified.h"
#include "fdbclient/StatusClient.h"
#include "fdbclient/StorageServerShard.h"
#include "fdbclient/SystemData.h"
#include "fdbclient/Tenant.h"
#include "fdbclient/TransactionLineage.h"
#include "fdbclient/Tuple.h"
#include "fdbclient/VersionedMap.h"
#include "fdbrpc/sim_validation.h"
#include "fdbrpc/Smoother.h"
#include "fdbrpc/Stats.h"
#include "fdbserver/FDBExecHelper.actor.h"
#include "fdbclient/GetEncryptCipherKeys.actor.h"
#include "fdbserver/IKeyValueStore.h"
#include "fdbserver/Knobs.h"
#include "fdbserver/LatencyBandConfig.h"
#include "fdbserver/LogProtocolMessage.h"
#include "fdbserver/LogSystem.h"
#include "fdbserver/MoveKeys.actor.h"
#include "fdbserver/MutationTracking.h"
#include "fdbserver/OTELSpanContextMessage.h"
#include "fdbserver/Ratekeeper.h"
#include "fdbserver/RecoveryState.h"
#include "fdbserver/RocksDBCheckpointUtils.actor.h"
#include "fdbserver/ServerCheckpoint.actor.h"
#include "fdbserver/ServerDBInfo.h"
#include "fdbserver/SpanContextMessage.h"
#include "fdbserver/StorageMetrics.h"
#include "fdbserver/TLogInterface.h"
#include "fdbserver/TransactionTagCounter.h"
#include "fdbserver/WaitFailure.h"
#include "fdbserver/WorkerInterface.actor.h"
#include "flow/ActorCollection.h"
#include "flow/Arena.h"
#include "flow/Error.h"
#include "flow/Hash3.h"
#include "flow/Histogram.h"
#include "flow/IRandom.h"
#include "flow/IndexedSet.h"
#include "flow/SystemMonitor.h"
#include "flow/TDMetric.actor.h"
#include "flow/Trace.h"
#include "flow/Util.h"
#include "flow/genericactors.actor.h"

#include "flow/actorcompiler.h" // This must be the last #include.

#ifndef __INTEL_COMPILER
#pragma region Data Structures
#endif

#define SHORT_CIRCUT_ACTUAL_STORAGE 0

namespace {
enum ChangeServerKeysContext { CSK_UPDATE, CSK_RESTORE, CSK_ASSIGN_EMPTY };

std::string changeServerKeysContextName(const ChangeServerKeysContext& context) {
	switch (context) {
	case CSK_UPDATE:
		return "Update";
	case CSK_RESTORE:
		return "Restore";
	case CSK_ASSIGN_EMPTY:
		return "AssignEmpty";
	default:
		ASSERT(false);
	}
	return "UnknownContext";
}

bool canReplyWith(Error e) {
	switch (e.code()) {
	case error_code_transaction_too_old:
	case error_code_future_version:
	case error_code_wrong_shard_server:
	case error_code_process_behind:
	case error_code_watch_cancelled:
	case error_code_unknown_change_feed:
	case error_code_server_overloaded:
	case error_code_change_feed_popped:
	case error_code_tenant_name_required:
	case error_code_unknown_tenant:
	// getMappedRange related exceptions that are not retriable:
	case error_code_mapper_bad_index:
	case error_code_mapper_no_such_key:
	case error_code_mapper_bad_range_decriptor:
	case error_code_quick_get_key_values_has_more:
	case error_code_quick_get_value_miss:
	case error_code_quick_get_key_values_miss:
	case error_code_get_mapped_key_values_has_more:
	case error_code_key_not_tuple:
	case error_code_value_not_tuple:
	case error_code_mapper_not_tuple:
		// case error_code_all_alternatives_failed:
		return true;
	default:
		return false;
	}
}
} // namespace

#define PERSIST_PREFIX "\xff\xff"

FDB_DECLARE_BOOLEAN_PARAM(UnlimitedCommitBytes);
FDB_DEFINE_BOOLEAN_PARAM(UnlimitedCommitBytes);

// Immutable
static const KeyValueRef persistFormat(LiteralStringRef(PERSIST_PREFIX "Format"),
                                       LiteralStringRef("FoundationDB/StorageServer/1/4"));
static const KeyValueRef persistShardAwareFormat(LiteralStringRef(PERSIST_PREFIX "Format"),
                                                 LiteralStringRef("FoundationDB/StorageServer/1/5"));
static const KeyRangeRef persistFormatReadableRange(LiteralStringRef("FoundationDB/StorageServer/1/2"),
                                                    LiteralStringRef("FoundationDB/StorageServer/1/6"));
static const KeyRef persistID = LiteralStringRef(PERSIST_PREFIX "ID");
static const KeyRef persistTssPairID = LiteralStringRef(PERSIST_PREFIX "tssPairID");
static const KeyRef persistSSPairID = LiteralStringRef(PERSIST_PREFIX "ssWithTSSPairID");
static const KeyRef persistTssQuarantine = LiteralStringRef(PERSIST_PREFIX "tssQ");
static const KeyRef persistClusterIdKey = LiteralStringRef(PERSIST_PREFIX "clusterId");

// (Potentially) change with the durable version or when fetchKeys completes
static const KeyRef persistVersion = LiteralStringRef(PERSIST_PREFIX "Version");
static const KeyRangeRef persistShardAssignedKeys =
    KeyRangeRef(LiteralStringRef(PERSIST_PREFIX "ShardAssigned/"), LiteralStringRef(PERSIST_PREFIX "ShardAssigned0"));
static const KeyRangeRef persistShardAvailableKeys =
    KeyRangeRef(LiteralStringRef(PERSIST_PREFIX "ShardAvailable/"), LiteralStringRef(PERSIST_PREFIX "ShardAvailable0"));
static const KeyRangeRef persistByteSampleKeys =
    KeyRangeRef(LiteralStringRef(PERSIST_PREFIX "BS/"), LiteralStringRef(PERSIST_PREFIX "BS0"));
static const KeyRangeRef persistByteSampleSampleKeys =
    KeyRangeRef(LiteralStringRef(PERSIST_PREFIX "BS/" PERSIST_PREFIX "BS/"),
                LiteralStringRef(PERSIST_PREFIX "BS/" PERSIST_PREFIX "BS0"));
static const KeyRef persistLogProtocol = LiteralStringRef(PERSIST_PREFIX "LogProtocol");
static const KeyRef persistPrimaryLocality = LiteralStringRef(PERSIST_PREFIX "PrimaryLocality");
static const KeyRangeRef persistChangeFeedKeys =
    KeyRangeRef(LiteralStringRef(PERSIST_PREFIX "CF/"), LiteralStringRef(PERSIST_PREFIX "CF0"));
static const KeyRangeRef persistTenantMapKeys =
    KeyRangeRef(LiteralStringRef(PERSIST_PREFIX "TM/"), LiteralStringRef(PERSIST_PREFIX "TM0"));
// data keys are unmangled (but never start with PERSIST_PREFIX because they are always in allKeys)

static const KeyRangeRef persistStorageServerShardKeys =
    KeyRangeRef(LiteralStringRef(PERSIST_PREFIX "StorageServerShard/"),
                LiteralStringRef(PERSIST_PREFIX "StorageServerShard0"));

// Checkpoint related prefixes.
static const KeyRangeRef persistCheckpointKeys =
    KeyRangeRef(LiteralStringRef(PERSIST_PREFIX "Checkpoint/"), LiteralStringRef(PERSIST_PREFIX "Checkpoint0"));
static const KeyRangeRef persistPendingCheckpointKeys =
    KeyRangeRef(LiteralStringRef(PERSIST_PREFIX "PendingCheckpoint/"),
                LiteralStringRef(PERSIST_PREFIX "PendingCheckpoint0"));
static const std::string rocksdbCheckpointDirPrefix = "/rockscheckpoints_";

struct AddingShard : NonCopyable {
	KeyRange keys;
	Future<Void> fetchClient; // holds FetchKeys() actor
	Promise<Void> fetchComplete;
	Promise<Void> readWrite;

	// During the Fetching phase, it saves newer mutations whose version is greater or equal to fetchClient's
	// fetchVersion, while the shard is still busy catching up with fetchClient. It applies these updates after fetching
	// completes.
	std::deque<Standalone<VerUpdateRef>> updates;

	struct StorageServer* server;
	Version transferredVersion;
	Version fetchVersion;

	// To learn more details of the phase transitions, see function fetchKeys(). The phases below are sorted in
	// chronological order and do not go back.
	enum Phase {
		WaitPrevious,
		// During Fetching phase, it fetches data before fetchVersion and write it to storage, then let updater know it
		// is ready to update the deferred updates` (see the comment of member variable `updates` above).
		Fetching,
		// During the FetchingCF phase, the shard data is transferred but the remaining change feed data is still being
		// transferred. This is equivalent to the waiting phase for non-changefeed data.
		FetchingCF,
		// During Waiting phase, it sends updater the deferred updates, and wait until they are durable.
		Waiting
		// The shard's state is changed from adding to readWrite then.
	};

	Phase phase;

	AddingShard(StorageServer* server, KeyRangeRef const& keys);

	// When fetchKeys "partially completes" (splits an adding shard in two), this is used to construct the left half
	AddingShard(AddingShard* prev, KeyRange const& keys)
	  : keys(keys), fetchClient(prev->fetchClient), server(prev->server), transferredVersion(prev->transferredVersion),
	    fetchVersion(prev->fetchVersion), phase(prev->phase) {}
	~AddingShard() {
		if (!fetchComplete.isSet())
			fetchComplete.send(Void());
		if (!readWrite.isSet())
			readWrite.send(Void());
	}

	void addMutation(Version version, bool fromFetch, MutationRef const& mutation);

	bool isDataTransferred() const { return phase >= FetchingCF; }
	bool isDataAndCFTransferred() const { return phase >= Waiting; }
};

class ShardInfo : public ReferenceCounted<ShardInfo>, NonCopyable {
	ShardInfo(KeyRange keys, std::unique_ptr<AddingShard>&& adding, StorageServer* readWrite)
	  : adding(std::move(adding)), readWrite(readWrite), keys(keys), version(0) {}

public:
	// A shard has 3 mutual exclusive states: adding, readWrite and notAssigned.
	std::unique_ptr<AddingShard> adding;
	struct StorageServer* readWrite;
	KeyRange keys;
	uint64_t changeCounter;
	uint64_t shardId;
	uint64_t desiredShardId;
	Version version;

	static ShardInfo* newNotAssigned(KeyRange keys) { return new ShardInfo(keys, nullptr, nullptr); }
	static ShardInfo* newReadWrite(KeyRange keys, StorageServer* data) { return new ShardInfo(keys, nullptr, data); }
	static ShardInfo* newAdding(StorageServer* data, KeyRange keys) {
		return new ShardInfo(keys, std::make_unique<AddingShard>(data, keys), nullptr);
	}
	static ShardInfo* addingSplitLeft(KeyRange keys, AddingShard* oldShard) {
		return new ShardInfo(keys, std::make_unique<AddingShard>(oldShard, keys), nullptr);
	}

	static ShardInfo* newShard(StorageServer* data, const StorageServerShard& shard) {
		ShardInfo* res = nullptr;
		switch (shard.getShardState()) {
		case StorageServerShard::NotAssigned:
			res = newNotAssigned(shard.range);
			break;
		case StorageServerShard::MovingIn:
		case StorageServerShard::ReadWritePending:
			res = newAdding(data, shard.range);
			break;
		case StorageServerShard::ReadWrite:
			res = newReadWrite(shard.range, data);
			break;
		default:
			TraceEvent(SevError, "UnknownShardState").detail("State", shard.shardState);
		}
		res->populateShard(shard);
		return res;
	}

	static bool canMerge(const ShardInfo* l, const ShardInfo* r) {
		if (l == nullptr || r == nullptr || l->keys.end != r->keys.begin || l->version == invalidVersion ||
		    r->version == invalidVersion) {
			return false;
		}
		if (l->shardId != r->shardId || l->desiredShardId != r->desiredShardId) {
			return false;
		}
		return (l->isReadable() && r->isReadable()) || (!l->assigned() && !r->assigned());
	}

	StorageServerShard toStorageServerShard() const {
		StorageServerShard::ShardState st = StorageServerShard::NotAssigned;
		if (this->isReadable()) {
			st = StorageServerShard::ReadWrite;
		} else if (!this->assigned()) {
			st = StorageServerShard::NotAssigned;
		} else {
			ASSERT(this->adding);
			st = this->adding->phase == AddingShard::Waiting ? StorageServerShard::ReadWritePending
			                                                 : StorageServerShard::MovingIn;
		}
		return StorageServerShard(this->keys, this->version, this->shardId, this->desiredShardId, st);
	}

	// Copies necessary information from `shard`.
	void populateShard(const StorageServerShard& shard) {
		this->version = shard.version;
		this->shardId = shard.id;
		this->desiredShardId = shard.desiredId;
	}

	// Returns true if the current shard is merged with `other`.
	bool mergeWith(const ShardInfo* other) {
		if (!canMerge(this, other)) {
			return false;
		}
		this->keys = KeyRangeRef(this->keys.begin, other->keys.end);
		this->version = std::max(this->version, other->version);
		return true;
	}

	void validate() const {
		// TODO: Complete this.
	}

	bool isReadable() const { return readWrite != nullptr; }
	bool notAssigned() const { return !readWrite && !adding; }
	bool assigned() const { return readWrite || adding; }
	bool isInVersionedData() const { return readWrite || (adding && adding->isDataTransferred()); }
	bool isCFInVersionedData() const { return readWrite || (adding && adding->isDataAndCFTransferred()); }
	void addMutation(Version version, bool fromFetch, MutationRef const& mutation);
	bool isFetched() const { return readWrite || (adding && adding->fetchComplete.isSet()); }

	const char* debugDescribeState() const {
		if (notAssigned())
			return "NotAssigned";
		else if (adding && !adding->isDataAndCFTransferred())
			return "AddingFetchingCF";
		else if (adding && !adding->isDataTransferred())
			return "AddingFetching";
		else if (adding)
			return "AddingTransferred";
		else
			return "ReadWrite";
	}
};

struct StorageServerDisk {
	explicit StorageServerDisk(struct StorageServer* data, IKeyValueStore* storage) : data(data), storage(storage) {}

	void makeNewStorageServerDurable(const bool shardAware);
	bool makeVersionMutationsDurable(Version& prevStorageVersion,
	                                 Version newStorageVersion,
	                                 int64_t& bytesLeft,
	                                 UnlimitedCommitBytes unlimitedCommitBytes);
	void makeVersionDurable(Version version);
	void makeTssQuarantineDurable();
	Future<bool> restoreDurableState();

	void changeLogProtocol(Version version, ProtocolVersion protocol);

	void writeMutation(MutationRef mutation);
	void writeKeyValue(KeyValueRef kv);
	void clearRange(KeyRangeRef keys);

	Future<Void> addRange(KeyRangeRef range, std::string id) { return storage->addRange(range, id); }

	std::vector<std::string> removeRange(KeyRangeRef range) { return storage->removeRange(range); }

	void persistRangeMapping(KeyRangeRef range, bool isAdd) { storage->persistRangeMapping(range, isAdd); }

	Future<Void> cleanUpShardsIfNeeded(const std::vector<std::string>& shardIds) {
		return storage->cleanUpShardsIfNeeded(shardIds);
	};

	Future<Void> getError() { return storage->getError(); }
	Future<Void> init() { return storage->init(); }
	Future<Void> canCommit() { return storage->canCommit(); }
	Future<Void> commit() { return storage->commit(); }

	// SOMEDAY: Put readNextKeyInclusive in IKeyValueStore
	// Read the key that is equal or greater then 'key' from the storage engine.
	// For example, readNextKeyInclusive("a") should return:
	//  - "a", if key "a" exist
	//  - "b", if key "a" doesn't exist, and "b" is the next existing key in total order
	//  - allKeys.end, if keyrange [a, allKeys.end) is empty
	Future<Key> readNextKeyInclusive(KeyRef key, Optional<ReadOptions> options = Optional<ReadOptions>()) {
		++(*kvScans);
		return readFirstKey(storage, KeyRangeRef(key, allKeys.end), options);
	}
	Future<Optional<Value>> readValue(KeyRef key, Optional<ReadOptions> options = Optional<ReadOptions>()) {
		++(*kvGets);
		return storage->readValue(key, options);
	}
	Future<Optional<Value>> readValuePrefix(KeyRef key,
	                                        int maxLength,
	                                        Optional<ReadOptions> options = Optional<ReadOptions>()) {
		++(*kvGets);
		return storage->readValuePrefix(key, maxLength, options);
	}
	Future<RangeResult> readRange(KeyRangeRef keys,
	                              int rowLimit = 1 << 30,
	                              int byteLimit = 1 << 30,
	                              Optional<ReadOptions> options = Optional<ReadOptions>()) {
		++(*kvScans);
		return storage->readRange(keys, rowLimit, byteLimit, options);
	}

	Future<CheckpointMetaData> checkpoint(const CheckpointRequest& request) { return storage->checkpoint(request); }

	Future<Void> restore(const std::vector<CheckpointMetaData>& checkpoints) { return storage->restore(checkpoints); }

	Future<Void> deleteCheckpoint(const CheckpointMetaData& checkpoint) {
		return storage->deleteCheckpoint(checkpoint);
	}

	KeyValueStoreType getKeyValueStoreType() const { return storage->getType(); }
	StorageBytes getStorageBytes() const { return storage->getStorageBytes(); }
	std::tuple<size_t, size_t, size_t> getSize() const { return storage->getSize(); }

	// The following are pointers to the Counters in StorageServer::counters of the same names.
	Counter* kvCommitLogicalBytes;
	Counter* kvClearRanges;
	Counter* kvGets;
	Counter* kvScans;
	Counter* kvCommits;

private:
	struct StorageServer* data;
	IKeyValueStore* storage;
	void writeMutations(const VectorRef<MutationRef>& mutations, Version debugVersion, const char* debugContext);

	ACTOR static Future<Key> readFirstKey(IKeyValueStore* storage, KeyRangeRef range, Optional<ReadOptions> options) {
		RangeResult r = wait(storage->readRange(range, 1, 1 << 30, options));
		if (r.size())
			return r[0].key;
		else
			return range.end;
	}
};

struct UpdateEagerReadInfo {
	std::vector<KeyRef> keyBegin;
	std::vector<Key> keyEnd; // these are for ClearRange

	std::vector<std::pair<KeyRef, int>> keys;
	std::vector<Optional<Value>> value;

	Arena arena;

	void addMutations(VectorRef<MutationRef> const& mutations) {
		for (auto& m : mutations)
			addMutation(m);
	}

	void addMutation(MutationRef const& m) {
		// SOMEDAY: Theoretically we can avoid a read if there is an earlier overlapping ClearRange
		if (m.type == MutationRef::ClearRange && !m.param2.startsWith(systemKeys.end) &&
		    SERVER_KNOBS->ENABLE_CLEAR_RANGE_EAGER_READS)
			keyBegin.push_back(m.param2);
		else if (m.type == MutationRef::CompareAndClear) {
			if (SERVER_KNOBS->ENABLE_CLEAR_RANGE_EAGER_READS)
				keyBegin.push_back(keyAfter(m.param1, arena));
			if (keys.size() > 0 && keys.back().first == m.param1) {
				// Don't issue a second read, if the last read was equal to the current key.
				// CompareAndClear is likely to be used after another atomic operation on same key.
				keys.back().second = std::max(keys.back().second, m.param2.size() + 1);
			} else {
				keys.emplace_back(m.param1, m.param2.size() + 1);
			}
		} else if ((m.type == MutationRef::AppendIfFits) || (m.type == MutationRef::ByteMin) ||
		           (m.type == MutationRef::ByteMax))
			keys.emplace_back(m.param1, CLIENT_KNOBS->VALUE_SIZE_LIMIT);
		else if (isAtomicOp((MutationRef::Type)m.type))
			keys.emplace_back(m.param1, m.param2.size());
	}

	void finishKeyBegin() {
		if (SERVER_KNOBS->ENABLE_CLEAR_RANGE_EAGER_READS) {
			std::sort(keyBegin.begin(), keyBegin.end());
			keyBegin.resize(std::unique(keyBegin.begin(), keyBegin.end()) - keyBegin.begin());
		}
		std::sort(keys.begin(), keys.end(), [](const std::pair<KeyRef, int>& lhs, const std::pair<KeyRef, int>& rhs) {
			return (lhs.first < rhs.first) || (lhs.first == rhs.first && lhs.second > rhs.second);
		});
		keys.resize(std::unique(keys.begin(),
		                        keys.end(),
		                        [](const std::pair<KeyRef, int>& lhs, const std::pair<KeyRef, int>& rhs) {
			                        return lhs.first == rhs.first;
		                        }) -
		            keys.begin());
		// value gets populated in doEagerReads
	}

	Optional<Value>& getValue(KeyRef key) {
		int i = std::lower_bound(keys.begin(),
		                         keys.end(),
		                         std::pair<KeyRef, int>(key, 0),
		                         [](const std::pair<KeyRef, int>& lhs, const std::pair<KeyRef, int>& rhs) {
			                         return lhs.first < rhs.first;
		                         }) -
		        keys.begin();
		ASSERT(i < keys.size() && keys[i].first == key);
		return value[i];
	}

	KeyRef getKeyEnd(KeyRef key) {
		int i = std::lower_bound(keyBegin.begin(), keyBegin.end(), key) - keyBegin.begin();
		ASSERT(i < keyBegin.size() && keyBegin[i] == key);
		return keyEnd[i];
	}
};

const int VERSION_OVERHEAD =
    64 + sizeof(Version) + sizeof(Standalone<VerUpdateRef>) + // mutationLog, 64b overhead for map
    2 * (64 + sizeof(Version) +
         sizeof(Reference<VersionedMap<KeyRef, ValueOrClearToRef>::PTreeT>)); // versioned map [ x2 for
                                                                              // createNewVersion(version+1) ], 64b
                                                                              // overhead for map
// For both the mutation log and the versioned map.
static int mvccStorageBytes(MutationRef const& m) {
	return VersionedMap<KeyRef, ValueOrClearToRef>::overheadPerItem * 2 +
	       (MutationRef::OVERHEAD_BYTES + m.param1.size() + m.param2.size()) * 2;
}

struct FetchInjectionInfo {
	Arena arena;
	std::vector<VerUpdateRef> changes;
};

struct ChangeFeedInfo : ReferenceCounted<ChangeFeedInfo> {
	std::deque<Standalone<MutationsAndVersionRef>> mutations;
	Version fetchVersion = invalidVersion; // The version that commits from a fetch have been written to storage, but
	                                       // have not yet been committed as part of updateStorage.
	Version storageVersion = invalidVersion; // The version between the storage version and the durable version are
	                                         // being written to disk as part of the current commit in updateStorage.
	Version durableVersion = invalidVersion; // All versions before the durable version are durable on disk
	Version metadataVersion = invalidVersion; // Last update to the change feed metadata. Used for reasoning about
	                                          // fetched metadata vs local metadata
	Version emptyVersion = 0; // The change feed does not have any mutations before emptyVersion
	KeyRange range;
	Key id;
	AsyncTrigger newMutations;
	NotifiedVersion durableFetchVersion;
	// A stopped change feed no longer adds new mutations, but is still queriable.
	// stopVersion = MAX_VERSION means the feed has not been stopped
	Version stopVersion = MAX_VERSION;

	// We need to track the version the change feed metadata was created by private mutation, so that if it is rolled
	// back, we can avoid notifying other SS of change feeds that don't durably exist
	Version metadataCreateVersion = invalidVersion;

	bool removing = false;
	bool destroyed = false;

	KeyRangeMap<std::unordered_map<UID, Promise<Void>>> moveTriggers;

	void triggerOnMove(KeyRange range, UID streamUID, Promise<Void> p) {
		auto toInsert = moveTriggers.modify(range);
		for (auto triggerRange = toInsert.begin(); triggerRange != toInsert.end(); ++triggerRange) {
			triggerRange->value().insert({ streamUID, p });
		}
	}

	void moved(KeyRange range) {
		auto toTrigger = moveTriggers.intersectingRanges(range);
		for (auto& triggerRange : toTrigger) {
			for (auto& triggerStream : triggerRange.cvalue()) {
				if (triggerStream.second.canBeSet()) {
					triggerStream.second.send(Void());
				}
			}
		}
		// coalesce doesn't work with promises
		moveTriggers.insert(range, std::unordered_map<UID, Promise<Void>>());
	}

	void removeOnMoveTrigger(KeyRange range, UID streamUID) {
		auto toRemove = moveTriggers.modify(range);
		for (auto triggerRange = toRemove.begin(); triggerRange != toRemove.end(); ++triggerRange) {
			auto streamToRemove = triggerRange->value().find(streamUID);
			ASSERT(streamToRemove != triggerRange->cvalue().end());
			triggerRange->value().erase(streamToRemove);
		}
		// TODO: may be more cleanup possible here
	}

	void destroy(Version destroyVersion) {
		updateMetadataVersion(destroyVersion);
		removing = true;
		destroyed = true;
		moved(range);
		newMutations.trigger();
	}

	bool updateMetadataVersion(Version version) {
		// don't update metadata version if removing, so that metadata version remains the moved away version
		if (!removing && version > metadataVersion) {
			metadataVersion = version;
			return true;
		}
		return false;
	}
};

class ServerWatchMetadata : public ReferenceCounted<ServerWatchMetadata> {
public:
	Key key;
	Optional<Value> value;
	Version version;
	Future<Version> watch_impl;
	Promise<Version> versionPromise;
	Optional<TagSet> tags;
	Optional<UID> debugID;

	ServerWatchMetadata(Key key, Optional<Value> value, Version version, Optional<TagSet> tags, Optional<UID> debugID)
	  : key(key), value(value), version(version), tags(tags), debugID(debugID) {}
};

struct BusiestWriteTagContext {
	const std::string busiestWriteTagTrackingKey;
	UID ratekeeperID;
	Reference<EventCacheHolder> busiestWriteTagEventHolder;
	double lastUpdateTime;

	BusiestWriteTagContext(const UID& thisServerID)
	  : busiestWriteTagTrackingKey(thisServerID.toString() + "/BusiestWriteTag"), ratekeeperID(UID()),
	    busiestWriteTagEventHolder(makeReference<EventCacheHolder>(busiestWriteTagTrackingKey)), lastUpdateTime(-1) {}
};

struct StorageServer {
	typedef VersionedMap<KeyRef, ValueOrClearToRef> VersionedData;

private:
	// versionedData contains sets and clears.

	// * Nonoverlapping: No clear overlaps a set or another clear, or adjoins another clear.
	// ~ Clears are maximal: If versionedData.at(v) contains a clear [b,e) then
	//      there is a key data[e]@v, or e==allKeys.end, or a shard boundary or former boundary at e

	// * Reads are possible: When k is in a readable shard, for any v in [storageVersion, version.get()],
	//      storage[k] + versionedData.at(v)[k] = database[k] @ v    (storage[k] might be @ any version in
	//      [durableVersion, storageVersion])

	// * Transferred shards are partially readable: When k is in an adding, transferred shard, for any v in
	// [transferredVersion, version.get()],
	//      storage[k] + versionedData.at(v)[k] = database[k] @ v

	// * versionedData contains versions [storageVersion(), version.get()].  It might also contain version
	// (version.get()+1), in which changeDurableVersion may be deleting ghosts, and/or it might
	//      contain later versions if applyUpdate is on the stack.

	// * Old shards are erased: versionedData.atLatest() has entries (sets or intersecting clears) only for keys in
	// readable or adding,transferred shards.
	//   Earlier versions may have extra entries for shards that *were* readable or adding,transferred when those
	//   versions were the latest, but they eventually are forgotten.

	// * Old mutations are erased: All items in versionedData.atLatest() have insertVersion() > durableVersion(), but
	// views
	//   at older versions may contain older items which are also in storage (this is OK because of idempotency)

	VersionedData versionedData;
	std::map<Version, Standalone<VerUpdateRef>> mutationLog; // versions (durableVersion, version]
	std::unordered_map<KeyRef, Reference<ServerWatchMetadata>> watchMap; // keep track of server watches

public:
	struct PendingNewShard {
		PendingNewShard(uint64_t shardId, KeyRangeRef range) : shardId(format("%016llx", shardId)), range(range) {}

		std::string toString() const {
			return fmt::format("PendingNewShard: [ShardID]: {} [Range]: {}",
			                   this->shardId,
			                   Traceable<KeyRangeRef>::toString(this->range));
		}

		std::string shardId;
		KeyRange range;
	};

	std::map<Version, std::vector<CheckpointMetaData>> pendingCheckpoints; // Pending checkpoint requests
	std::unordered_map<UID, CheckpointMetaData> checkpoints; // Existing and deleting checkpoints
	TenantMap tenantMap;
	Reference<TenantPrefixIndex> tenantPrefixIndex;
	std::map<Version, std::vector<PendingNewShard>>
	    pendingAddRanges; // Pending requests to add ranges to physical shards
	std::map<Version, std::vector<KeyRange>>
	    pendingRemoveRanges; // Pending requests to remove ranges from physical shards

	Reference<IEncryptionKeyProvider> encryptionKeyProvider;

	bool shardAware; // True if the storage server is aware of the physical shards.

	// Histograms
	struct FetchKeysHistograms {
		const Reference<Histogram> latency;
		const Reference<Histogram> bytes;
		const Reference<Histogram> bandwidth;

		FetchKeysHistograms()
		  : latency(Histogram::getHistogram(STORAGESERVER_HISTOGRAM_GROUP,
		                                    FETCH_KEYS_LATENCY_HISTOGRAM,
		                                    Histogram::Unit::microseconds)),
		    bytes(Histogram::getHistogram(STORAGESERVER_HISTOGRAM_GROUP,
		                                  FETCH_KEYS_BYTES_HISTOGRAM,
		                                  Histogram::Unit::bytes)),
		    bandwidth(Histogram::getHistogram(STORAGESERVER_HISTOGRAM_GROUP,
		                                      FETCH_KEYS_BYTES_PER_SECOND_HISTOGRAM,
		                                      Histogram::Unit::bytes_per_second)) {}
	} fetchKeysHistograms;

	Reference<Histogram> tlogCursorReadsLatencyHistogram;
	Reference<Histogram> ssVersionLockLatencyHistogram;
	Reference<Histogram> eagerReadsLatencyHistogram;
	Reference<Histogram> fetchKeysPTreeUpdatesLatencyHistogram;
	Reference<Histogram> tLogMsgsPTreeUpdatesLatencyHistogram;
	Reference<Histogram> storageUpdatesDurableLatencyHistogram;
	Reference<Histogram> storageCommitLatencyHistogram;
	Reference<Histogram> ssDurableVersionUpdateLatencyHistogram;

	// watch map operations
	Reference<ServerWatchMetadata> getWatchMetadata(KeyRef key) const;
	KeyRef setWatchMetadata(Reference<ServerWatchMetadata> metadata);
	void deleteWatchMetadata(KeyRef key);
	void clearWatchMetadata();

	// tenant map operations
	bool insertTenant(TenantNameRef tenantName, TenantMapEntry tenantEntry, Version version);
	void insertTenant(TenantNameRef tenantName, ValueRef value, Version version);
	void clearTenants(TenantNameRef startTenant, TenantNameRef endTenant, Version version);

	Optional<TenantMapEntry> getTenantEntry(Version version, TenantInfo tenant);
	KeyRangeRef clampRangeToTenant(KeyRangeRef range, Optional<TenantMapEntry> tenantEntry, Arena& arena);

	std::vector<StorageServerShard> getStorageServerShards(KeyRangeRef range);

	class CurrentRunningFetchKeys {
		std::unordered_map<UID, double> startTimeMap;
		std::unordered_map<UID, KeyRange> keyRangeMap;

		static const StringRef emptyString;
		static const KeyRangeRef emptyKeyRange;

	public:
		void recordStart(const UID id, const KeyRange& keyRange) {
			startTimeMap[id] = now();
			keyRangeMap[id] = keyRange;
		}

		void recordFinish(const UID id) {
			startTimeMap.erase(id);
			keyRangeMap.erase(id);
		}

		std::pair<double, KeyRange> longestTime() const {
			if (numRunning() == 0) {
				return { -1, emptyKeyRange };
			}

			const double currentTime = now();
			double longest = 0;
			UID UIDofLongest;
			for (const auto& kv : startTimeMap) {
				const double currentRunningTime = currentTime - kv.second;
				if (longest <= currentRunningTime) {
					longest = currentRunningTime;
					UIDofLongest = kv.first;
				}
			}
			if (BUGGIFY) {
				UIDofLongest = deterministicRandom()->randomUniqueID();
			}
			auto it = keyRangeMap.find(UIDofLongest);
			if (it != keyRangeMap.end()) {
				return { longest, it->second };
			}
			return { -1, emptyKeyRange };
		}

		int numRunning() const { return startTimeMap.size(); }
	} currentRunningFetchKeys;

	Tag tag;
	std::vector<std::pair<Version, Tag>> history;
	std::vector<std::pair<Version, Tag>> allHistory;
	Version poppedAllAfter;
	std::map<Version, Arena>
	    freeable; // for each version, an Arena that must be held until that version is < oldestVersion
	Arena lastArena;
	double cpuUsage;
	double diskUsage;

	std::map<Version, Standalone<VerUpdateRef>> const& getMutationLog() const { return mutationLog; }
	std::map<Version, Standalone<VerUpdateRef>>& getMutableMutationLog() { return mutationLog; }
	VersionedData const& data() const { return versionedData; }
	VersionedData& mutableData() { return versionedData; }

	double old_rate = 1.0;
	double currentRate() {
		auto versionLag = version.get() - durableVersion.get();
		double res;
		if (versionLag >= SERVER_KNOBS->STORAGE_DURABILITY_LAG_HARD_MAX) {
			res = 0.0;
		} else if (versionLag > SERVER_KNOBS->STORAGE_DURABILITY_LAG_SOFT_MAX) {
			res =
			    1.0 -
			    (double(versionLag - SERVER_KNOBS->STORAGE_DURABILITY_LAG_SOFT_MAX) /
			     double(SERVER_KNOBS->STORAGE_DURABILITY_LAG_HARD_MAX - SERVER_KNOBS->STORAGE_DURABILITY_LAG_SOFT_MAX));
		} else {
			res = 1.0;
		}
		if (res != old_rate) {
			TraceEvent(SevDebug, "LocalRatekeeperChange", thisServerID)
			    .detail("Old", old_rate)
			    .detail("New", res)
			    .detail("NonDurableVersions", versionLag);
			old_rate = res;
		}
		return res;
	}

	void addMutationToMutationLogOrStorage(
	    Version ver,
	    MutationRef m); // Appends m to mutationLog@ver, or to storage if ver==invalidVersion

	// Update the byteSample, and write the updates to the mutation log@ver, or to storage if ver==invalidVersion
	void byteSampleApplyMutation(MutationRef const& m, Version ver);
	void byteSampleApplySet(KeyValueRef kv, Version ver);
	void byteSampleApplyClear(KeyRangeRef range, Version ver);

	void popVersion(Version v, bool popAllTags = false) {
		if (logSystem && !isTss()) {
			if (v > poppedAllAfter) {
				popAllTags = true;
				poppedAllAfter = std::numeric_limits<Version>::max();
			}

			std::vector<std::pair<Version, Tag>>* hist = &history;
			std::vector<std::pair<Version, Tag>> allHistoryCopy;
			if (popAllTags) {
				allHistoryCopy = allHistory;
				hist = &allHistoryCopy;
			}

			while (hist->size() && v > hist->back().first) {
				logSystem->pop(v, hist->back().second);
				hist->pop_back();
			}
			if (hist->size()) {
				logSystem->pop(v, hist->back().second);
			} else {
				logSystem->pop(v, tag);
			}
		}
	}

	Standalone<VerUpdateRef>& addVersionToMutationLog(Version v) {
		// return existing version...
		auto m = mutationLog.find(v);
		if (m != mutationLog.end())
			return m->second;

		// ...or create a new one
		auto& u = mutationLog[v];
		u.version = v;
		if (lastArena.getSize() >= 65536)
			lastArena = Arena(4096);
		u.arena() = lastArena;
		counters.bytesInput += VERSION_OVERHEAD;
		return u;
	}

	MutationRef addMutationToMutationLog(Standalone<VerUpdateRef>& mLV, MutationRef const& m) {
		byteSampleApplyMutation(m, mLV.version);
		counters.bytesInput += mvccStorageBytes(m);
		return mLV.push_back_deep(mLV.arena(), m);
	}

	void setTssPair(UID pairId) {
		tssPairID = Optional<UID>(pairId);

		// Set up tss fault injection here, only if we are in simulated mode and with fault injection.
		// With fault injection enabled, the tss will start acting normal for a bit, then after the specified delay
		// start behaving incorrectly.
		if (g_network->isSimulated() && !g_simulator.speedUpSimulation &&
		    g_simulator.tssMode >= ISimulator::TSSMode::EnabledAddDelay) {
			tssFaultInjectTime = now() + deterministicRandom()->randomInt(60, 300);
			TraceEvent(SevWarnAlways, "TSSInjectFaultEnabled", thisServerID)
			    .detail("Mode", g_simulator.tssMode)
			    .detail("At", tssFaultInjectTime.get());
		}
	}

	// If a TSS is "in quarantine", it means it has incorrect data. It is effectively in a "zombie" state where it
	// rejects all read requests and ignores all non-private mutations and data movements, but otherwise is still part
	// of the cluster. The purpose of this state is to "freeze" the TSS state after a mismatch so a human operator can
	// investigate, but preventing a new storage process from replacing the TSS on the worker. It will still get removed
	// from the cluster if it falls behind on the mutation stream, or if its tss pair gets removed and its tag is no
	// longer valid.
	bool isTSSInQuarantine() { return tssPairID.present() && tssInQuarantine; }

	void startTssQuarantine() {
		if (!tssInQuarantine) {
			// persist quarantine so it's still quarantined if rebooted
			storage.makeTssQuarantineDurable();
		}
		tssInQuarantine = true;
	}

	StorageServerDisk storage;

	KeyRangeMap<Reference<ShardInfo>> shards;
	uint64_t shardChangeCounter; // max( shards->changecounter )

	KeyRangeMap<bool> cachedRangeMap; // indicates if a key-range is being cached

	KeyRangeMap<std::vector<Reference<ChangeFeedInfo>>> keyChangeFeed;
	std::map<Key, Reference<ChangeFeedInfo>> uidChangeFeed;
	Deque<std::pair<std::vector<Key>, Version>> changeFeedVersions;
	std::map<UID, PromiseStream<Key>> changeFeedDestroys;
	std::set<Key> currentChangeFeeds;
	std::set<Key> fetchingChangeFeeds;
	std::unordered_map<NetworkAddress, std::map<UID, Version>> changeFeedClientVersions;
	std::unordered_map<Key, Version> changeFeedCleanupDurable;
	int64_t activeFeedQueries = 0;
	int64_t changeFeedMemoryBytes = 0;
	std::deque<std::pair<Version, int64_t>> feedMemoryBytesByVersion;

	// newestAvailableVersion[k]
	//   == invalidVersion -> k is unavailable at all versions
	//   <= storageVersion -> k is unavailable at all versions (but might be read anyway from storage if we are in the
	//   process of committing makeShardDurable)
	//   == v              -> k is readable (from storage+versionedData) @ [storageVersion,v], and not being updated
	//   when version increases
	//   == latestVersion  -> k is readable (from storage+versionedData) @ [storageVersion,version.get()], and thus
	//   stays available when version increases
	CoalescedKeyRangeMap<Version> newestAvailableVersion;

	CoalescedKeyRangeMap<Version> newestDirtyVersion; // Similar to newestAvailableVersion, but includes (only) keys
	                                                  // that were only partly available (due to cancelled fetchKeys)

	// The following are in rough order from newest to oldest
	Version lastTLogVersion, lastVersionWithData, restoredVersion, prevVersion;
	NotifiedVersion version;
	NotifiedVersion desiredOldestVersion; // We can increase oldestVersion (and then durableVersion) to this version
	                                      // when the disk permits
	NotifiedVersion oldestVersion; // See also storageVersion()
	NotifiedVersion durableVersion; // At least this version will be readable from storage after a power failure
	Version rebootAfterDurableVersion;
	int8_t primaryLocality;
	NotifiedVersion knownCommittedVersion;

	Deque<std::pair<Version, Version>> recoveryVersionSkips;
	int64_t versionLag; // An estimate for how many versions it takes for the data to move from the logs to this storage
	                    // server

	Optional<UID> sourceTLogID; // the tLog from which the latest batch of versions were fetched

	ProtocolVersion logProtocol;

	Reference<ILogSystem> logSystem;
	Reference<ILogSystem::IPeekCursor> logCursor;

	Promise<UID> clusterId;
	// The version the cluster starts on. This value is not persisted and may
	// not be valid after a recovery.
	Version initialClusterVersion = 1;
	UID thisServerID;
	Optional<UID> tssPairID; // if this server is a tss, this is the id of its (ss) pair
	Optional<UID> ssPairID; // if this server is an ss, this is the id of its (tss) pair
	Optional<double> tssFaultInjectTime;
	bool tssInQuarantine;

	Key sk;
	Reference<AsyncVar<ServerDBInfo> const> db;
	Database cx;
	ActorCollection actors;

	StorageServerMetrics metrics;
	CoalescedKeyRangeMap<bool, int64_t, KeyBytesMetric<int64_t>> byteSampleClears;
	AsyncVar<bool> byteSampleClearsTooLarge;
	Future<Void> byteSampleRecovery;
	Future<Void> durableInProgress;

	AsyncMap<Key, bool> watches;
	int64_t watchBytes;
	int64_t numWatches;
	AsyncVar<bool> noRecentUpdates;
	double lastUpdate;

	std::string folder;

	// defined only during splitMutations()/addMutation()
	UpdateEagerReadInfo* updateEagerReads;

	FlowLock durableVersionLock;
	FlowLock fetchKeysParallelismLock;
	// Extra lock that prevents too much post-initial-fetch work from building up, such as mutation applying and change
	// feed tail fetching
	FlowLock fetchKeysParallelismFullLock;
	FlowLock changeFeedDiskReadsLock;
	int64_t fetchKeysBytesBudget;
	AsyncVar<bool> fetchKeysBudgetUsed;
	std::vector<Promise<FetchInjectionInfo*>> readyFetchKeys;

	FlowLock serveFetchCheckpointParallelismLock;

	FlowLock serveAuditStorageParallelismLock;

	int64_t instanceID;

	Promise<Void> otherError;
	Promise<Void> coreStarted;
	bool shuttingDown;

	Promise<Void> registerInterfaceAcceptingRequests;
	Future<Void> interfaceRegistered;

	bool behind;
	bool versionBehind;

	bool debug_inApplyUpdate;
	double debug_lastValidateTime;

	int64_t lastBytesInputEBrake;
	Version lastDurableVersionEBrake;

	int maxQueryQueue;
	int getAndResetMaxQueryQueueSize() {
		int val = maxQueryQueue;
		maxQueryQueue = 0;
		return val;
	}

	TransactionTagCounter transactionTagCounter;
	BusiestWriteTagContext busiestWriteTagContext;

	Optional<LatencyBandConfig> latencyBandConfig;

	struct Counters {
		CounterCollection cc;
		Counter allQueries, getKeyQueries, getValueQueries, getRangeQueries, getMappedRangeQueries,
		    getRangeStreamQueries, finishedQueries, lowPriorityQueries, rowsQueried, bytesQueried, watchQueries,
		    emptyQueries, feedRowsQueried, feedBytesQueried, feedStreamQueries, rejectedFeedStreamQueries,
		    feedVersionQueries;

		// Bytes of the mutations that have been added to the memory of the storage server. When the data is durable
		// and cleared from the memory, we do not subtract it but add it to bytesDurable.
		Counter bytesInput;
		// Bytes pulled from TLogs, it counts the size of the key value pairs, e.g., key-value pair ("a", "b") is
		// counted as 2 Bytes.
		Counter logicalBytesInput;
		// Bytes pulled from TLogs for moving-in shards, it counts the mutations sent to the moving-in shard during
		// Fetching and Waiting phases.
		Counter logicalBytesMoveInOverhead;
		// Bytes committed to the underlying storage engine by SS, it counts the size of key value pairs.
		Counter kvCommitLogicalBytes;
		// Count of all clearRange operatons to the storage engine.
		Counter kvClearRanges;
		// ClearRange operations issued by FDB, instead of from users, e.g., ClearRange operations to remove a shard
		// from a storage server, as in removeDataRange().
		Counter kvSystemClearRanges;
		// Bytes of the mutations that have been removed from memory because they durable. The counting is same as
		// bytesInput, instead of the actual bytes taken in the storages, so that (bytesInput - bytesDurable) can
		// reflect the current memory footprint of MVCC.
		Counter bytesDurable;
		// Bytes fetched by fetchKeys() for data movements. The size is counted as a collection of KeyValueRef.
		Counter bytesFetched;
		// Like bytesInput but without MVCC accounting. The size is counted as how much it takes when serialized. It
		// is basically the size of both parameters of the mutation and a 12 bytes overhead that keeps mutation type
		// and the lengths of both parameters.
		Counter mutationBytes;

		// Bytes fetched by fetchChangeFeed for data movements.
		Counter feedBytesFetched;

		Counter sampledBytesCleared;
		// The number of key-value pairs fetched by fetchKeys()
		Counter kvFetched;
		Counter mutations, setMutations, clearRangeMutations, atomicMutations, changeFeedMutations,
		    changeFeedMutationsDurable;
		Counter updateBatches, updateVersions;
		Counter loops;
		Counter fetchWaitingMS, fetchWaitingCount, fetchExecutingMS, fetchExecutingCount;
		Counter readsRejected;
		Counter wrongShardServer;
		Counter fetchedVersions;
		Counter fetchesFromLogs;
		// The following counters measure how many of lookups in the getMappedRangeQueries are effective. "Miss"
		// means fallback if fallback is enabled, otherwise means failure (so that another layer could implement
		// fallback).
		Counter quickGetValueHit, quickGetValueMiss, quickGetKeyValuesHit, quickGetKeyValuesMiss;

		// The number of logical bytes returned from storage engine, in response to readRange operations.
		Counter kvScanBytes;
		// The number of logical bytes returned from storage engine, in response to readValue operations.
		Counter kvGetBytes;
		// The number of keys read from storage engine by eagerReads.
		Counter eagerReadsKeys;
		// The count of readValue operation to the storage engine.
		Counter kvGets;
		// The count of readValue operation to the storage engine.
		Counter kvScans;
		// The count of commit operation to the storage engine.
		Counter kvCommits;
		// The count of change feed reads that hit disk
		Counter changeFeedDiskReads;

		LatencySample readLatencySample;
		LatencySample readKeyLatencySample;
		LatencySample readValueLatencySample;
		LatencySample readRangeLatencySample;
		LatencySample readVersionWaitSample;
		LatencySample readQueueWaitSample;

		LatencyBands readLatencyBands;
		LatencySample mappedRangeSample; // Samples getMappedRange latency
		LatencySample mappedRangeRemoteSample; // Samples getMappedRange remote subquery latency
		LatencySample mappedRangeLocalSample; // Samples getMappedRange local subquery latency

		Counters(StorageServer* self)
		  : cc("StorageServer", self->thisServerID.toString()), allQueries("QueryQueue", cc),
		    getKeyQueries("GetKeyQueries", cc), getValueQueries("GetValueQueries", cc),
		    getRangeQueries("GetRangeQueries", cc), getMappedRangeQueries("GetMappedRangeQueries", cc),
		    getRangeStreamQueries("GetRangeStreamQueries", cc), finishedQueries("FinishedQueries", cc),
		    lowPriorityQueries("LowPriorityQueries", cc), rowsQueried("RowsQueried", cc),
		    bytesQueried("BytesQueried", cc), watchQueries("WatchQueries", cc), emptyQueries("EmptyQueries", cc),
		    feedRowsQueried("FeedRowsQueried", cc), feedBytesQueried("FeedBytesQueried", cc),
		    feedStreamQueries("FeedStreamQueries", cc), rejectedFeedStreamQueries("RejectedFeedStreamQueries", cc),
		    feedVersionQueries("FeedVersionQueries", cc), bytesInput("BytesInput", cc),
		    logicalBytesInput("LogicalBytesInput", cc), logicalBytesMoveInOverhead("LogicalBytesMoveInOverhead", cc),
		    kvCommitLogicalBytes("KVCommitLogicalBytes", cc), kvClearRanges("KVClearRanges", cc),
		    kvSystemClearRanges("KVSystemClearRanges", cc), bytesDurable("BytesDurable", cc),
		    bytesFetched("BytesFetched", cc), mutationBytes("MutationBytes", cc),
		    feedBytesFetched("FeedBytesFetched", cc), sampledBytesCleared("SampledBytesCleared", cc),
		    kvFetched("KVFetched", cc), mutations("Mutations", cc), setMutations("SetMutations", cc),
		    clearRangeMutations("ClearRangeMutations", cc), atomicMutations("AtomicMutations", cc),
		    changeFeedMutations("ChangeFeedMutations", cc),
		    changeFeedMutationsDurable("ChangeFeedMutationsDurable", cc), updateBatches("UpdateBatches", cc),
		    updateVersions("UpdateVersions", cc), loops("Loops", cc), fetchWaitingMS("FetchWaitingMS", cc),
		    fetchWaitingCount("FetchWaitingCount", cc), fetchExecutingMS("FetchExecutingMS", cc),
		    fetchExecutingCount("FetchExecutingCount", cc), readsRejected("ReadsRejected", cc),
		    wrongShardServer("WrongShardServer", cc), fetchedVersions("FetchedVersions", cc),
		    fetchesFromLogs("FetchesFromLogs", cc), quickGetValueHit("QuickGetValueHit", cc),
		    quickGetValueMiss("QuickGetValueMiss", cc), quickGetKeyValuesHit("QuickGetKeyValuesHit", cc),
		    quickGetKeyValuesMiss("QuickGetKeyValuesMiss", cc), kvScanBytes("KVScanBytes", cc),
		    kvGetBytes("KVGetBytes", cc), eagerReadsKeys("EagerReadsKeys", cc), kvGets("KVGets", cc),
		    kvScans("KVScans", cc), kvCommits("KVCommits", cc), changeFeedDiskReads("ChangeFeedDiskReads", cc),
		    readLatencySample("ReadLatencyMetrics",
		                      self->thisServerID,
		                      SERVER_KNOBS->LATENCY_METRICS_LOGGING_INTERVAL,
		                      SERVER_KNOBS->LATENCY_SAMPLE_SIZE),
		    readKeyLatencySample("GetKeyMetrics",
		                         self->thisServerID,
		                         SERVER_KNOBS->LATENCY_METRICS_LOGGING_INTERVAL,
		                         SERVER_KNOBS->LATENCY_SAMPLE_SIZE),
		    readValueLatencySample("GetValueMetrics",
		                           self->thisServerID,
		                           SERVER_KNOBS->LATENCY_METRICS_LOGGING_INTERVAL,
		                           SERVER_KNOBS->LATENCY_SAMPLE_SIZE),
		    readRangeLatencySample("GetRangeMetrics",
		                           self->thisServerID,
		                           SERVER_KNOBS->LATENCY_METRICS_LOGGING_INTERVAL,
		                           SERVER_KNOBS->LATENCY_SAMPLE_SIZE),
		    readVersionWaitSample("ReadVersionWaitMetrics",
		                          self->thisServerID,
		                          SERVER_KNOBS->LATENCY_METRICS_LOGGING_INTERVAL,
		                          SERVER_KNOBS->LATENCY_SAMPLE_SIZE),
		    readQueueWaitSample("ReadQueueWaitMetrics",
		                        self->thisServerID,
		                        SERVER_KNOBS->LATENCY_METRICS_LOGGING_INTERVAL,
		                        SERVER_KNOBS->LATENCY_SAMPLE_SIZE),
		    readLatencyBands("ReadLatencyBands", self->thisServerID, SERVER_KNOBS->STORAGE_LOGGING_DELAY),
		    mappedRangeSample("GetMappedRangeMetrics",
		                      self->thisServerID,
		                      SERVER_KNOBS->LATENCY_METRICS_LOGGING_INTERVAL,
		                      SERVER_KNOBS->LATENCY_SAMPLE_SIZE),
		    mappedRangeRemoteSample("GetMappedRangeRemoteMetrics",
		                            self->thisServerID,
		                            SERVER_KNOBS->LATENCY_METRICS_LOGGING_INTERVAL,
		                            SERVER_KNOBS->LATENCY_SAMPLE_SIZE),
		    mappedRangeLocalSample("GetMappedRangeLocalMetrics",
		                           self->thisServerID,
		                           SERVER_KNOBS->LATENCY_METRICS_LOGGING_INTERVAL,
		                           SERVER_KNOBS->LATENCY_SAMPLE_SIZE) {
			specialCounter(cc, "LastTLogVersion", [self]() { return self->lastTLogVersion; });
			specialCounter(cc, "Version", [self]() { return self->version.get(); });
			specialCounter(cc, "StorageVersion", [self]() { return self->storageVersion(); });
			specialCounter(cc, "DurableVersion", [self]() { return self->durableVersion.get(); });
			specialCounter(cc, "DesiredOldestVersion", [self]() { return self->desiredOldestVersion.get(); });
			specialCounter(cc, "VersionLag", [self]() { return self->versionLag; });
			specialCounter(cc, "LocalRate", [self] { return int64_t(self->currentRate() * 100); });

			specialCounter(cc, "BytesReadSampleCount", [self]() { return self->metrics.bytesReadSample.queue.size(); });
			specialCounter(
			    cc, "FetchKeysFetchActive", [self]() { return self->fetchKeysParallelismLock.activePermits(); });
			specialCounter(cc, "FetchKeysWaiting", [self]() { return self->fetchKeysParallelismLock.waiters(); });
			specialCounter(cc, "FetchKeysFullFetchActive", [self]() {
				return self->fetchKeysParallelismFullLock.activePermits();
			});
			specialCounter(
			    cc, "FetchKeysFullFetchWaiting", [self]() { return self->fetchKeysParallelismFullLock.waiters(); });
			specialCounter(cc, "ServeFetchCheckpointActive", [self]() {
				return self->serveFetchCheckpointParallelismLock.activePermits();
			});
			specialCounter(cc, "ServeFetchCheckpointWaiting", [self]() {
				return self->serveFetchCheckpointParallelismLock.waiters();
			});
<<<<<<< HEAD
			specialCounter(cc, "ServeValidateStorageActive", [self]() {
				return self->serveAuditStorageParallelismLock.activePermits();
			});
			specialCounter(cc, "ServeValidateStorageWaiting", [self]() {
				return self->serveAuditStorageParallelismLock.waiters();
			});
=======
			specialCounter(
			    cc, "ChangeFeedDiskReadsActive", [self]() { return self->changeFeedDiskReadsLock.activePermits(); });
			specialCounter(
			    cc, "ChangeFeedDiskReadsWaiting", [self]() { return self->changeFeedDiskReadsLock.waiters(); });
>>>>>>> c7924c9f
			specialCounter(cc, "QueryQueueMax", [self]() { return self->getAndResetMaxQueryQueueSize(); });
			specialCounter(cc, "BytesStored", [self]() { return self->metrics.byteSample.getEstimate(allKeys); });
			specialCounter(cc, "ActiveWatches", [self]() { return self->numWatches; });
			specialCounter(cc, "WatchBytes", [self]() { return self->watchBytes; });
			specialCounter(cc, "KvstoreSizeTotal", [self]() { return std::get<0>(self->storage.getSize()); });
			specialCounter(cc, "KvstoreNodeTotal", [self]() { return std::get<1>(self->storage.getSize()); });
			specialCounter(cc, "KvstoreInlineKey", [self]() { return std::get<2>(self->storage.getSize()); });
			specialCounter(cc, "ActiveChangeFeeds", [self]() { return self->uidChangeFeed.size(); });
			specialCounter(cc, "ActiveChangeFeedQueries", [self]() { return self->activeFeedQueries; });
			specialCounter(cc, "ChangeFeedMemoryBytes", [self]() { return self->changeFeedMemoryBytes; });
		}
	} counters;

	// Bytes read from storage engine when a storage server starts.
	int64_t bytesRestored = 0;

	Reference<EventCacheHolder> storageServerSourceTLogIDEventHolder;

	// Connection to blob store for fetchKeys()
	Reference<BlobConnectionProvider> blobConn;

	StorageServer(IKeyValueStore* storage,
	              Reference<AsyncVar<ServerDBInfo> const> const& db,
	              StorageServerInterface const& ssi,
	              Reference<IEncryptionKeyProvider> encryptionKeyProvider)
	  : tenantPrefixIndex(makeReference<TenantPrefixIndex>()), encryptionKeyProvider(encryptionKeyProvider),
	    shardAware(false), tlogCursorReadsLatencyHistogram(Histogram::getHistogram(STORAGESERVER_HISTOGRAM_GROUP,
	                                                                               TLOG_CURSOR_READS_LATENCY_HISTOGRAM,
	                                                                               Histogram::Unit::microseconds)),
	    ssVersionLockLatencyHistogram(Histogram::getHistogram(STORAGESERVER_HISTOGRAM_GROUP,
	                                                          SS_VERSION_LOCK_LATENCY_HISTOGRAM,
	                                                          Histogram::Unit::microseconds)),
	    eagerReadsLatencyHistogram(Histogram::getHistogram(STORAGESERVER_HISTOGRAM_GROUP,
	                                                       EAGER_READS_LATENCY_HISTOGRAM,
	                                                       Histogram::Unit::microseconds)),
	    fetchKeysPTreeUpdatesLatencyHistogram(Histogram::getHistogram(STORAGESERVER_HISTOGRAM_GROUP,
	                                                                  FETCH_KEYS_PTREE_UPDATES_LATENCY_HISTOGRAM,
	                                                                  Histogram::Unit::microseconds)),
	    tLogMsgsPTreeUpdatesLatencyHistogram(Histogram::getHistogram(STORAGESERVER_HISTOGRAM_GROUP,
	                                                                 TLOG_MSGS_PTREE_UPDATES_LATENCY_HISTOGRAM,
	                                                                 Histogram::Unit::microseconds)),
	    storageUpdatesDurableLatencyHistogram(Histogram::getHistogram(STORAGESERVER_HISTOGRAM_GROUP,
	                                                                  STORAGE_UPDATES_DURABLE_LATENCY_HISTOGRAM,
	                                                                  Histogram::Unit::microseconds)),
	    storageCommitLatencyHistogram(Histogram::getHistogram(STORAGESERVER_HISTOGRAM_GROUP,
	                                                          STORAGE_COMMIT_LATENCY_HISTOGRAM,
	                                                          Histogram::Unit::microseconds)),
	    ssDurableVersionUpdateLatencyHistogram(Histogram::getHistogram(STORAGESERVER_HISTOGRAM_GROUP,
	                                                                   SS_DURABLE_VERSION_UPDATE_LATENCY_HISTOGRAM,
	                                                                   Histogram::Unit::microseconds)),
	    tag(invalidTag), poppedAllAfter(std::numeric_limits<Version>::max()), cpuUsage(0.0), diskUsage(0.0),
	    storage(this, storage), shardChangeCounter(0), lastTLogVersion(0), lastVersionWithData(0), restoredVersion(0),
	    prevVersion(0), rebootAfterDurableVersion(std::numeric_limits<Version>::max()),
	    primaryLocality(tagLocalityInvalid), knownCommittedVersion(0), versionLag(0), logProtocol(0),
	    thisServerID(ssi.id()), tssInQuarantine(false), db(db), actors(false),
	    byteSampleClears(false, LiteralStringRef("\xff\xff\xff")), durableInProgress(Void()), watchBytes(0),
	    numWatches(0), noRecentUpdates(false), lastUpdate(now()), updateEagerReads(nullptr),
	    fetchKeysParallelismLock(SERVER_KNOBS->FETCH_KEYS_PARALLELISM),
	    fetchKeysParallelismFullLock(SERVER_KNOBS->FETCH_KEYS_PARALLELISM_FULL),
	    changeFeedDiskReadsLock(SERVER_KNOBS->CHANGE_FEED_DISK_READS_PARALLELISM),
	    fetchKeysBytesBudget(SERVER_KNOBS->STORAGE_FETCH_BYTES), fetchKeysBudgetUsed(false),
	    serveFetchCheckpointParallelismLock(SERVER_KNOBS->SERVE_FETCH_CHECKPOINT_PARALLELISM),
	    serveAuditStorageParallelismLock(SERVER_KNOBS->SERVE_AUDIT_STORAGE_PARALLELISM),
	    instanceID(deterministicRandom()->randomUniqueID().first()), shuttingDown(false), behind(false),
	    versionBehind(false), debug_inApplyUpdate(false), debug_lastValidateTime(0), lastBytesInputEBrake(0),
	    lastDurableVersionEBrake(0), maxQueryQueue(0), transactionTagCounter(ssi.id()),
	    busiestWriteTagContext(ssi.id()), counters(this),
	    storageServerSourceTLogIDEventHolder(
	        makeReference<EventCacheHolder>(ssi.id().toString() + "/StorageServerSourceTLogID")) {

		version.initMetric(LiteralStringRef("StorageServer.Version"), counters.cc.id);
		oldestVersion.initMetric(LiteralStringRef("StorageServer.OldestVersion"), counters.cc.id);
		durableVersion.initMetric(LiteralStringRef("StorageServer.DurableVersion"), counters.cc.id);
		desiredOldestVersion.initMetric(LiteralStringRef("StorageServer.DesiredOldestVersion"), counters.cc.id);

		newestAvailableVersion.insert(allKeys, invalidVersion);
		newestDirtyVersion.insert(allKeys, invalidVersion);
		if (SERVER_KNOBS->SHARD_ENCODE_LOCATION_METADATA && storage->shardAware()) {
			addShard(ShardInfo::newShard(this, StorageServerShard::notAssigned(allKeys)));
		} else {
			addShard(ShardInfo::newNotAssigned(allKeys));
		}

		cx = openDBOnServer(db, TaskPriority::DefaultEndpoint, LockAware::True);

		this->storage.kvCommitLogicalBytes = &counters.kvCommitLogicalBytes;
		this->storage.kvClearRanges = &counters.kvClearRanges;
		this->storage.kvGets = &counters.kvGets;
		this->storage.kvScans = &counters.kvScans;
		this->storage.kvCommits = &counters.kvCommits;

		if (SERVER_KNOBS->BG_METADATA_SOURCE != "tenant") {
			try {
				blobConn = BlobConnectionProvider::newBlobConnectionProvider(SERVER_KNOBS->BG_URL);
			} catch (Error& e) {
				// Skip any error when establishing blob connection
			}
		}
	}

	//~StorageServer() { fclose(log); }

	// Puts the given shard into shards.  The caller is responsible for adding shards
	//   for all ranges in shards.getAffectedRangesAfterInsertion(newShard->keys)), because these
	//   shards are invalidated by the call.
	void addShard(ShardInfo* newShard) {
		ASSERT(!newShard->keys.empty());
		newShard->changeCounter = ++shardChangeCounter;
		//TraceEvent("AddShard", this->thisServerID).detail("KeyBegin", newShard->keys.begin).detail("KeyEnd", newShard->keys.end).detail("State", newShard->isReadable() ? "Readable" : newShard->notAssigned() ? "NotAssigned" : "Adding").detail("Version", this->version.get());
		/*auto affected = shards.getAffectedRangesAfterInsertion( newShard->keys, Reference<ShardInfo>() );
		for(auto i = affected.begin(); i != affected.end(); ++i)
		    shards.insert( *i, Reference<ShardInfo>() );*/
		shards.insert(newShard->keys, Reference<ShardInfo>(newShard));
	}
	void addMutation(Version version,
	                 bool fromFetch,
	                 MutationRef const& mutation,
	                 KeyRangeRef const& shard,
	                 UpdateEagerReadInfo* eagerReads);
	void setInitialVersion(Version ver) {
		version = ver;
		desiredOldestVersion = ver;
		oldestVersion = ver;
		durableVersion = ver;
		lastVersionWithData = ver;
		restoredVersion = ver;

		mutableData().createNewVersion(ver);
		mutableData().forgetVersionsBefore(ver);
	}

	bool isTss() const { return tssPairID.present(); }

	bool isSSWithTSSPair() const { return ssPairID.present(); }

	void setSSWithTssPair(UID idOfTSS) { ssPairID = Optional<UID>(idOfTSS); }

	void clearSSWithTssPair() { ssPairID = Optional<UID>(); }

	// This is the maximum version that might be read from storage (the minimum version is durableVersion)
	Version storageVersion() const { return oldestVersion.get(); }

	bool isReadable(KeyRangeRef const& keys) {
		auto sh = shards.intersectingRanges(keys);
		for (auto i = sh.begin(); i != sh.end(); ++i)
			if (!i->value()->isReadable())
				return false;
		return true;
	}

	void checkChangeCounter(uint64_t oldShardChangeCounter, KeyRef const& key) {
		if (oldShardChangeCounter != shardChangeCounter && shards[key]->changeCounter > oldShardChangeCounter) {
			CODE_PROBE(true, "shard change during getValueQ");
			throw wrong_shard_server();
		}
	}

	void checkChangeCounter(uint64_t oldShardChangeCounter, KeyRangeRef const& keys) {
		if (oldShardChangeCounter != shardChangeCounter) {
			auto sh = shards.intersectingRanges(keys);
			for (auto i = sh.begin(); i != sh.end(); ++i)
				if (i->value()->changeCounter > oldShardChangeCounter) {
					CODE_PROBE(true, "shard change during range operation");
					throw wrong_shard_server();
				}
		}
	}

	Counter::Value queueSize() { return counters.bytesInput.getValue() - counters.bytesDurable.getValue(); }

	// penalty used by loadBalance() to balance requests among SSes. We prefer SS with less write queue size.
	double getPenalty() {
		return std::max(std::max(1.0,
		                         (queueSize() - (SERVER_KNOBS->TARGET_BYTES_PER_STORAGE_SERVER -
		                                         2.0 * SERVER_KNOBS->SPRING_BYTES_STORAGE_SERVER)) /
		                             SERVER_KNOBS->SPRING_BYTES_STORAGE_SERVER),
		                (currentRate() < 1e-6 ? 1e6 : 1.0 / currentRate()));
	}

	// Normally the storage server prefers to serve read requests over making mutations
	// durable to disk. However, when the storage server falls to far behind on
	// making mutations durable, this function will change the priority to prefer writes.
	Future<Void> getQueryDelay() {
		if ((version.get() - durableVersion.get() > SERVER_KNOBS->LOW_PRIORITY_DURABILITY_LAG) ||
		    (queueSize() > SERVER_KNOBS->LOW_PRIORITY_STORAGE_QUEUE_BYTES)) {
			++counters.lowPriorityQueries;
			return delay(0, TaskPriority::LowPriorityRead);
		}
		return delay(0, TaskPriority::DefaultEndpoint);
	}

	template <class Reply>
	using isLoadBalancedReply = std::is_base_of<LoadBalancedReply, Reply>;

	template <class Reply>
	typename std::enable_if<isLoadBalancedReply<Reply>::value, void>::type
	sendErrorWithPenalty(const ReplyPromise<Reply>& promise, const Error& err, double penalty) {
		if (err.code() == error_code_wrong_shard_server) {
			++counters.wrongShardServer;
		}
		Reply reply;
		reply.error = err;
		reply.penalty = penalty;
		promise.send(reply);
	}

	template <class Reply>
	typename std::enable_if<!isLoadBalancedReply<Reply>::value, void>::type
	sendErrorWithPenalty(const ReplyPromise<Reply>& promise, const Error& err, double) {
		if (err.code() == error_code_wrong_shard_server) {
			++counters.wrongShardServer;
		}
		promise.sendError(err);
	}

	template <class Request>
	bool shouldRead(const Request& request) {
		auto rate = currentRate();
		if (isTSSInQuarantine() || (rate < SERVER_KNOBS->STORAGE_DURABILITY_LAG_REJECT_THRESHOLD &&
		                            deterministicRandom()->random01() >
		                                std::max(SERVER_KNOBS->STORAGE_DURABILITY_LAG_MIN_RATE,
		                                         rate / SERVER_KNOBS->STORAGE_DURABILITY_LAG_REJECT_THRESHOLD))) {
			sendErrorWithPenalty(request.reply, server_overloaded(), getPenalty());
			++counters.readsRejected;
			return false;
		}
		return true;
	}

	template <class Request, class HandleFunction>
	Future<Void> readGuard(const Request& request, const HandleFunction& fun) {
		bool read = shouldRead(request);
		if (!read) {
			return Void();
		}
		return fun(this, request);
	}

	Version minFeedVersionForAddress(const NetworkAddress& addr) {
		auto& clientVersions = changeFeedClientVersions[addr];
		Version minVersion = version.get();
		for (auto& it : clientVersions) {
			/*fmt::print("SS {0} Blocked client {1} @ {2}\n",
			           thisServerID.toString().substr(0, 4),
			           it.first.toString().substr(0, 8),
			           it.second);*/
			minVersion = std::min(minVersion, it.second);
		}
		return minVersion;
	}

	// count in-memory change feed bytes towards storage queue size, for the purposes of memory management and
	// throttling
	void addFeedBytesAtVersion(int64_t bytes, Version version) {
		if (feedMemoryBytesByVersion.empty() || version != feedMemoryBytesByVersion.back().first) {
			ASSERT(feedMemoryBytesByVersion.empty() || version >= feedMemoryBytesByVersion.back().first);
			feedMemoryBytesByVersion.push_back({ version, 0 });
		}
		feedMemoryBytesByVersion.back().second += bytes;
		changeFeedMemoryBytes += bytes;
		if (SERVER_KNOBS->STORAGE_INCLUDE_FEED_STORAGE_QUEUE) {
			counters.bytesInput += bytes;
		}
	}

	void getSplitPoints(SplitRangeRequest const& req) {
		try {
			Optional<TenantMapEntry> entry = getTenantEntry(version.get(), req.tenantInfo);
			metrics.getSplitPoints(req, entry.map<Key>([](TenantMapEntry e) { return e.prefix; }));
		} catch (Error& e) {
			req.reply.sendError(e);
		}
	}

	void maybeInjectTargetedRestart(Version v) {
		// inject an SS restart at most once per test
		if (g_network->isSimulated() && !g_simulator.speedUpSimulation &&
		    now() > g_simulator.injectTargetedSSRestartTime &&
		    rebootAfterDurableVersion == std::numeric_limits<Version>::max()) {
			CODE_PROBE(true, "Injecting SS targeted restart");
			TraceEvent("SimSSInjectTargetedRestart", thisServerID).detail("Version", v);
			rebootAfterDurableVersion = v;
			g_simulator.injectTargetedSSRestartTime = std::numeric_limits<double>::max();
		}
	}

	bool maybeInjectDelay() {
		if (g_network->isSimulated() && !g_simulator.speedUpSimulation && now() > g_simulator.injectSSDelayTime) {
			CODE_PROBE(true, "Injecting SS targeted delay");
			TraceEvent("SimSSInjectDelay", thisServerID).log();
			g_simulator.injectSSDelayTime = std::numeric_limits<double>::max();
			return true;
		}
		return false;
	}
};

const StringRef StorageServer::CurrentRunningFetchKeys::emptyString = LiteralStringRef("");
const KeyRangeRef StorageServer::CurrentRunningFetchKeys::emptyKeyRange =
    KeyRangeRef(StorageServer::CurrentRunningFetchKeys::emptyString,
                StorageServer::CurrentRunningFetchKeys::emptyString);

// If and only if key:=value is in (storage+versionedData),    // NOT ACTUALLY: and key < allKeys.end,
//   and H(key) < |key+value|/bytesPerSample,
//     let sampledSize = max(|key+value|,bytesPerSample)
//     persistByteSampleKeys.begin()+key := sampledSize is in storage
//     (key,sampledSize) is in byteSample

// So P(key is sampled) * sampledSize == |key+value|

void StorageServer::byteSampleApplyMutation(MutationRef const& m, Version ver) {
	if (m.type == MutationRef::ClearRange)
		byteSampleApplyClear(KeyRangeRef(m.param1, m.param2), ver);
	else if (m.type == MutationRef::SetValue)
		byteSampleApplySet(KeyValueRef(m.param1, m.param2), ver);
	else
		ASSERT(false); // Mutation of unknown type modfying byte sample
}

// watchMap Operations
Reference<ServerWatchMetadata> StorageServer::getWatchMetadata(KeyRef key) const {
	const auto it = watchMap.find(key);
	if (it == watchMap.end())
		return Reference<ServerWatchMetadata>();
	return it->second;
}

KeyRef StorageServer::setWatchMetadata(Reference<ServerWatchMetadata> metadata) {
	KeyRef keyRef = metadata->key.contents();

	watchMap[keyRef] = metadata;
	return keyRef;
}

void StorageServer::deleteWatchMetadata(KeyRef key) {
	watchMap.erase(key);
}

void StorageServer::clearWatchMetadata() {
	watchMap.clear();
}

#ifndef __INTEL_COMPILER
#pragma endregion
#endif

/////////////////////////////////// Validation ///////////////////////////////////////
#ifndef __INTEL_COMPILER
#pragma region Validation
#endif
bool validateRange(StorageServer::VersionedData::ViewAtVersion const& view,
                   KeyRangeRef range,
                   Version version,
                   UID id,
                   Version minInsertVersion) {
	// * Nonoverlapping: No clear overlaps a set or another clear, or adjoins another clear.
	// * Old mutations are erased: All items in versionedData.atLatest() have insertVersion() > durableVersion()

	//TraceEvent("ValidateRange", id).detail("KeyBegin", range.begin).detail("KeyEnd", range.end).detail("Version", version);
	KeyRef k;
	bool ok = true;
	bool kIsClear = false;
	auto i = view.lower_bound(range.begin);
	if (i != view.begin())
		--i;
	for (; i != view.end() && i.key() < range.end; ++i) {
		ASSERT(i.insertVersion() > minInsertVersion);
		if (kIsClear && i->isClearTo() ? i.key() <= k : i.key() < k) {
			TraceEvent(SevError, "InvalidRange", id)
			    .detail("Key1", k)
			    .detail("Key2", i.key())
			    .detail("Version", version);
			ok = false;
		}
		// ASSERT( i.key() >= k );
		kIsClear = i->isClearTo();
		k = kIsClear ? i->getEndKey() : i.key();
	}
	return ok;
}

void validate(StorageServer* data, bool force = false) {
	try {
		if (force || (EXPENSIVE_VALIDATION)) {
			data->newestAvailableVersion.validateCoalesced();
			data->newestDirtyVersion.validateCoalesced();

			for (auto s = data->shards.ranges().begin(); s != data->shards.ranges().end(); ++s) {
				TraceEvent(SevVerbose, "ValidateShard", data->thisServerID)
				    .detail("Range", s->range())
				    .detail("ShardRange", s->value()->keys)
				    .detail("ShardState", s->value()->debugDescribeState())
				    .log();
				ASSERT(s->value()->keys == s->range());
				ASSERT(!s->value()->keys.empty());
				if (data->shardAware) {
					s->value()->validate();
				}
			}

			for (auto s = data->shards.ranges().begin(); s != data->shards.ranges().end(); ++s) {
				if (s->value()->isReadable()) {
					auto ar = data->newestAvailableVersion.intersectingRanges(s->range());
					for (auto a = ar.begin(); a != ar.end(); ++a) {
						TraceEvent(SevVerbose, "ValidateShardReadable", data->thisServerID)
						    .detail("Range", s->range())
						    .detail("ShardRange", s->value()->keys)
						    .detail("ShardState", s->value()->debugDescribeState())
						    .detail("AvailableRange", a->range())
						    .detail("AvailableVersion", a->value())
						    .log();
						ASSERT(a->value() == latestVersion);
					}
				}
			}

			// * versionedData contains versions [storageVersion(), version.get()].  It might also contain version
			// (version.get()+1), in which changeDurableVersion may be deleting ghosts, and/or it might
			//      contain later versions if applyUpdate is on the stack.
			ASSERT(data->data().getOldestVersion() == data->storageVersion());
			ASSERT(data->data().getLatestVersion() == data->version.get() ||
			       data->data().getLatestVersion() == data->version.get() + 1 ||
			       (data->debug_inApplyUpdate && data->data().getLatestVersion() > data->version.get()));

			auto latest = data->data().atLatest();

			// * Old shards are erased: versionedData.atLatest() has entries (sets or clear *begins*) only for keys in
			// readable or adding,transferred shards.
			for (auto s = data->shards.ranges().begin(); s != data->shards.ranges().end(); ++s) {
				ShardInfo* shard = s->value().getPtr();
				if (!shard->isInVersionedData()) {
					if (latest.lower_bound(s->begin()) != latest.lower_bound(s->end())) {
						TraceEvent(SevError, "VF", data->thisServerID)
						    .detail("LastValidTime", data->debug_lastValidateTime)
						    .detail("KeyBegin", s->begin())
						    .detail("KeyEnd", s->end())
						    .detail("FirstKey", latest.lower_bound(s->begin()).key())
						    .detail("FirstInsertV", latest.lower_bound(s->begin()).insertVersion());
					}
					ASSERT(latest.lower_bound(s->begin()) == latest.lower_bound(s->end()));
				}
			}

			// FIXME: do some change feed validation?

			latest.validate();
			validateRange(latest, allKeys, data->version.get(), data->thisServerID, data->durableVersion.get());

			data->debug_lastValidateTime = now();
		}
	} catch (...) {
		TraceEvent(SevError, "ValidationFailure", data->thisServerID)
		    .detail("LastValidTime", data->debug_lastValidateTime);
		throw;
	}
}
#ifndef __INTEL_COMPILER
#pragma endregion
#endif

void updateProcessStats(StorageServer* self) {
	if (g_network->isSimulated()) {
		// diskUsage and cpuUsage are not relevant in the simulator,
		// and relying on the actual values could break seed determinism
		self->cpuUsage = 100.0;
		self->diskUsage = 100.0;
		return;
	}

	SystemStatistics sysStats = getSystemStatistics();
	if (sysStats.initialized) {
		self->cpuUsage = 100 * sysStats.processCPUSeconds / sysStats.elapsed;
		self->diskUsage = 100 * std::max(0.0, (sysStats.elapsed - sysStats.processDiskIdleSeconds) / sysStats.elapsed);
	}
}

///////////////////////////////////// Queries /////////////////////////////////
#ifndef __INTEL_COMPILER
#pragma region Queries
#endif

ACTOR Future<Version> waitForVersionActor(StorageServer* data, Version version, SpanContext spanContext) {
	state Span span("SS:WaitForVersion"_loc, spanContext);
	choose {
		when(wait(data->version.whenAtLeast(version))) {
			// FIXME: A bunch of these can block with or without the following delay 0.
			// wait( delay(0) );  // don't do a whole bunch of these at once
			if (version < data->oldestVersion.get())
				throw transaction_too_old(); // just in case
			return version;
		}
		when(wait(delay(SERVER_KNOBS->FUTURE_VERSION_DELAY))) {
			if (deterministicRandom()->random01() < 0.001)
				TraceEvent(SevWarn, "ShardServerFutureVersion1000x", data->thisServerID)
				    .detail("Version", version)
				    .detail("MyVersion", data->version.get())
				    .detail("ServerID", data->thisServerID);
			throw future_version();
		}
	}
}

// If the latest commit version that mutated the shard(s) being served by the specified storage
// server is below the client specified read version then do a read at the latest commit version
// of the storage server.
Version getRealReadVersion(VersionVector& ssLatestCommitVersions, Tag& tag, Version specifiedReadVersion) {
	Version realReadVersion =
	    ssLatestCommitVersions.hasVersion(tag) ? ssLatestCommitVersions.getVersion(tag) : specifiedReadVersion;
	ASSERT(realReadVersion <= specifiedReadVersion);
	return realReadVersion;
}

// Find the latest commit version of the given tag.
Version getLatestCommitVersion(VersionVector& ssLatestCommitVersions, Tag& tag) {
	Version commitVersion =
	    ssLatestCommitVersions.hasVersion(tag) ? ssLatestCommitVersions.getVersion(tag) : invalidVersion;
	return commitVersion;
}

Future<Version> waitForVersion(StorageServer* data, Version version, SpanContext spanContext) {
	if (version == latestVersion) {
		version = std::max(Version(1), data->version.get());
	}

	if (version < data->oldestVersion.get() || version <= 0) {
		// TraceEvent(SevDebug, "WFVThrow", data->thisServerID).detail("Version", version).detail("OldestVersion", data->oldestVersion.get());
		return transaction_too_old();
	} else if (version <= data->version.get()) {
		return version;
	}

	if ((data->behind || data->versionBehind) && version > data->version.get()) {
		return process_behind();
	}

	if (deterministicRandom()->random01() < 0.001) {
		TraceEvent("WaitForVersion1000x").log();
	}
	return waitForVersionActor(data, version, spanContext);
}

Future<Version> waitForVersion(StorageServer* data,
                               Version commitVersion,
                               Version readVersion,
                               SpanContext spanContext) {
	ASSERT(commitVersion == invalidVersion || commitVersion < readVersion);

	if (commitVersion == invalidVersion) {
		return waitForVersion(data, readVersion, spanContext);
	}

	if (readVersion == latestVersion) {
		readVersion = std::max(Version(1), data->version.get());
	}

	if (readVersion < data->oldestVersion.get() || readVersion <= 0) {
		return transaction_too_old();
	} else {
		if (commitVersion < data->oldestVersion.get()) {
			return data->oldestVersion.get();
		} else if (commitVersion <= data->version.get()) {
			return commitVersion;
		}
	}

	if ((data->behind || data->versionBehind) && commitVersion > data->version.get()) {
		return process_behind();
	}

	if (deterministicRandom()->random01() < 0.001) {
		TraceEvent("WaitForVersion1000x");
	}
	return waitForVersionActor(data, std::max(commitVersion, data->oldestVersion.get()), spanContext);
}

ACTOR Future<Version> waitForVersionNoTooOld(StorageServer* data, Version version) {
	// This could become an Actor transparently, but for now it just does the lookup
	if (version == latestVersion)
		version = std::max(Version(1), data->version.get());
	if (version <= data->version.get())
		return version;
	choose {
		when(wait(data->version.whenAtLeast(version))) { return version; }
		when(wait(delay(SERVER_KNOBS->FUTURE_VERSION_DELAY))) {
			if (deterministicRandom()->random01() < 0.001)
				TraceEvent(SevWarn, "ShardServerFutureVersion1000x", data->thisServerID)
				    .detail("Version", version)
				    .detail("MyVersion", data->version.get())
				    .detail("ServerID", data->thisServerID);
			throw future_version();
		}
	}
}

Optional<TenantMapEntry> StorageServer::getTenantEntry(Version version, TenantInfo tenantInfo) {
	if (tenantInfo.name.present()) {
		auto view = tenantMap.at(version);
		auto itr = view.find(tenantInfo.name.get());
		if (itr == view.end()) {
			TraceEvent(SevWarn, "StorageUnknownTenant", thisServerID).detail("Tenant", tenantInfo.name).backtrace();
			throw unknown_tenant();
		} else if (itr->id != tenantInfo.tenantId) {
			TraceEvent(SevWarn, "StorageTenantIdMismatch", thisServerID)
			    .detail("Tenant", tenantInfo.name)
			    .detail("TenantId", tenantInfo.tenantId)
			    .detail("ExistingId", itr->id)
			    .backtrace();
			throw unknown_tenant();
		}

		return *itr;
	}

	return Optional<TenantMapEntry>();
}

std::vector<StorageServerShard> StorageServer::getStorageServerShards(KeyRangeRef range) {
	std::vector<StorageServerShard> res;
	for (auto t : this->shards.intersectingRanges(range)) {
		res.push_back(t.value()->toStorageServerShard());
	}
	return res;
}

ACTOR Future<Void> getValueQ(StorageServer* data, GetValueRequest req) {
	state int64_t resultSize = 0;
	Span span("SS:getValue"_loc, req.spanContext);
	if (req.tenantInfo.name.present()) {
		span.addAttribute("tenant"_sr, req.tenantInfo.name.get());
	}
	span.addAttribute("key"_sr, req.key);
	// Temporarily disabled -- this path is hit a lot
	// getCurrentLineage()->modify(&TransactionLineage::txID) = req.spanContext.first();

	try {
		++data->counters.getValueQueries;
		++data->counters.allQueries;
		data->maxQueryQueue = std::max<int>(
		    data->maxQueryQueue, data->counters.allQueries.getValue() - data->counters.finishedQueries.getValue());

		// Active load balancing runs at a very high priority (to obtain accurate queue lengths)
		// so we need to downgrade here
		wait(data->getQueryDelay());

		// Track time from requestTime through now as read queueing wait time
		state double queueWaitEnd = g_network->timer();
		data->counters.readQueueWaitSample.addMeasurement(queueWaitEnd - req.requestTime());

		if (req.options.present() && req.options.get().debugID.present())
			g_traceBatch.addEvent("GetValueDebug",
			                      req.options.get().debugID.get().first(),
			                      "getValueQ.DoRead"); //.detail("TaskID", g_network->getCurrentTask());

		state Optional<Value> v;
		Version commitVersion = getLatestCommitVersion(req.ssLatestCommitVersions, data->tag);
		state Version version = wait(waitForVersion(data, commitVersion, req.version, req.spanContext));
		data->counters.readVersionWaitSample.addMeasurement(g_network->timer() - queueWaitEnd);

		if (req.options.present() && req.options.get().debugID.present())
			g_traceBatch.addEvent("GetValueDebug",
			                      req.options.get().debugID.get().first(),
			                      "getValueQ.AfterVersion"); //.detail("TaskID", g_network->getCurrentTask());

		Optional<TenantMapEntry> entry = data->getTenantEntry(version, req.tenantInfo);
		if (entry.present()) {
			req.key = req.key.withPrefix(entry.get().prefix);
		}
		state uint64_t changeCounter = data->shardChangeCounter;

		if (!data->shards[req.key]->isReadable()) {
			//TraceEvent("WrongShardServer", data->thisServerID).detail("Key", req.key).detail("Version", version).detail("In", "getValueQ");
			throw wrong_shard_server();
		}

		state int path = 0;
		auto i = data->data().at(version).lastLessOrEqual(req.key);
		if (i && i->isValue() && i.key() == req.key) {
			v = (Value)i->getValue();
			path = 1;
		} else if (!i || !i->isClearTo() || i->getEndKey() <= req.key) {
			path = 2;
			Optional<Value> vv = wait(data->storage.readValue(req.key, req.options));
			data->counters.kvGetBytes += vv.expectedSize();
			// Validate that while we were reading the data we didn't lose the version or shard
			if (version < data->storageVersion()) {
				CODE_PROBE(true, "transaction_too_old after readValue");
				throw transaction_too_old();
			}
			data->checkChangeCounter(changeCounter, req.key);
			v = vv;
		}

		DEBUG_MUTATION("ShardGetValue",
		               version,
		               MutationRef(MutationRef::DebugKey, req.key, v.present() ? v.get() : LiteralStringRef("<null>")),
		               data->thisServerID);
		DEBUG_MUTATION("ShardGetPath",
		               version,
		               MutationRef(MutationRef::DebugKey,
		                           req.key,
		                           path == 0   ? LiteralStringRef("0")
		                           : path == 1 ? LiteralStringRef("1")
		                                       : LiteralStringRef("2")),
		               data->thisServerID);

		/*
		StorageMetrics m;
		m.bytesPerKSecond = req.key.size() + (v.present() ? v.get().size() : 0);
		m.iosPerKSecond = 1;
		data->metrics.notify(req.key, m);
		*/

		if (v.present()) {
			++data->counters.rowsQueried;
			resultSize = v.get().size();
			data->counters.bytesQueried += resultSize;
		} else {
			++data->counters.emptyQueries;
		}

		if (SERVER_KNOBS->READ_SAMPLING_ENABLED) {
			// If the read yields no value, randomly sample the empty read.
			int64_t bytesReadPerKSecond =
			    v.present() ? std::max((int64_t)(req.key.size() + v.get().size()), SERVER_KNOBS->EMPTY_READ_PENALTY)
			                : SERVER_KNOBS->EMPTY_READ_PENALTY;
			data->metrics.notifyBytesReadPerKSecond(req.key, bytesReadPerKSecond);
		}

		if (req.options.present() && req.options.get().debugID.present())
			g_traceBatch.addEvent("GetValueDebug",
			                      req.options.get().debugID.get().first(),
			                      "getValueQ.AfterRead"); //.detail("TaskID", g_network->getCurrentTask());

		// Check if the desired key might be cached
		auto cached = data->cachedRangeMap[req.key];
		// if (cached)
		//	TraceEvent(SevDebug, "SSGetValueCached").detail("Key", req.key);

		GetValueReply reply(v, cached);
		reply.penalty = data->getPenalty();
		req.reply.send(reply);
	} catch (Error& e) {
		if (!canReplyWith(e))
			throw;
		data->sendErrorWithPenalty(req.reply, e, data->getPenalty());
	}

	data->transactionTagCounter.addRequest(req.tags, resultSize);

	++data->counters.finishedQueries;

	double duration = g_network->timer() - req.requestTime();
	data->counters.readLatencySample.addMeasurement(duration);
	data->counters.readValueLatencySample.addMeasurement(duration);
	if (data->latencyBandConfig.present()) {
		int maxReadBytes =
		    data->latencyBandConfig.get().readConfig.maxReadBytes.orDefault(std::numeric_limits<int>::max());
		data->counters.readLatencyBands.addMeasurement(duration, resultSize > maxReadBytes);
	}

	return Void();
}

// Pessimistic estimate the number of overhead bytes used by each
// watch. Watch key references are stored in an AsyncMap<Key,bool>, and actors
// must be kept alive until the watch is finished.
extern size_t WATCH_OVERHEAD_WATCHQ, WATCH_OVERHEAD_WATCHIMPL;

ACTOR Future<Version> watchWaitForValueChange(StorageServer* data, SpanContext parent, KeyRef key) {
	state Location spanLocation = "SS:watchWaitForValueChange"_loc;
	state Span span(spanLocation, parent);
	state Reference<ServerWatchMetadata> metadata = data->getWatchMetadata(key);

	if (metadata->debugID.present())
		g_traceBatch.addEvent("WatchValueDebug",
		                      metadata->debugID.get().first(),
		                      "watchValueSendReply.Before"); //.detail("TaskID", g_network->getCurrentTask());

	wait(success(waitForVersionNoTooOld(data, metadata->version)));
	if (metadata->debugID.present())
		g_traceBatch.addEvent("WatchValueDebug",
		                      metadata->debugID.get().first(),
		                      "watchValueSendReply.AfterVersion"); //.detail("TaskID", g_network->getCurrentTask());

	state Version minVersion = data->data().latestVersion;
	state Future<Void> watchFuture = data->watches.onChange(metadata->key);
	state ReadOptions options;
	loop {
		try {
			metadata = data->getWatchMetadata(key);
			state Version latest = data->version.get();
			options.debugID = metadata->debugID;

			CODE_PROBE(latest >= minVersion && latest < data->data().latestVersion,
			           "Starting watch loop with latestVersion > data->version");
			GetValueRequest getReq(
			    span.context, TenantInfo(), metadata->key, latest, metadata->tags, options, VersionVector());
			state Future<Void> getValue = getValueQ(
			    data, getReq); // we are relying on the delay zero at the top of getValueQ, if removed we need one here
			GetValueReply reply = wait(getReq.reply.getFuture());
			span = Span(spanLocation, parent);

			if (reply.error.present()) {
				ASSERT(reply.error.get().code() != error_code_future_version);
				throw reply.error.get();
			}
			if (BUGGIFY) {
				throw transaction_too_old();
			}

			DEBUG_MUTATION(
			    "ShardWatchValue",
			    latest,
			    MutationRef(MutationRef::DebugKey,
			                metadata->key,
			                reply.value.present() ? StringRef(reply.value.get()) : LiteralStringRef("<null>")),
			    data->thisServerID);

			if (metadata->debugID.present())
				g_traceBatch.addEvent(
				    "WatchValueDebug",
				    metadata->debugID.get().first(),
				    "watchValueSendReply.AfterRead"); //.detail("TaskID", g_network->getCurrentTask());

			if (reply.value != metadata->value && latest >= metadata->version) {
				return latest; // fire watch
			}

			if (data->watchBytes > SERVER_KNOBS->MAX_STORAGE_SERVER_WATCH_BYTES) {
				CODE_PROBE(true, "Too many watches, reverting to polling");
				throw watch_cancelled();
			}

			state int64_t watchBytes =
			    (metadata->key.expectedSize() + metadata->value.expectedSize() + key.expectedSize() +
			     sizeof(Reference<ServerWatchMetadata>) + sizeof(ServerWatchMetadata) + WATCH_OVERHEAD_WATCHIMPL);

			data->watchBytes += watchBytes;
			try {
				if (latest < minVersion) {
					// If the version we read is less than minVersion, then we may fail to be notified of any changes
					// that occur up to or including minVersion To prevent that, we'll check the key again once the
					// version reaches our minVersion
					watchFuture = watchFuture || data->version.whenAtLeast(minVersion);
				}
				if (BUGGIFY) {
					// Simulate a trigger on the watch that results in the loop going around without the value changing
					watchFuture = watchFuture || delay(deterministicRandom()->random01());
				}
				wait(watchFuture);
				data->watchBytes -= watchBytes;
			} catch (Error& e) {
				data->watchBytes -= watchBytes;
				throw;
			}
		} catch (Error& e) {
			if (e.code() != error_code_transaction_too_old) {
				throw e;
			}

			CODE_PROBE(true, "Reading a watched key failed with transaction_too_old");
		}

		watchFuture = data->watches.onChange(metadata->key);
		wait(data->version.whenAtLeast(data->data().latestVersion));
	}
}

void checkCancelWatchImpl(StorageServer* data, WatchValueRequest req) {
	Reference<ServerWatchMetadata> metadata = data->getWatchMetadata(req.key.contents());
	if (metadata.isValid() && metadata->versionPromise.getFutureReferenceCount() == 1) {
		// last watch timed out so cancel watch_impl and delete key from the map
		data->deleteWatchMetadata(req.key.contents());
		metadata->watch_impl.cancel();
	}
}

ACTOR Future<Void> watchValueSendReply(StorageServer* data,
                                       WatchValueRequest req,
                                       Future<Version> resp,
                                       SpanContext spanContext) {
	state Span span("SS:watchValue"_loc, spanContext);
	state double startTime = now();
	++data->counters.watchQueries;
	++data->numWatches;
	data->watchBytes += WATCH_OVERHEAD_WATCHQ;

	loop {
		double timeoutDelay = -1;
		if (data->noRecentUpdates.get()) {
			timeoutDelay = std::max(CLIENT_KNOBS->FAST_WATCH_TIMEOUT - (now() - startTime), 0.0);
		} else if (!BUGGIFY) {
			timeoutDelay = std::max(CLIENT_KNOBS->WATCH_TIMEOUT - (now() - startTime), 0.0);
		}

		try {
			choose {
				when(Version ver = wait(resp)) {
					// fire watch
					req.reply.send(WatchValueReply{ ver });
					checkCancelWatchImpl(data, req);
					--data->numWatches;
					data->watchBytes -= WATCH_OVERHEAD_WATCHQ;
					return Void();
				}
				when(wait(timeoutDelay < 0 ? Never() : delay(timeoutDelay))) {
					// watch timed out
					data->sendErrorWithPenalty(req.reply, timed_out(), data->getPenalty());
					checkCancelWatchImpl(data, req);
					--data->numWatches;
					data->watchBytes -= WATCH_OVERHEAD_WATCHQ;
					return Void();
				}
				when(wait(data->noRecentUpdates.onChange())) {}
			}
		} catch (Error& e) {
			data->watchBytes -= WATCH_OVERHEAD_WATCHQ;
			checkCancelWatchImpl(data, req);
			--data->numWatches;

			if (!canReplyWith(e))
				throw e;
			data->sendErrorWithPenalty(req.reply, e, data->getPenalty());
			return Void();
		}
	}
}

// Finds a checkpoint.
ACTOR Future<Void> getCheckpointQ(StorageServer* self, GetCheckpointRequest req) {
	// Wait until the desired version is durable.
	wait(self->durableVersion.whenAtLeast(req.version + 1));

	TraceEvent(SevDebug, "ServeGetCheckpointVersionSatisfied", self->thisServerID)
	    .detail("Version", req.version)
	    .detail("Range", req.range.toString())
	    .detail("Format", static_cast<int>(req.format));

	try {
		std::unordered_map<UID, CheckpointMetaData>::iterator it = self->checkpoints.begin();
		for (; it != self->checkpoints.end(); ++it) {
			const CheckpointMetaData& md = it->second;
			if (md.version == req.version && md.format == req.format && md.range.contains(req.range) &&
			    md.getState() == CheckpointMetaData::Complete) {
				req.reply.send(md);
				TraceEvent(SevDebug, "ServeGetCheckpointEnd", self->thisServerID).detail("Checkpoint", md.toString());
				break;
			}
		}

		if (it == self->checkpoints.end()) {
			req.reply.sendError(checkpoint_not_found());
		}
	} catch (Error& e) {
		if (!canReplyWith(e)) {
			throw;
		}
		req.reply.sendError(e);
	}
	return Void();
}

// Delete the checkpoint from disk, as well as all related presisted meta data.
ACTOR Future<Void> deleteCheckpointQ(StorageServer* self, Version version, CheckpointMetaData checkpoint) {
	wait(delay(0, TaskPriority::Low));

	wait(self->durableVersion.whenAtLeast(version));

	TraceEvent("DeleteCheckpointBegin", self->thisServerID).detail("Checkpoint", checkpoint.toString());

	self->checkpoints.erase(checkpoint.checkpointID);

	try {
		wait(deleteCheckpoint(checkpoint));
	} catch (Error& e) {
		// TODO: Handle errors more gracefully.
		throw;
	}

	state Key persistCheckpointKey(persistCheckpointKeys.begin.toString() + checkpoint.checkpointID.toString());
	state Key pendingCheckpointKey(persistPendingCheckpointKeys.begin.toString() + checkpoint.checkpointID.toString());
	auto& mLV = self->addVersionToMutationLog(self->data().getLatestVersion());
	self->addMutationToMutationLog(
	    mLV, MutationRef(MutationRef::ClearRange, pendingCheckpointKey, keyAfter(pendingCheckpointKey)));
	self->addMutationToMutationLog(
	    mLV, MutationRef(MutationRef::ClearRange, persistCheckpointKey, keyAfter(persistCheckpointKey)));

	return Void();
}

// Serves FetchCheckpointRequests.
ACTOR Future<Void> fetchCheckpointQ(StorageServer* self, FetchCheckpointRequest req) {
	state ICheckpointReader* reader = nullptr;
	TraceEvent("ServeFetchCheckpointBegin", self->thisServerID)
	    .detail("CheckpointID", req.checkpointID)
	    .detail("Token", req.token);

	req.reply.setByteLimit(SERVER_KNOBS->CHECKPOINT_TRANSFER_BLOCK_BYTES);

	// Returns error is the checkpoint cannot be found.
	const auto it = self->checkpoints.find(req.checkpointID);
	if (it == self->checkpoints.end()) {
		req.reply.sendError(checkpoint_not_found());
		TraceEvent("ServeFetchCheckpointNotFound", self->thisServerID).detail("CheckpointID", req.checkpointID);
		return Void();
	}

	try {
		reader = newCheckpointReader(it->second, deterministicRandom()->randomUniqueID());
		wait(reader->init(req.token));

		loop {
			state Standalone<StringRef> data = wait(reader->nextChunk(CLIENT_KNOBS->REPLY_BYTE_LIMIT));
			wait(req.reply.onReady());
			FetchCheckpointReply reply(req.token);
			reply.data = data;
			req.reply.send(reply);
		}
	} catch (Error& e) {
		if (e.code() == error_code_end_of_stream) {
			req.reply.sendError(end_of_stream());
			TraceEvent("ServeFetchCheckpointEnd", self->thisServerID)
			    .detail("CheckpointID", req.checkpointID)
			    .detail("Token", req.token);
		} else {
			TraceEvent(SevWarnAlways, "ServerFetchCheckpointFailure")
			    .errorUnsuppressed(e)
			    .detail("CheckpointID", req.checkpointID)
			    .detail("Token", req.token);
			if (!canReplyWith(e)) {
				throw e;
			}
			req.reply.sendError(e);
		}
	}

	wait(reader->close());
	return Void();
}

// Serves FetchCheckpointKeyValuesRequest, reads local checkpoint and sends it to the client over wire.
ACTOR Future<Void> fetchCheckpointKeyValuesQ(StorageServer* self, FetchCheckpointKeyValuesRequest req) {
	wait(self->serveFetchCheckpointParallelismLock.take(TaskPriority::DefaultYield));
	state FlowLock::Releaser holder(self->serveFetchCheckpointParallelismLock);

	TraceEvent("ServeFetchCheckpointKeyValuesBegin", self->thisServerID)
	    .detail("CheckpointID", req.checkpointID)
	    .detail("Range", req.range);

	req.reply.setByteLimit(SERVER_KNOBS->CHECKPOINT_TRANSFER_BLOCK_BYTES);

	// Returns error if the checkpoint cannot be found.
	const auto it = self->checkpoints.find(req.checkpointID);
	if (it == self->checkpoints.end()) {
		req.reply.sendError(checkpoint_not_found());
		TraceEvent("ServeFetchCheckpointNotFound", self->thisServerID).detail("CheckpointID", req.checkpointID);
		return Void();
	}

	state ICheckpointReader* reader = nullptr;
	try {
		reader = newCheckpointReader(it->second, self->thisServerID);
		wait(reader->init(BinaryWriter::toValue(req.range, IncludeVersion())));

		loop {
			state RangeResult res =
			    wait(reader->nextKeyValues(CLIENT_KNOBS->REPLY_BYTE_LIMIT, CLIENT_KNOBS->REPLY_BYTE_LIMIT));
			if (!res.empty()) {
				TraceEvent(SevDebug, "FetchCheckpontKeyValuesReadRange", self->thisServerID)
				    .detail("CheckpointID", req.checkpointID)
				    .detail("FirstReturnedKey", res.front().key)
				    .detail("LastReturnedKey", res.back().key)
				    .detail("Size", res.size());
			} else {
				TraceEvent(SevInfo, "FetchCheckpontKeyValuesEmptyRange", self->thisServerID)
				    .detail("CheckpointID", req.checkpointID);
			}

			wait(req.reply.onReady());
			FetchCheckpointKeyValuesStreamReply reply;
			reply.arena.dependsOn(res.arena());
			for (int i = 0; i < res.size(); ++i) {
				reply.data.push_back(reply.arena, res[i]);
			}

			req.reply.send(reply);
		}
	} catch (Error& e) {
		if (e.code() == error_code_end_of_stream) {
			req.reply.sendError(end_of_stream());
			TraceEvent("ServeFetchCheckpointKeyValuesEnd", self->thisServerID)
			    .detail("CheckpointID", req.checkpointID)
			    .detail("Range", req.range);
		} else {
			TraceEvent(SevWarnAlways, "ServerFetchCheckpointKeyValuesFailure")
			    .errorUnsuppressed(e)
			    .detail("CheckpointID", req.checkpointID)
			    .detail("Range", req.range);
			if (!canReplyWith(e)) {
				throw e;
			}
			req.reply.sendError(e);
		}
	}

	wait(reader->close());
	return Void();
}

ACTOR Future<Void> overlappingChangeFeedsQ(StorageServer* data, OverlappingChangeFeedsRequest req) {
	wait(delay(0));
	try {
		wait(success(waitForVersionNoTooOld(data, req.minVersion)));
	} catch (Error& e) {
		if (!canReplyWith(e))
			throw;
		req.reply.sendError(e);
		return Void();
	}

	if (!data->isReadable(req.range)) {
		req.reply.sendError(wrong_shard_server());
		return Void();
	}

	Version metadataWaitVersion = invalidVersion;

	auto ranges = data->keyChangeFeed.intersectingRanges(req.range);
	std::map<Key, std::tuple<KeyRange, Version, Version, Version>> rangeIds;
	for (auto r : ranges) {
		for (auto& it : r.value()) {
			if (!it->removing) {
				// Can't tell other SS about a change feed create or stopVersion that may get rolled back, and we only
				// need to tell it about the metadata if req.minVersion > metadataVersion, since it will get the
				// information from its own private mutations if it hasn't processed up that version yet
				metadataWaitVersion = std::max(metadataWaitVersion, it->metadataCreateVersion);

				// don't wait for all it->metadataVersion updates, if metadata was fetched from elsewhere it's already
				// durable, and some updates are unecessary to wait for
				Version stopVersion;
				if (it->stopVersion != MAX_VERSION && req.minVersion > it->stopVersion) {
					stopVersion = it->stopVersion;
					metadataWaitVersion = std::max(metadataWaitVersion, stopVersion);
				} else {
					stopVersion = MAX_VERSION;
				}

				rangeIds[it->id] = std::tuple(it->range, it->emptyVersion, stopVersion, it->metadataVersion);
			} else if (it->destroyed && it->metadataVersion > metadataWaitVersion) {
				// if we communicate the lack of a change feed because it's destroying, ensure the feed destroy isn't
				// rolled back first
				CODE_PROBE(true, "Overlapping Change Feeds ensuring destroy isn't rolled back");
				metadataWaitVersion = it->metadataVersion;
			}
		}
	}
	state OverlappingChangeFeedsReply reply;
	reply.feedMetadataVersion = data->version.get();
	for (auto& it : rangeIds) {
		reply.feeds.push_back_deep(reply.arena,
		                           OverlappingChangeFeedEntry(it.first,
		                                                      std::get<0>(it.second),
		                                                      std::get<1>(it.second),
		                                                      std::get<2>(it.second),
		                                                      std::get<3>(it.second)));
		TraceEvent(SevDebug, "OverlappingChangeFeedEntry", data->thisServerID)
		    .detail("MinVersion", req.minVersion)
		    .detail("FeedID", it.first)
		    .detail("Range", std::get<0>(it.second))
		    .detail("EmptyVersion", std::get<1>(it.second))
		    .detail("StopVersion", std::get<2>(it.second))
		    .detail("FeedMetadataVersion", std::get<3>(it.second));
	}

	// Make sure all of the metadata we are sending won't get rolled back
	if (metadataWaitVersion != invalidVersion && metadataWaitVersion > data->desiredOldestVersion.get()) {
		CODE_PROBE(true, "overlapping change feeds waiting for metadata version to be safe from rollback");
		wait(data->desiredOldestVersion.whenAtLeast(metadataWaitVersion));
	}
	req.reply.send(reply);
	return Void();
}

MutationsAndVersionRef filterMutationsInverted(Arena& arena, MutationsAndVersionRef const& m, KeyRange const& range) {
	Optional<VectorRef<MutationRef>> modifiedMutations;
	for (int i = 0; i < m.mutations.size(); i++) {
		if (m.mutations[i].type == MutationRef::SetValue) {
			if (modifiedMutations.present() && !range.contains(m.mutations[i].param1)) {
				modifiedMutations.get().push_back(arena, m.mutations[i]);
			}
			if (!modifiedMutations.present() && range.contains(m.mutations[i].param1)) {
				modifiedMutations = m.mutations.slice(0, i);
				arena.dependsOn(range.arena());
			}
		} else {
			ASSERT(m.mutations[i].type == MutationRef::ClearRange);
			if (!modifiedMutations.present() &&
			    (m.mutations[i].param2 > range.begin && m.mutations[i].param1 < range.end)) {
				modifiedMutations = m.mutations.slice(0, i);
				arena.dependsOn(range.arena());
			}
			if (modifiedMutations.present()) {
				if (m.mutations[i].param1 < range.begin) {
					modifiedMutations.get().push_back(arena,
					                                  MutationRef(MutationRef::ClearRange,
					                                              m.mutations[i].param1,
					                                              std::min(range.begin, m.mutations[i].param2)));
				}
				if (m.mutations[i].param2 > range.end) {
					modifiedMutations.get().push_back(arena,
					                                  MutationRef(MutationRef::ClearRange,
					                                              std::max(range.end, m.mutations[i].param1),
					                                              m.mutations[i].param2));
				}
			}
		}
	}
	if (modifiedMutations.present()) {
		return MutationsAndVersionRef(modifiedMutations.get(), m.version, m.knownCommittedVersion);
	}
	return m;
}

MutationsAndVersionRef filterMutations(Arena& arena,
                                       MutationsAndVersionRef const& m,
                                       KeyRange const& range,
                                       bool inverted) {
	if (m.mutations.size() == 1 && m.mutations.back().param1 == lastEpochEndPrivateKey) {
		return m;
	}

	if (inverted) {
		return filterMutationsInverted(arena, m, range);
	}

	Optional<VectorRef<MutationRef>> modifiedMutations;
	for (int i = 0; i < m.mutations.size(); i++) {
		if (m.mutations[i].type == MutationRef::SetValue) {
			if (modifiedMutations.present() && range.contains(m.mutations[i].param1)) {
				modifiedMutations.get().push_back(arena, m.mutations[i]);
			}
			if (!modifiedMutations.present() && !range.contains(m.mutations[i].param1)) {
				modifiedMutations = m.mutations.slice(0, i);
				arena.dependsOn(range.arena());
			}
		} else {
			ASSERT(m.mutations[i].type == MutationRef::ClearRange);
			if (!modifiedMutations.present() &&
			    (m.mutations[i].param1 < range.begin || m.mutations[i].param2 > range.end)) {
				modifiedMutations = m.mutations.slice(0, i);
				arena.dependsOn(range.arena());
			}
			if (modifiedMutations.present()) {
				if (m.mutations[i].param1 < range.end && range.begin < m.mutations[i].param2) {
					modifiedMutations.get().push_back(arena,
					                                  MutationRef(MutationRef::ClearRange,
					                                              std::max(range.begin, m.mutations[i].param1),
					                                              std::min(range.end, m.mutations[i].param2)));
				}
			}
		}
	}
	if (modifiedMutations.present()) {
		return MutationsAndVersionRef(modifiedMutations.get(), m.version, m.knownCommittedVersion);
	}
	return m;
}

// set this for VERY verbose logs on change feed SS reads
#define DEBUG_CF_TRACE false

// To easily find if a change feed read missed data. Set the CF to the feedId, the key to the missing key, and the
// version to the version the mutation is missing at.
#define DO_DEBUG_CF_MISSING false
#define DEBUG_CF_MISSING_CF ""_sr
#define DEBUG_CF_MISSING_KEY ""_sr
#define DEBUG_CF_MISSING_VERSION invalidVersion
#define DEBUG_CF_MISSING(cfId, keyRange, beginVersion, lastVersion)                                                    \
	DO_DEBUG_CF_MISSING&& cfId.printable().substr(0, 6) ==                                                             \
	        DEBUG_CF_MISSING_CF&& keyRange.contains(DEBUG_CF_MISSING_KEY) &&                                           \
	    beginVersion <= DEBUG_CF_MISSING_VERSION&& lastVersion >= DEBUG_CF_MISSING_VERSION

// efficiently searches for the change feed mutation start point at begin version
static std::deque<Standalone<MutationsAndVersionRef>>::const_iterator searchChangeFeedStart(
    std::deque<Standalone<MutationsAndVersionRef>> const& mutations,
    Version beginVersion,
    bool atLatest) {

	if (mutations.empty() || beginVersion > mutations.back().version) {
		return mutations.end();
	} else if (beginVersion <= mutations.front().version) {
		return mutations.begin();
	}

	MutationsAndVersionRef searchKey;
	searchKey.version = beginVersion;
	if (atLatest) {
		int jump = 1;
		// exponential search backwards, because atLatest means the new mutations are likely only at the very end
		auto lastEnd = mutations.end();
		auto currentEnd = mutations.end() - 1;
		while (currentEnd > mutations.begin()) {
			if (beginVersion >= currentEnd->version) {
				break;
			}
			lastEnd = currentEnd + 1;
			jump = std::min((int)(currentEnd - mutations.begin()), jump);
			currentEnd -= jump;
			jump <<= 1;
		}
		auto ret = std::lower_bound(currentEnd, lastEnd, searchKey, MutationsAndVersionRef::OrderByVersion());
		// TODO REMOVE: for validation
		if (ret != mutations.end()) {
			if (ret->version < beginVersion) {
				fmt::print("ERROR: {0}) {1} < {2}\n", ret - mutations.begin(), ret->version, beginVersion);
			}
			ASSERT(ret->version >= beginVersion);
		}
		if (ret != mutations.begin()) {
			if ((ret - 1)->version >= beginVersion) {
				fmt::print("ERROR: {0}) {1} >= {2}\n", (ret - mutations.begin()) - 1, (ret - 1)->version, beginVersion);
			}
			ASSERT((ret - 1)->version < beginVersion);
		}
		return ret;
	} else {
		// binary search
		return std::lower_bound(
		    mutations.begin(), mutations.end(), searchKey, MutationsAndVersionRef::OrderByVersion());
	}
}

ACTOR Future<std::pair<ChangeFeedStreamReply, bool>> getChangeFeedMutations(StorageServer* data,
                                                                            ChangeFeedStreamRequest req,
                                                                            bool inverted,
                                                                            bool atLatest,
                                                                            UID streamUID /* for debugging */) {
	state ChangeFeedStreamReply reply;
	state ChangeFeedStreamReply memoryReply;
	state int remainingLimitBytes = CLIENT_KNOBS->REPLY_BYTE_LIMIT;
	state int remainingDurableBytes = CLIENT_KNOBS->REPLY_BYTE_LIMIT;
	state Version startVersion = data->version.get();
	// TODO: Change feed reads should probably at least set cacheResult to false, possibly set a different ReadType as
	// well, perhaps high priority?
	state ReadOptions options;

	if (DEBUG_CF_TRACE) {
		TraceEvent(SevDebug, "TraceChangeFeedMutationsBegin", data->thisServerID)
		    .detail("FeedID", req.rangeID)
		    .detail("StreamUID", streamUID)
		    .detail("Range", req.range)
		    .detail("Begin", req.begin)
		    .detail("End", req.end)
		    .detail("PeerAddr", req.reply.getEndpoint().getPrimaryAddress());
	}

	if (data->version.get() < req.begin) {
		wait(data->version.whenAtLeast(req.begin));
		// we must delay here to ensure that any up-to-date change feeds that are waiting on the
		// mutation trigger run BEFORE any blocked change feeds run, in order to preserve the
		// correct minStreamVersion ordering
		wait(delay(0));
	}

	state uint64_t changeCounter = data->shardChangeCounter;
	if (!inverted && !data->isReadable(req.range)) {
		throw wrong_shard_server();
	}

	auto feed = data->uidChangeFeed.find(req.rangeID);
	if (feed == data->uidChangeFeed.end()) {
		throw unknown_change_feed();
	}

	state Reference<ChangeFeedInfo> feedInfo = feed->second;

	// We must copy the mutationDeque when fetching the durable bytes in case mutations are popped from memory while
	// waiting for the results
	state Version dequeVersion = data->version.get();
	state Version dequeKnownCommit = data->knownCommittedVersion.get();
	state Version emptyVersion = feedInfo->emptyVersion;
	state Version durableValidationVersion = std::min(data->durableVersion.get(), feedInfo->durableFetchVersion.get());
	Version fetchStorageVersion = std::max(feedInfo->fetchVersion, feedInfo->durableFetchVersion.get());

	if (DEBUG_CF_TRACE) {
		TraceEvent(SevDebug, "TraceChangeFeedMutationsDetails", data->thisServerID)
		    .detail("FeedID", req.rangeID)
		    .detail("StreamUID", streamUID)
		    .detail("Range", req.range)
		    .detail("Begin", req.begin)
		    .detail("End", req.end)
		    .detail("AtLatest", atLatest)
		    .detail("DequeVersion", dequeVersion)
		    .detail("EmptyVersion", feedInfo->emptyVersion)
		    .detail("StorageVersion", feedInfo->storageVersion)
		    .detail("DurableVersion", feedInfo->durableVersion)
		    .detail("FetchStorageVersion", fetchStorageVersion)
		    .detail("FetchVersion", feedInfo->fetchVersion)
		    .detail("DurableFetchVersion", feedInfo->durableFetchVersion.get())
		    .detail("DurableValidationVersion", durableValidationVersion)
		    .detail("PeerAddr", req.reply.getEndpoint().getPrimaryAddress());
	}

	if (req.end > emptyVersion + 1) {
		auto it = searchChangeFeedStart(feedInfo->mutations, req.begin, atLatest);
		while (it != feedInfo->mutations.end()) {
			if (it->version >= req.end || it->version > dequeVersion || remainingLimitBytes <= 0) {
				break;
			}
			auto m = filterMutations(memoryReply.arena, *it, req.range, inverted);
			if (m.mutations.size()) {
				memoryReply.arena.dependsOn(it->arena());
				memoryReply.mutations.push_back(memoryReply.arena, m);
				remainingLimitBytes -= sizeof(MutationsAndVersionRef) + m.expectedSize();
			}
			it++;
		}
	}

	state bool readDurable = feedInfo->durableVersion != invalidVersion && req.begin <= feedInfo->durableVersion;
	state bool readFetched = req.begin <= fetchStorageVersion && !atLatest;
	state bool waitFetched = false;
	if (req.end > emptyVersion + 1 && (readDurable || readFetched)) {
		if (readFetched && req.begin <= feedInfo->fetchVersion) {
			waitFetched = true;
			// Request needs data that has been written to storage by a change feed fetch, but not committed yet
			// To not block fetchKeys making normal SS data readable on making change feed data written to storage, we
			// wait in here instead for all fetched data to become readable from the storage engine.
			ASSERT(req.begin <= feedInfo->fetchVersion);
			CODE_PROBE(true, "getChangeFeedMutations before fetched data durable");

			// Wait for next commit to write pending feed data to storage
			wait(feedInfo->durableFetchVersion.whenAtLeast(feedInfo->fetchVersion));
			// To let update storage finish
			wait(delay(0));
		}

		wait(data->changeFeedDiskReadsLock.take(TaskPriority::DefaultYield));
		state FlowLock::Releaser holdingDiskReadsLock(data->changeFeedDiskReadsLock);
		RangeResult res = wait(
		    data->storage.readRange(KeyRangeRef(changeFeedDurableKey(req.rangeID, std::max(req.begin, emptyVersion)),
		                                        changeFeedDurableKey(req.rangeID, req.end)),
		                            1 << 30,
		                            remainingDurableBytes,
		                            options));
		holdingDiskReadsLock.release();

		data->counters.kvScanBytes += res.logicalSize();
		++data->counters.changeFeedDiskReads;

		if (!inverted && !req.range.empty()) {
			data->checkChangeCounter(changeCounter, req.range);
		}

		// TODO eventually: only do verify in simulation?
		int memoryVerifyIdx = 0;

		Version lastVersion = req.begin - 1;
		Version lastKnownCommitted = invalidVersion;
		for (auto& kv : res) {
			Key id;
			Version version, knownCommittedVersion;
			Standalone<VectorRef<MutationRef>> mutations;
			std::tie(id, version) = decodeChangeFeedDurableKey(kv.key);
			std::tie(mutations, knownCommittedVersion) = decodeChangeFeedDurableValue(kv.value);

			// gap validation
			while (memoryVerifyIdx < memoryReply.mutations.size() &&
			       version > memoryReply.mutations[memoryVerifyIdx].version) {
				if (req.canReadPopped) {
					// There are weird cases where SS fetching mixed with SS durability and popping can mean there are
					// gaps before the popped version temporarily
					memoryVerifyIdx++;
					continue;
				}

				// There is a case where this can happen - if we wait on a fetching change feed, and the feed is
				// popped while we wait, we could have copied the memory mutations into memoryReply before the
				// pop, but they may or may not have been skipped writing to disk
				if (waitFetched && feedInfo->emptyVersion > emptyVersion &&
				    memoryReply.mutations[memoryVerifyIdx].version <= feedInfo->emptyVersion) {
					memoryVerifyIdx++;
					continue;
				} else {
					fmt::print("ERROR: SS {0} CF {1} SQ {2} has mutation at {3} in memory but not on disk (next disk "
					           "is {4}) (emptyVersion={5}, emptyBefore={6})!\n",
					           data->thisServerID.toString().substr(0, 4),
					           req.rangeID.printable().substr(0, 6),
					           streamUID.toString().substr(0, 8),
					           memoryReply.mutations[memoryVerifyIdx].version,
					           version,
					           feedInfo->emptyVersion,
					           emptyVersion);

					fmt::print("  Memory: ({})\n", memoryReply.mutations[memoryVerifyIdx].mutations.size());
					for (auto& it : memoryReply.mutations[memoryVerifyIdx].mutations) {
						if (it.type == MutationRef::SetValue) {
							fmt::print("    {}=\n", it.param1.printable());
						} else {
							fmt::print("    {} - {}\n", it.param1.printable(), it.param2.printable());
						}
					}
					ASSERT(false);
				}
			}

			auto m = filterMutations(
			    reply.arena, MutationsAndVersionRef(mutations, version, knownCommittedVersion), req.range, inverted);
			if (m.mutations.size()) {
				reply.arena.dependsOn(mutations.arena());
				reply.mutations.push_back(reply.arena, m);

				if (memoryVerifyIdx < memoryReply.mutations.size() &&
				    version == memoryReply.mutations[memoryVerifyIdx].version) {
					// We could do validation of mutations here too, but it's complicated because clears can get split
					// and stuff
					memoryVerifyIdx++;
				}
			} else if (memoryVerifyIdx < memoryReply.mutations.size() &&
			           version == memoryReply.mutations[memoryVerifyIdx].version) {
				if (version > durableValidationVersion) {
					// Another validation case - feed was popped, data was fetched, fetched data was persisted but pop
					// wasn't yet, then SS restarted. Now SS has the data without the popped version. This looks wrong
					// here but is fine.
					memoryVerifyIdx++;
				} else {
					fmt::print("ERROR: SS {0} CF {1} SQ {2} has mutation at {3} in memory but all filtered out on "
					           "disk! (durable validation = {4})\n",
					           data->thisServerID.toString().substr(0, 4),
					           req.rangeID.printable().substr(0, 6),
					           streamUID.toString().substr(0, 8),
					           version,
					           durableValidationVersion);

					fmt::print("  Memory: ({})\n", memoryReply.mutations[memoryVerifyIdx].mutations.size());
					for (auto& it : memoryReply.mutations[memoryVerifyIdx].mutations) {
						if (it.type == MutationRef::SetValue) {
							fmt::print("    {}=\n", it.param1.printable().c_str());
						} else {
							fmt::print("    {} - {}\n", it.param1.printable().c_str(), it.param2.printable().c_str());
						}
					}
					fmt::print("  Disk(pre-filter): ({})\n", mutations.size());
					for (auto& it : mutations) {
						if (it.type == MutationRef::SetValue) {
							fmt::print("    {}=\n", it.param1.printable().c_str());
						} else {
							fmt::print("    {} - {}\n", it.param1.printable().c_str(), it.param2.printable().c_str());
						}
					}
					ASSERT_WE_THINK(false);
				}
			}
			remainingDurableBytes -=
			    sizeof(KeyValueRef) +
			    kv.expectedSize(); // This is tracking the size on disk rather than the reply size
			                       // because we cannot add mutations from memory if there are potentially more on disk
			lastVersion = version;
			lastKnownCommitted = knownCommittedVersion;
		}
		if (remainingDurableBytes > 0) {
			reply.arena.dependsOn(memoryReply.arena);
			auto it = memoryReply.mutations.begin();
			int totalCount = memoryReply.mutations.size();
			while (it != memoryReply.mutations.end() && it->version <= lastVersion) {
				++it;
				--totalCount;
			}
			reply.mutations.append(reply.arena, it, totalCount);
			// If still empty, that means disk results were filtered out, but skipped all memory results. Add an empty,
			// either the last version from disk
			if (reply.mutations.empty() && res.size()) {
				CODE_PROBE(true, "Change feed adding empty version after disk + memory filtered");
				reply.mutations.push_back(reply.arena, MutationsAndVersionRef(lastVersion, lastKnownCommitted));
			}
		} else if (reply.mutations.empty() || reply.mutations.back().version < lastVersion) {
			CODE_PROBE(true, "Change feed adding empty version after disk filtered");
			reply.mutations.push_back(reply.arena, MutationsAndVersionRef(lastVersion, lastKnownCommitted));
		}
	} else {
		reply = memoryReply;
	}

	bool gotAll = remainingLimitBytes > 0 && remainingDurableBytes > 0 && data->version.get() == startVersion;
	Version finalVersion = std::min(req.end - 1, dequeVersion);
	if ((reply.mutations.empty() || reply.mutations.back().version < finalVersion) && remainingLimitBytes > 0 &&
	    remainingDurableBytes > 0) {
		CODE_PROBE(true, "Change feed adding empty version after empty results");
		reply.mutations.push_back(
		    reply.arena, MutationsAndVersionRef(finalVersion, finalVersion == dequeVersion ? dequeKnownCommit : 0));
		// if we add empty mutation after the last thing in memory, and didn't read from disk, gotAll is true
		if (data->version.get() == startVersion) {
			gotAll = true;
		}
	}

	// FIXME: clean all of this up, and just rely on client-side check
	// This check is done just before returning, after all waits in this function
	// Check if pop happened concurently
	if (!req.canReadPopped && req.begin <= feedInfo->emptyVersion) {
		// This can happen under normal circumstances if this part of a change feed got no updates, but then the feed
		// was popped. We can check by confirming that the client was sent empty versions as part of another feed's
		// response's minStorageVersion, or a ChangeFeedUpdateRequest. If this was the case, we know no updates could
		// have happened between req.begin and minVersion.
		Version minVersion = data->minFeedVersionForAddress(req.reply.getEndpoint().getPrimaryAddress());
		bool ok = atLatest && minVersion > feedInfo->emptyVersion;
		CODE_PROBE(ok, "feed popped while valid read waiting");
		CODE_PROBE(!ok, "feed popped while invalid read waiting");
		if (!ok) {
			TraceEvent("ChangeFeedMutationsPopped", data->thisServerID)
			    .detail("FeedID", req.rangeID)
			    .detail("StreamUID", streamUID)
			    .detail("Range", req.range)
			    .detail("Begin", req.begin)
			    .detail("End", req.end)
			    .detail("EmptyVersion", feedInfo->emptyVersion)
			    .detail("AtLatest", atLatest)
			    .detail("MinVersionSent", minVersion);
			// Disabling this check because it returns false positives when forcing a delta file flush at an empty
			// version that was not a mutation version throw change_feed_popped();
		}
	}

	if (MUTATION_TRACKING_ENABLED) {
		for (auto& mutations : reply.mutations) {
			for (auto& m : mutations.mutations) {
				DEBUG_MUTATION("ChangeFeedSSRead", mutations.version, m, data->thisServerID)
				    .detail("ChangeFeedID", req.rangeID)
				    .detail("StreamUID", streamUID)
				    .detail("ReqBegin", req.begin)
				    .detail("ReqEnd", req.end)
				    .detail("ReqRange", req.range);
			}
		}
	}

	if (DEBUG_CF_TRACE) {
		TraceEvent(SevDebug, "ChangeFeedMutationsDone", data->thisServerID)
		    .detail("FeedID", req.rangeID)
		    .detail("StreamUID", streamUID)
		    .detail("Range", req.range)
		    .detail("Begin", req.begin)
		    .detail("End", req.end)
		    .detail("FirstVersion", reply.mutations.empty() ? invalidVersion : reply.mutations.front().version)
		    .detail("LastVersion", reply.mutations.empty() ? invalidVersion : reply.mutations.back().version)
		    .detail("Count", reply.mutations.size())
		    .detail("GotAll", gotAll)
		    .detail("PeerAddr", req.reply.getEndpoint().getPrimaryAddress());
	}

	if (DEBUG_CF_MISSING(req.rangeID, req.range, req.begin, reply.mutations.back().version) && !req.canReadPopped) {
		bool foundVersion = false;
		bool foundKey = false;
		for (auto& it : reply.mutations) {
			if (it.version == DEBUG_CF_MISSING_VERSION) {
				foundVersion = true;
				for (auto& m : it.mutations) {
					if (m.type == MutationRef::SetValue && m.param1 == DEBUG_CF_MISSING_KEY) {
						foundKey = true;
						break;
					}
				}
				break;
			}
		}
		if (!foundVersion || !foundKey) {
			fmt::print("ERROR: SS {0} CF {1} SQ {2} missing {3} @ {4} from request for [{5} - {6}) {7} - {8}\n",
			           data->thisServerID.toString().substr(0, 4),
			           req.rangeID.printable().substr(0, 6),
			           streamUID.toString().substr(0, 8),
			           foundVersion ? "key" : "version",
			           DEBUG_CF_MISSING_VERSION,
			           req.range.begin.printable(),
			           req.range.end.printable(),
			           req.begin,
			           req.end);
			fmt::print("ERROR: {0} versions in response {1} - {2}:\n",
			           reply.mutations.size(),
			           reply.mutations.front().version,
			           reply.mutations.back().version);
			for (auto& it : reply.mutations) {
				fmt::print("ERROR:    {0} ({1}){2}\n",
				           it.version,
				           it.mutations.size(),
				           it.version == DEBUG_CF_MISSING_VERSION ? "<-------" : "");
			}
		} else {
			fmt::print("DBG: SS {0} CF {1} SQ {2} correct @ {3} from request for [{4} - {5}) {6} - {7}\n",
			           data->thisServerID.toString().substr(0, 4),
			           req.rangeID.printable().substr(0, 6),
			           streamUID.toString().substr(0, 8),
			           DEBUG_CF_MISSING_VERSION,
			           req.range.begin.printable(),
			           req.range.end.printable(),
			           req.begin,
			           req.end);
		}
	}

	reply.popVersion = feedInfo->emptyVersion + 1;

	// If the SS's version advanced at all during any of the waits, the read from memory may have missed some
	// mutations, so gotAll can only be true if data->version didn't change over the course of this actor
	return std::make_pair(reply, gotAll);
}

ACTOR Future<Void> localChangeFeedStream(StorageServer* data,
                                         PromiseStream<Standalone<MutationsAndVersionRef>> results,
                                         Key rangeID,
                                         Version begin,
                                         Version end,
                                         KeyRange range) {
	try {
		loop {
			state ChangeFeedStreamRequest feedRequest;
			feedRequest.rangeID = rangeID;
			feedRequest.begin = begin;
			feedRequest.end = end;
			feedRequest.range = range;
			state std::pair<ChangeFeedStreamReply, bool> feedReply =
			    wait(getChangeFeedMutations(data, feedRequest, true, false, UID()));
			begin = feedReply.first.mutations.back().version + 1;
			state int resultLoc = 0;
			while (resultLoc < feedReply.first.mutations.size()) {
				if (feedReply.first.mutations[resultLoc].mutations.size() ||
				    feedReply.first.mutations[resultLoc].version == end - 1) {
					wait(results.onEmpty());
					results.send(feedReply.first.mutations[resultLoc]);
				}
				resultLoc++;
			}

			if (begin == end) {
				return Void();
			}
		}
	} catch (Error& e) {
		if (e.code() == error_code_unknown_change_feed) {
			CODE_PROBE(true, "CF was moved away, no more local data to merge with");
			// Send endVersion so local stream is effectively done. We couldn't have send that already, because that
			// would mean the stream would have finished without error
			results.send(MutationsAndVersionRef(end, invalidVersion));
		} else {
			TraceEvent(SevError, "LocalChangeFeedError", data->thisServerID).error(e).detail("CFID", rangeID);
		}
		throw;
	}
}

// Change feed stream must be sent an error as soon as it is moved away, or change feed can get incorrect results
ACTOR Future<Void> stopChangeFeedOnMove(StorageServer* data, ChangeFeedStreamRequest req, UID streamUID) {
	auto feed = data->uidChangeFeed.find(req.rangeID);
	if (feed == data->uidChangeFeed.end() || feed->second->removing) {
		req.reply.sendError(unknown_change_feed());
		return Void();
	}
	state Promise<Void> moved;
	feed->second->triggerOnMove(req.range, streamUID, moved);
	try {
		wait(moved.getFuture());
	} catch (Error& e) {
		ASSERT(e.code() == error_code_operation_cancelled);
		// remove from tracking

		auto feed = data->uidChangeFeed.find(req.rangeID);
		if (feed != data->uidChangeFeed.end()) {
			feed->second->removeOnMoveTrigger(req.range, streamUID);
		}
		return Void();
	}
	CODE_PROBE(true, "Change feed moved away cancelling queries");
	// DO NOT call req.reply.onReady before sending - we need to propagate this error through regardless of how far
	// behind client is
	req.reply.sendError(wrong_shard_server());
	return Void();
}

ACTOR Future<Void> changeFeedStreamQ(StorageServer* data, ChangeFeedStreamRequest req, UID streamUID) {
	state Span span("SS:getChangeFeedStream"_loc, req.spanContext);
	state bool atLatest = false;
	state bool removeUID = false;
	state Optional<Version> blockedVersion;

	try {
		++data->counters.feedStreamQueries;

		// FIXME: do something more sophisticated here besides hard limit
		if (data->activeFeedQueries >= SERVER_KNOBS->STORAGE_FEED_QUERY_HARD_LIMIT ||
		    (g_network->isSimulated() && BUGGIFY_WITH_PROB(0.005))) {
			req.reply.sendError(storage_too_many_feed_streams());
			++data->counters.rejectedFeedStreamQueries;
			return Void();
		}

		data->activeFeedQueries++;

		if (req.replyBufferSize <= 0) {
			req.reply.setByteLimit(SERVER_KNOBS->CHANGEFEEDSTREAM_LIMIT_BYTES);
		} else {
			req.reply.setByteLimit(std::min((int64_t)req.replyBufferSize, SERVER_KNOBS->CHANGEFEEDSTREAM_LIMIT_BYTES));
		}

		wait(delay(0, TaskPriority::DefaultEndpoint));

		if (DEBUG_CF_TRACE) {
			TraceEvent(SevDebug, "TraceChangeFeedStreamStart", data->thisServerID)
			    .detail("FeedID", req.rangeID)
			    .detail("StreamUID", streamUID)
			    .detail("Range", req.range)
			    .detail("Begin", req.begin)
			    .detail("End", req.end)
			    .detail("CanReadPopped", req.canReadPopped)
			    .detail("PeerAddr", req.reply.getEndpoint().getPrimaryAddress());
		}

		wait(success(waitForVersionNoTooOld(data, req.begin)));

		// send an empty version at begin - 1 to establish the stream quickly
		ChangeFeedStreamReply emptyInitialReply;
		MutationsAndVersionRef emptyInitialVersion;
		emptyInitialVersion.version = req.begin - 1;
		emptyInitialReply.mutations.push_back_deep(emptyInitialReply.arena, emptyInitialVersion);
		ASSERT(emptyInitialReply.atLatestVersion == false);
		ASSERT(emptyInitialReply.minStreamVersion == invalidVersion);
		req.reply.send(emptyInitialReply);

		if (DEBUG_CF_TRACE) {
			TraceEvent(SevDebug, "TraceChangeFeedStreamSentInitialEmpty", data->thisServerID)
			    .detail("FeedID", req.rangeID)
			    .detail("StreamUID", streamUID)
			    .detail("Range", req.range)
			    .detail("Begin", req.begin)
			    .detail("End", req.end)
			    .detail("CanReadPopped", req.canReadPopped)
			    .detail("Version", req.begin - 1)
			    .detail("PeerAddr", req.reply.getEndpoint().getPrimaryAddress());
		}

		loop {
			Future<Void> onReady = req.reply.onReady();
			if (atLatest && !onReady.isReady() && !removeUID) {
				data->changeFeedClientVersions[req.reply.getEndpoint().getPrimaryAddress()][streamUID] =
				    blockedVersion.present() ? blockedVersion.get() : data->prevVersion;
				if (DEBUG_CF_TRACE) {
					TraceEvent(SevDebug, "TraceChangeFeedStreamBlockedOnReady", data->thisServerID)
					    .detail("FeedID", req.rangeID)
					    .detail("StreamUID", streamUID)
					    .detail("Range", req.range)
					    .detail("Begin", req.begin)
					    .detail("End", req.end)
					    .detail("CanReadPopped", req.canReadPopped)
					    .detail("Version", blockedVersion.present() ? blockedVersion.get() : data->prevVersion)
					    .detail("PeerAddr", req.reply.getEndpoint().getPrimaryAddress());
				}
				removeUID = true;
			}
			wait(onReady);
			// keep this as not state variable so it is freed after sending to reduce memory
			Future<std::pair<ChangeFeedStreamReply, bool>> feedReplyFuture =
			    getChangeFeedMutations(data, req, false, atLatest, streamUID);
			if (atLatest && !removeUID && !feedReplyFuture.isReady()) {
				data->changeFeedClientVersions[req.reply.getEndpoint().getPrimaryAddress()][streamUID] =
				    blockedVersion.present() ? blockedVersion.get() : data->prevVersion;
				removeUID = true;
				if (DEBUG_CF_TRACE) {
					TraceEvent(SevDebug, "TraceChangeFeedStreamBlockedMutations", data->thisServerID)
					    .detail("FeedID", req.rangeID)
					    .detail("StreamUID", streamUID)
					    .detail("Range", req.range)
					    .detail("Begin", req.begin)
					    .detail("End", req.end)
					    .detail("CanReadPopped", req.canReadPopped)
					    .detail("Version", blockedVersion.present() ? blockedVersion.get() : data->prevVersion)
					    .detail("PeerAddr", req.reply.getEndpoint().getPrimaryAddress());
				}
			}
			std::pair<ChangeFeedStreamReply, bool> _feedReply = wait(feedReplyFuture);
			ChangeFeedStreamReply feedReply = _feedReply.first;
			bool gotAll = _feedReply.second;

			ASSERT(feedReply.mutations.size() > 0);
			req.begin = feedReply.mutations.back().version + 1;
			if (!atLatest && gotAll) {
				atLatest = true;
			}

			auto& clientVersions = data->changeFeedClientVersions[req.reply.getEndpoint().getPrimaryAddress()];
			Version minVersion = removeUID ? data->version.get() : data->prevVersion;
			if (removeUID) {
				if (gotAll || req.begin == req.end) {
					data->changeFeedClientVersions[req.reply.getEndpoint().getPrimaryAddress()].erase(streamUID);
					removeUID = false;
				} else {
					data->changeFeedClientVersions[req.reply.getEndpoint().getPrimaryAddress()][streamUID] =
					    feedReply.mutations.back().version;
				}
			}

			for (auto& it : clientVersions) {
				minVersion = std::min(minVersion, it.second);
			}
			feedReply.atLatestVersion = atLatest;
			feedReply.minStreamVersion = minVersion;

			data->counters.feedRowsQueried += feedReply.mutations.size();
			data->counters.feedBytesQueried += feedReply.mutations.expectedSize();

			req.reply.send(feedReply);
			if (req.begin == req.end) {
				data->activeFeedQueries--;
				req.reply.sendError(end_of_stream());
				return Void();
			}
			if (gotAll) {
				blockedVersion = Optional<Version>();
				auto feed = data->uidChangeFeed.find(req.rangeID);
				if (feed == data->uidChangeFeed.end() || feed->second->removing) {
					req.reply.sendError(unknown_change_feed());
					// throw to delete from changeFeedClientVersions if present
					throw unknown_change_feed();
				}
				choose {
					when(wait(feed->second->newMutations.onTrigger())) {}
					when(wait(req.end == std::numeric_limits<Version>::max() ? Future<Void>(Never())
					                                                         : data->version.whenAtLeast(req.end))) {}
				}
				auto feedItr = data->uidChangeFeed.find(req.rangeID);
				if (feedItr == data->uidChangeFeed.end() || feedItr->second->removing) {
					req.reply.sendError(unknown_change_feed());
					// throw to delete from changeFeedClientVersions if present
					throw unknown_change_feed();
				}
			} else {
				blockedVersion = feedReply.mutations.back().version;
			}
		}
	} catch (Error& e) {
		data->activeFeedQueries--;
		auto it = data->changeFeedClientVersions.find(req.reply.getEndpoint().getPrimaryAddress());
		if (it != data->changeFeedClientVersions.end()) {
			if (removeUID) {
				it->second.erase(streamUID);
			}
			if (it->second.empty()) {
				data->changeFeedClientVersions.erase(it);
			}
		}
		if (e.code() != error_code_operation_obsolete) {
			if (!canReplyWith(e))
				throw;
			req.reply.sendError(e);
		}
	}
	return Void();
}

ACTOR Future<Void> changeFeedVersionUpdateQ(StorageServer* data, ChangeFeedVersionUpdateRequest req) {
	++data->counters.feedVersionQueries;
	wait(data->version.whenAtLeast(req.minVersion));
	wait(delay(0));
	Version minVersion = data->minFeedVersionForAddress(req.reply.getEndpoint().getPrimaryAddress());
	req.reply.send(ChangeFeedVersionUpdateReply(minVersion));
	return Void();
}

#ifdef NO_INTELLISENSE
size_t WATCH_OVERHEAD_WATCHQ =
    sizeof(WatchValueSendReplyActorState<WatchValueSendReplyActor>) + sizeof(WatchValueSendReplyActor);
size_t WATCH_OVERHEAD_WATCHIMPL =
    sizeof(WatchWaitForValueChangeActorState<WatchWaitForValueChangeActor>) + sizeof(WatchWaitForValueChangeActor);
#else
size_t WATCH_OVERHEAD_WATCHQ = 0; // only used in IDE so value is irrelevant
size_t WATCH_OVERHEAD_WATCHIMPL = 0;
#endif

ACTOR Future<Void> getShardState_impl(StorageServer* data, GetShardStateRequest req) {
	ASSERT(req.mode != GetShardStateRequest::NO_WAIT);

	loop {
		std::vector<Future<Void>> onChange;

		for (auto t : data->shards.intersectingRanges(req.keys)) {
			if (!t.value()->assigned()) {
				onChange.push_back(delay(SERVER_KNOBS->SHARD_READY_DELAY));
				break;
			}

			if (req.mode == GetShardStateRequest::READABLE && !t.value()->isReadable())
				onChange.push_back(t.value()->adding->readWrite.getFuture());

			if (req.mode == GetShardStateRequest::FETCHING && !t.value()->isFetched())
				onChange.push_back(t.value()->adding->fetchComplete.getFuture());
		}

		if (!onChange.size()) {
			GetShardStateReply rep(data->version.get(), data->durableVersion.get());
			if (req.includePhysicalShard) {
				rep.shards = data->getStorageServerShards(req.keys);
			}
			req.reply.send(rep);
			return Void();
		}

		wait(waitForAll(onChange));
		wait(delay(0)); // onChange could have been triggered by cancellation, let things settle before rechecking
	}
}

ACTOR Future<Void> getShardStateQ(StorageServer* data, GetShardStateRequest req) {
	choose {
		when(wait(getShardState_impl(data, req))) {}
		when(wait(delay(g_network->isSimulated() ? 10 : 60))) {
			data->sendErrorWithPenalty(req.reply, timed_out(), data->getPenalty());
		}
	}
	return Void();
}

KeyRef addPrefix(KeyRef const& key, Optional<Key> prefix, Arena& arena) {
	if (prefix.present()) {
		return key.withPrefix(prefix.get(), arena);
	} else {
		return key;
	}
}

KeyValueRef removePrefix(KeyValueRef const& src, Optional<Key> prefix) {
	if (prefix.present()) {
		return KeyValueRef(src.key.removePrefix(prefix.get()), src.value);
	} else {
		return src;
	}
}

void merge(Arena& arena,
           VectorRef<KeyValueRef, VecSerStrategy::String>& output,
           VectorRef<KeyValueRef> const& vm_output,
           RangeResult const& base,
           int& vCount,
           int limit,
           bool stopAtEndOfBase,
           int& pos,
           int limitBytes,
           Optional<Key> tenantPrefix)
// Combines data from base (at an older version) with sets from newer versions in [start, end) and appends the first (up
// to) |limit| rows to output If limit<0, base and output are in descending order, and start->key()>end->key(), but
// start is still inclusive and end is exclusive
{
	ASSERT(limit != 0);
	// Add a dependency of the new arena on the result from the KVS so that we don't have to copy any of the KVS
	// results.
	arena.dependsOn(base.arena());

	bool forward = limit > 0;
	if (!forward)
		limit = -limit;
	int adjustedLimit = limit + output.size();
	int accumulatedBytes = 0;
	KeyValueRef const* baseStart = base.begin();
	KeyValueRef const* baseEnd = base.end();
	while (baseStart != baseEnd && vCount > 0 && output.size() < adjustedLimit && accumulatedBytes < limitBytes) {
		if (forward ? baseStart->key < vm_output[pos].key : baseStart->key > vm_output[pos].key) {
			output.push_back(arena, removePrefix(*baseStart++, tenantPrefix));
		} else {
			output.push_back_deep(arena, removePrefix(vm_output[pos], tenantPrefix));
			if (baseStart->key == vm_output[pos].key)
				++baseStart;
			++pos;
			vCount--;
		}
		accumulatedBytes += sizeof(KeyValueRef) + output.end()[-1].expectedSize();
	}
	while (baseStart != baseEnd && output.size() < adjustedLimit && accumulatedBytes < limitBytes) {
		output.push_back(arena, removePrefix(*baseStart++, tenantPrefix));
		accumulatedBytes += sizeof(KeyValueRef) + output.end()[-1].expectedSize();
	}
	if (!stopAtEndOfBase) {
		while (vCount > 0 && output.size() < adjustedLimit && accumulatedBytes < limitBytes) {
			output.push_back_deep(arena, removePrefix(vm_output[pos], tenantPrefix));
			accumulatedBytes += sizeof(KeyValueRef) + output.end()[-1].expectedSize();
			++pos;
			vCount--;
		}
	}
}

static inline void copyOptionalValue(Arena* a,
                                     GetValueReqAndResultRef& getValue,
                                     const Optional<Value>& optionalValue) {
	std::function<StringRef(Value)> contents = [](Value value) { return value.contents(); };
	getValue.result = optionalValue.map(contents);
	if (optionalValue.present()) {
		a->dependsOn(optionalValue.get().arena());
	}
}
ACTOR Future<GetValueReqAndResultRef> quickGetValue(StorageServer* data,
                                                    StringRef key,
                                                    Version version,
                                                    Arena* a,
                                                    // To provide span context, tags, debug ID to underlying lookups.
                                                    GetMappedKeyValuesRequest* pOriginalReq) {
	state GetValueReqAndResultRef getValue;
	state double getValueStart = g_network->timer();
	getValue.key = key;
	state Optional<ReadOptions> options = pOriginalReq->options;

	if (data->shards[key]->isReadable()) {
		try {
			// TODO: Use a lower level API may be better? Or tweak priorities?
			GetValueRequest req(pOriginalReq->spanContext,
			                    pOriginalReq->tenantInfo,
			                    key,
			                    version,
			                    pOriginalReq->tags,
			                    options,
			                    VersionVector());
			// Note that it does not use readGuard to avoid server being overloaded here. Throttling is enforced at the
			// original request level, rather than individual underlying lookups. The reason is that throttle any
			// individual underlying lookup will fail the original request, which is not productive.
			data->actors.add(getValueQ(data, req));
			GetValueReply reply = wait(req.reply.getFuture());
			if (!reply.error.present()) {
				++data->counters.quickGetValueHit;
				copyOptionalValue(a, getValue, reply.value);
				const double duration = g_network->timer() - getValueStart;
				data->counters.mappedRangeLocalSample.addMeasurement(duration);
				return getValue;
			}
			// Otherwise fallback.
		} catch (Error& e) {
			// Fallback.
		}
	}
	// Otherwise fallback.

	++data->counters.quickGetValueMiss;
	if (SERVER_KNOBS->QUICK_GET_VALUE_FALLBACK) {
		state Transaction tr(data->cx, pOriginalReq->tenantInfo.name.castTo<TenantName>());
		tr.setVersion(version);
		// TODO: is DefaultPromiseEndpoint the best priority for this?
		tr.trState->taskID = TaskPriority::DefaultPromiseEndpoint;
		Future<Optional<Value>> valueFuture = tr.get(key, Snapshot::True);
		// TODO: async in case it needs to read from other servers.
		Optional<Value> valueOption = wait(valueFuture);
		copyOptionalValue(a, getValue, valueOption);
		double duration = g_network->timer() - getValueStart;
		data->counters.mappedRangeRemoteSample.addMeasurement(duration);
		return getValue;
	} else {
		throw quick_get_value_miss();
	}
}

// If limit>=0, it returns the first rows in the range (sorted ascending), otherwise the last rows (sorted descending).
// readRange has O(|result|) + O(log |data|) cost
ACTOR Future<GetKeyValuesReply> readRange(StorageServer* data,
                                          Version version,
                                          KeyRange range,
                                          int limit,
                                          int* pLimitBytes,
                                          SpanContext parentSpan,
                                          Optional<ReadOptions> options,
                                          Optional<Key> tenantPrefix) {
	state GetKeyValuesReply result;
	state StorageServer::VersionedData::ViewAtVersion view = data->data().at(version);
	state StorageServer::VersionedData::iterator vCurrent = view.end();
	state KeyRef readBegin;
	state KeyRef readEnd;
	state Key readBeginTemp;
	state int vCount = 0;
	state Span span("SS:readRange"_loc, parentSpan);

	// for caching the storage queue results during the first PTree traversal
	state VectorRef<KeyValueRef> resultCache;

	// for remembering the position in the resultCache
	state int pos = 0;

	// Check if the desired key-range is cached
	auto containingRange = data->cachedRangeMap.rangeContaining(range.begin);
	if (containingRange.value() && containingRange->range().end >= range.end) {
		//TraceEvent(SevDebug, "SSReadRangeCached").detail("Size",data->cachedRangeMap.size()).detail("ContainingRangeBegin",containingRange->range().begin).detail("ContainingRangeEnd",containingRange->range().end).
		//	detail("Begin", range.begin).detail("End",range.end);
		result.cached = true;
	} else
		result.cached = false;

	// if (limit >= 0) we are reading forward, else backward
	if (limit >= 0) {
		// We might care about a clear beginning before start that
		//  runs into range
		vCurrent = view.lastLessOrEqual(range.begin);
		if (vCurrent && vCurrent->isClearTo() && vCurrent->getEndKey() > range.begin)
			readBegin = vCurrent->getEndKey();
		else
			readBegin = range.begin;

		if (vCurrent) {
			// We can get first greater or equal from the result of lastLessOrEqual
			if (vCurrent.key() != readBegin) {
				++vCurrent;
			}
		} else {
			// There's nothing less than or equal to readBegin in view, so
			// begin() is the first thing greater than readBegin, or end().
			// Either way that's the correct result for lower_bound.
			vCurrent = view.begin();
		}

		while (limit > 0 && *pLimitBytes > 0 && readBegin < range.end) {
			ASSERT(!vCurrent || vCurrent.key() >= readBegin);
			ASSERT(data->storageVersion() <= version);

			/* Traverse the PTree further, if thare are no unconsumed resultCache items */
			if (pos == resultCache.size()) {
				if (vCurrent) {
					auto b = vCurrent;
					--b;
					ASSERT(!b || b.key() < readBegin);
				}

				// Read up to limit items from the view, stopping at the next clear (or the end of the range)
				int vSize = 0;
				while (vCurrent && vCurrent.key() < range.end && !vCurrent->isClearTo() && vCount < limit &&
				       vSize < *pLimitBytes) {
					// Store the versionedData results in resultCache
					resultCache.emplace_back(result.arena, vCurrent.key(), vCurrent->getValue());
					vSize += sizeof(KeyValueRef) + resultCache.cback().expectedSize() -
					         (tenantPrefix.present() ? tenantPrefix.get().size() : 0);
					++vCount;
					++vCurrent;
				}
			}

			// Read the data on disk up to vCurrent (or the end of the range)
			readEnd = vCurrent ? std::min(vCurrent.key(), range.end) : range.end;
			RangeResult atStorageVersion =
			    wait(data->storage.readRange(KeyRangeRef(readBegin, readEnd), limit, *pLimitBytes, options));
			data->counters.kvScanBytes += atStorageVersion.logicalSize();

			ASSERT(atStorageVersion.size() <= limit);
			if (data->storageVersion() > version) {
				// TraceEvent(SevDebug, "ReadRangeThrow", data->thisServerID).detail("Version", version).detail("StorageVersion", data->storageVersion());
				throw transaction_too_old();
			}

			// merge the sets in resultCache with the sets on disk, stopping at the last key from disk if there is
			// 'more'
			int prevSize = result.data.size();
			merge(result.arena,
			      result.data,
			      resultCache,
			      atStorageVersion,
			      vCount,
			      limit,
			      atStorageVersion.more,
			      pos,
			      *pLimitBytes,
			      tenantPrefix);
			limit -= result.data.size() - prevSize;

			for (auto i = result.data.begin() + prevSize; i != result.data.end(); i++) {
				*pLimitBytes -= sizeof(KeyValueRef) + i->expectedSize();
			}

			if (limit <= 0 || *pLimitBytes <= 0) {
				break;
			}

			// Setup for the next iteration
			// If we hit our limits reading from disk but then combining with MVCC gave us back more room

			// if there might be more data, begin reading right after what we already found to find out
			if (atStorageVersion.more) {
				ASSERT(atStorageVersion.end()[-1].key.size() ==
				           result.data.end()[-1].key.size() + tenantPrefix.orDefault(""_sr).size() &&
				       atStorageVersion.end()[-1].key.endsWith(result.data.end()[-1].key) &&
				       atStorageVersion.end()[-1].key.startsWith(tenantPrefix.orDefault(""_sr)));

				readBegin = readBeginTemp = keyAfter(atStorageVersion.end()[-1].key);
			}

			// if vCurrent is a clear, skip it.
			else if (vCurrent && vCurrent->isClearTo()) {
				ASSERT(vCurrent->getEndKey() > readBegin);
				// next disk read should start at the end of the clear
				readBegin = vCurrent->getEndKey();
				++vCurrent;
			} else {
				ASSERT(readEnd == range.end);
				break;
			}
		}
	} else {
		vCurrent = view.lastLess(range.end);

		// A clear might extend all the way to range.end
		if (vCurrent && vCurrent->isClearTo() && vCurrent->getEndKey() >= range.end) {
			readEnd = vCurrent.key();
			--vCurrent;
		} else {
			readEnd = range.end;
		}

		while (limit < 0 && *pLimitBytes > 0 && readEnd > range.begin) {
			ASSERT(!vCurrent || vCurrent.key() < readEnd);
			ASSERT(data->storageVersion() <= version);

			/* Traverse the PTree further, if thare are no unconsumed resultCache items */
			if (pos == resultCache.size()) {
				if (vCurrent) {
					auto b = vCurrent;
					++b;
					ASSERT(!b || b.key() >= readEnd);
				}

				vCount = 0;
				int vSize = 0;
				while (vCurrent && vCurrent.key() >= range.begin && !vCurrent->isClearTo() && vCount < -limit &&
				       vSize < *pLimitBytes) {
					// Store the versionedData results in resultCache
					resultCache.emplace_back(result.arena, vCurrent.key(), vCurrent->getValue());
					vSize += sizeof(KeyValueRef) + resultCache.cback().expectedSize() -
					         (tenantPrefix.present() ? tenantPrefix.get().size() : 0);
					++vCount;
					--vCurrent;
				}
			}

			readBegin = vCurrent ? std::max(vCurrent->isClearTo() ? vCurrent->getEndKey() : vCurrent.key(), range.begin)
			                     : range.begin;
			RangeResult atStorageVersion =
			    wait(data->storage.readRange(KeyRangeRef(readBegin, readEnd), limit, *pLimitBytes, options));
			data->counters.kvScanBytes += atStorageVersion.logicalSize();

			ASSERT(atStorageVersion.size() <= -limit);
			if (data->storageVersion() > version)
				throw transaction_too_old();

			int prevSize = result.data.size();
			merge(result.arena,
			      result.data,
			      resultCache,
			      atStorageVersion,
			      vCount,
			      limit,
			      atStorageVersion.more,
			      pos,
			      *pLimitBytes,
			      tenantPrefix);
			limit += result.data.size() - prevSize;

			for (auto i = result.data.begin() + prevSize; i != result.data.end(); i++) {
				*pLimitBytes -= sizeof(KeyValueRef) + i->expectedSize();
			}

			if (limit >= 0 || *pLimitBytes <= 0) {
				break;
			}

			if (atStorageVersion.more) {
				ASSERT(atStorageVersion.end()[-1].key.size() ==
				           result.data.end()[-1].key.size() + tenantPrefix.orDefault(""_sr).size() &&
				       atStorageVersion.end()[-1].key.endsWith(result.data.end()[-1].key) &&
				       atStorageVersion.end()[-1].key.startsWith(tenantPrefix.orDefault(""_sr)));

				readEnd = atStorageVersion.end()[-1].key;
			} else if (vCurrent && vCurrent->isClearTo()) {
				ASSERT(vCurrent.key() < readEnd);
				readEnd = vCurrent.key();
				--vCurrent;
			} else {
				ASSERT(readBegin == range.begin);
				break;
			}
		}
	}

	// all but the last item are less than *pLimitBytes
	ASSERT(result.data.size() == 0 || *pLimitBytes + result.data.end()[-1].expectedSize() + sizeof(KeyValueRef) > 0);
	result.more = limit == 0 || *pLimitBytes <= 0; // FIXME: Does this have to be exact?
	result.version = version;
	return result;
}

KeyRangeRef StorageServer::clampRangeToTenant(KeyRangeRef range, Optional<TenantMapEntry> tenantEntry, Arena& arena) {
	if (tenantEntry.present()) {
		return KeyRangeRef(range.begin.startsWith(tenantEntry.get().prefix) ? range.begin : tenantEntry.get().prefix,
		                   range.end.startsWith(tenantEntry.get().prefix)
		                       ? range.end
		                       : allKeys.end.withPrefix(tenantEntry.get().prefix, arena));
	} else {
		return range;
	}
}

ACTOR Future<Key> findKey(StorageServer* data,
                          KeySelectorRef sel,
                          Version version,
                          KeyRange range,
                          int* pOffset,
                          SpanContext parentSpan,
                          Optional<ReadOptions> options)
// Attempts to find the key indicated by sel in the data at version, within range.
// Precondition: selectorInRange(sel, range)
// If it is found, offset is set to 0 and a key is returned which falls inside range.
// If the search would depend on any key outside range OR if the key selector offset is too large (range read returns
// too many bytes), it returns either
//   a negative offset and a key in [range.begin, sel.getKey()], indicating the key is (the first key <= returned key) +
//   offset, or a positive offset and a key in (sel.getKey(), range.end], indicating the key is (the first key >=
//   returned key) + offset-1
// The range passed in to this function should specify a shard.  If range.begin is repeatedly not the beginning of a
// shard, then it is possible to get stuck looping here
{
	ASSERT(version != latestVersion);
	ASSERT(selectorInRange(sel, range) && version >= data->oldestVersion.get());

	// Count forward or backward distance items, skipping the first one if it == key and skipEqualKey
	state bool forward = sel.offset > 0; // If forward, result >= sel.getKey(); else result <= sel.getKey()
	state int sign = forward ? +1 : -1;
	state bool skipEqualKey = sel.orEqual == forward;
	state int distance = forward ? sel.offset : 1 - sel.offset;
	state Span span("SS.findKey"_loc, parentSpan);

	// Don't limit the number of bytes if this is a trivial key selector (there will be at most two items returned from
	// the read range in this case)
	state int maxBytes;
	if (sel.offset <= 1 && sel.offset >= 0)
		maxBytes = std::numeric_limits<int>::max();
	else
		maxBytes = (g_network->isSimulated() && g_simulator.tssMode == ISimulator::TSSMode::Disabled && BUGGIFY)
		               ? SERVER_KNOBS->BUGGIFY_LIMIT_BYTES
		               : SERVER_KNOBS->STORAGE_LIMIT_BYTES;

	state GetKeyValuesReply rep = wait(
	    readRange(data,
	              version,
	              forward ? KeyRangeRef(sel.getKey(), range.end) : KeyRangeRef(range.begin, keyAfter(sel.getKey())),
	              (distance + skipEqualKey) * sign,
	              &maxBytes,
	              span.context,
	              options,
	              Optional<Key>()));
	state bool more = rep.more && rep.data.size() != distance + skipEqualKey;

	// If we get only one result in the reverse direction as a result of the data being too large, we could get stuck in
	// a loop
	if (more && !forward && rep.data.size() == 1) {
		CODE_PROBE(true, "Reverse key selector returned only one result in range read");
		maxBytes = std::numeric_limits<int>::max();
		GetKeyValuesReply rep2 = wait(readRange(data,
		                                        version,
		                                        KeyRangeRef(range.begin, keyAfter(sel.getKey())),
		                                        -2,
		                                        &maxBytes,
		                                        span.context,
		                                        options,
		                                        Optional<Key>()));
		rep = rep2;
		more = rep.more && rep.data.size() != distance + skipEqualKey;
		ASSERT(rep.data.size() == 2 || !more);
	}

	int index = distance - 1;
	if (skipEqualKey && rep.data.size() && rep.data[0].key == sel.getKey())
		++index;

	if (index < rep.data.size()) {
		*pOffset = 0;

		if (SERVER_KNOBS->READ_SAMPLING_ENABLED) {
			int64_t bytesReadPerKSecond =
			    std::max((int64_t)rep.data[index].key.size(), SERVER_KNOBS->EMPTY_READ_PENALTY);
			data->metrics.notifyBytesReadPerKSecond(sel.getKey(), bytesReadPerKSecond);
		}

		return rep.data[index].key;
	} else {
		if (SERVER_KNOBS->READ_SAMPLING_ENABLED) {
			int64_t bytesReadPerKSecond = SERVER_KNOBS->EMPTY_READ_PENALTY;
			data->metrics.notifyBytesReadPerKSecond(sel.getKey(), bytesReadPerKSecond);
		}

		// FIXME: If range.begin=="" && !forward, return success?
		*pOffset = index - rep.data.size() + 1;
		if (!forward)
			*pOffset = -*pOffset;

		if (more) {
			CODE_PROBE(true, "Key selector read range had more results");

			ASSERT(rep.data.size());
			Key returnKey = forward ? keyAfter(rep.data.back().key) : rep.data.back().key;

			// This is possible if key/value pairs are very large and only one result is returned on a last less than
			// query SOMEDAY: graceful handling of exceptionally sized values
			ASSERT(returnKey != sel.getKey());
			return returnKey;
		} else {
			return forward ? range.end : range.begin;
		}
	}
}

KeyRange getShardKeyRange(StorageServer* data, const KeySelectorRef& sel)
// Returns largest range such that the shard state isReadable and selectorInRange(sel, range) or wrong_shard_server if
// no such range exists
{
	auto i = sel.isBackward() ? data->shards.rangeContainingKeyBefore(sel.getKey())
	                          : data->shards.rangeContaining(sel.getKey());
	auto fullRange = data->shards.ranges();
	if (!i->value()->isReadable())
		throw wrong_shard_server();
	ASSERT(selectorInRange(sel, i->range()));
	Key begin, end;
	if (sel.isBackward()) {
		end = i->range().end;
		while (i != fullRange.begin() && i.value()->isReadable()) {
			begin = i->range().begin;
			--i;
		}
		if (i.value()->isReadable()) {
			begin = i->range().begin;
		}
	} else {
		begin = i->range().begin;
		while (i != fullRange.end() && i.value()->isReadable()) {
			end = i->range().end;
			++i;
		}
	}
	return KeyRangeRef(begin, end);
}

ACTOR Future<Void> getKeyValuesQ(StorageServer* data, GetKeyValuesRequest req)
// Throws a wrong_shard_server if the keys in the request or result depend on data outside this server OR if a large
// selector offset prevents all data from being read in one range read
{
	state Span span("SS:getKeyValues"_loc, req.spanContext);
	state int64_t resultSize = 0;
	state Optional<ReadOptions> options = req.options;

	if (req.tenantInfo.name.present()) {
		span.addAttribute("tenant"_sr, req.tenantInfo.name.get());
	}

	getCurrentLineage()->modify(&TransactionLineage::txID) = req.spanContext.traceID;

	++data->counters.getRangeQueries;
	++data->counters.allQueries;
	data->maxQueryQueue = std::max<int>(
	    data->maxQueryQueue, data->counters.allQueries.getValue() - data->counters.finishedQueries.getValue());

	// Active load balancing runs at a very high priority (to obtain accurate queue lengths)
	// so we need to downgrade here
	if (SERVER_KNOBS->FETCH_KEYS_LOWER_PRIORITY && req.options.present() && req.options.get().type == ReadType::FETCH) {
		wait(delay(0, TaskPriority::FetchKeys));
	} else {
		wait(data->getQueryDelay());
	}

	// Track time from requestTime through now as read queueing wait time
	state double queueWaitEnd = g_network->timer();
	data->counters.readQueueWaitSample.addMeasurement(queueWaitEnd - req.requestTime());

	try {
		if (req.options.present() && req.options.get().debugID.present())
			g_traceBatch.addEvent(
			    "TransactionDebug", req.options.get().debugID.get().first(), "storageserver.getKeyValues.Before");

		Version commitVersion = getLatestCommitVersion(req.ssLatestCommitVersions, data->tag);
		state Version version = wait(waitForVersion(data, commitVersion, req.version, span.context));
		data->counters.readVersionWaitSample.addMeasurement(g_network->timer() - queueWaitEnd);

		state Optional<TenantMapEntry> tenantEntry = data->getTenantEntry(version, req.tenantInfo);
		state Optional<Key> tenantPrefix = tenantEntry.map<Key>([](TenantMapEntry e) { return e.prefix; });
		if (tenantPrefix.present()) {
			req.begin.setKeyUnlimited(req.begin.getKey().withPrefix(tenantPrefix.get(), req.arena));
			req.end.setKeyUnlimited(req.end.getKey().withPrefix(tenantPrefix.get(), req.arena));
		}

		state uint64_t changeCounter = data->shardChangeCounter;
		//		try {
		state KeyRange shard = getShardKeyRange(data, req.begin);

		if (req.options.present() && req.options.get().debugID.present())
			g_traceBatch.addEvent(
			    "TransactionDebug", req.options.get().debugID.get().first(), "storageserver.getKeyValues.AfterVersion");
		//.detail("ShardBegin", shard.begin).detail("ShardEnd", shard.end);
		//} catch (Error& e) { TraceEvent("WrongShardServer", data->thisServerID).detail("Begin",
		// req.begin.toString()).detail("End", req.end.toString()).detail("Version", version).detail("Shard",
		//"None").detail("In", "getKeyValues>getShardKeyRange"); throw e; }

		if (!selectorInRange(req.end, shard) && !(req.end.isFirstGreaterOrEqual() && req.end.getKey() == shard.end)) {
			//			TraceEvent("WrongShardServer1", data->thisServerID).detail("Begin",
			// req.begin.toString()).detail("End", req.end.toString()).detail("Version", version).detail("ShardBegin",
			// shard.begin).detail("ShardEnd", shard.end).detail("In", "getKeyValues>checkShardExtents");
			throw wrong_shard_server();
		}

		KeyRangeRef searchRange = data->clampRangeToTenant(shard, tenantEntry, req.arena);

		state int offset1 = 0;
		state int offset2;
		state Future<Key> fBegin =
		    req.begin.isFirstGreaterOrEqual()
		        ? Future<Key>(req.begin.getKey())
		        : findKey(data, req.begin, version, searchRange, &offset1, span.context, options);
		state Future<Key> fEnd = req.end.isFirstGreaterOrEqual()
		                             ? Future<Key>(req.end.getKey())
		                             : findKey(data, req.end, version, searchRange, &offset2, span.context, options);
		state Key begin = wait(fBegin);
		state Key end = wait(fEnd);

		if (req.options.present() && req.options.get().debugID.present())
			g_traceBatch.addEvent(
			    "TransactionDebug", req.options.get().debugID.get().first(), "storageserver.getKeyValues.AfterKeys");
		//.detail("Off1",offset1).detail("Off2",offset2).detail("ReqBegin",req.begin.getKey()).detail("ReqEnd",req.end.getKey());

		// Offsets of zero indicate begin/end keys in this shard, which obviously means we can answer the query
		// An end offset of 1 is also OK because the end key is exclusive, so if the first key of the next shard is the
		// end the last actual key returned must be from this shard. A begin offset of 1 is also OK because then either
		// begin is past end or equal to end (so the result is definitely empty)
		if ((offset1 && offset1 != 1) || (offset2 && offset2 != 1)) {
			CODE_PROBE(true, "wrong_shard_server due to offset");
			// We could detect when offset1 takes us off the beginning of the database or offset2 takes us off the end,
			// and return a clipped range rather than an error (since that is what the NativeAPI.getRange will do anyway
			// via its "slow path"), but we would have to add some flags to the response to encode whether we went off
			// the beginning and the end, since it needs that information.
			//TraceEvent("WrongShardServer2", data->thisServerID).detail("Begin", req.begin.toString()).detail("End", req.end.toString()).detail("Version", version).detail("ShardBegin", shard.begin).detail("ShardEnd", shard.end).detail("In", "getKeyValues>checkOffsets").detail("BeginKey", begin).detail("EndKey", end).detail("BeginOffset", offset1).detail("EndOffset", offset2);
			throw wrong_shard_server();
		}

		if (begin >= end) {
			if (req.options.present() && req.options.get().debugID.present())
				g_traceBatch.addEvent(
				    "TransactionDebug", req.options.get().debugID.get().first(), "storageserver.getKeyValues.Send");
			//.detail("Begin",begin).detail("End",end);

			GetKeyValuesReply none;
			none.version = version;
			none.more = false;
			none.penalty = data->getPenalty();

			data->checkChangeCounter(changeCounter,
			                         KeyRangeRef(std::min<KeyRef>(req.begin.getKey(), req.end.getKey()),
			                                     std::max<KeyRef>(req.begin.getKey(), req.end.getKey())));
			req.reply.send(none);
		} else {
			state int remainingLimitBytes = req.limitBytes;

			GetKeyValuesReply _r = wait(readRange(data,
			                                      version,
			                                      KeyRangeRef(begin, end),
			                                      req.limit,
			                                      &remainingLimitBytes,
			                                      span.context,
			                                      options,
			                                      tenantPrefix));
			GetKeyValuesReply r = _r;

			if (req.options.present() && req.options.get().debugID.present())
				g_traceBatch.addEvent("TransactionDebug",
				                      req.options.get().debugID.get().first(),
				                      "storageserver.getKeyValues.AfterReadRange");
			//.detail("Begin",begin).detail("End",end).detail("SizeOf",r.data.size());
			data->checkChangeCounter(
			    changeCounter,
			    KeyRangeRef(std::min<KeyRef>(begin, std::min<KeyRef>(req.begin.getKey(), req.end.getKey())),
			                std::max<KeyRef>(end, std::max<KeyRef>(req.begin.getKey(), req.end.getKey()))));
			if (EXPENSIVE_VALIDATION) {
				for (int i = 0; i < r.data.size(); i++) {
					if (tenantPrefix.present()) {
						ASSERT(r.data[i].key >= begin.removePrefix(tenantPrefix.get()) &&
						       r.data[i].key < end.removePrefix(tenantPrefix.get()));
					} else {
						ASSERT(r.data[i].key >= begin && r.data[i].key < end);
					}
				}
				ASSERT(r.data.size() <= std::abs(req.limit));
			}

			// For performance concerns, the cost of a range read is billed to the start key and end key of the range.
			int64_t totalByteSize = 0;
			for (int i = 0; i < r.data.size(); i++) {
				totalByteSize += r.data[i].expectedSize();
			}
			if (totalByteSize > 0 && SERVER_KNOBS->READ_SAMPLING_ENABLED) {
				int64_t bytesReadPerKSecond = std::max(totalByteSize, SERVER_KNOBS->EMPTY_READ_PENALTY) / 2;
				data->metrics.notifyBytesReadPerKSecond(addPrefix(r.data[0].key, tenantPrefix, req.arena),
				                                        bytesReadPerKSecond);
				data->metrics.notifyBytesReadPerKSecond(
				    addPrefix(r.data[r.data.size() - 1].key, tenantPrefix, req.arena), bytesReadPerKSecond);
			}

			r.penalty = data->getPenalty();
			req.reply.send(r);

			resultSize = req.limitBytes - remainingLimitBytes;
			data->counters.bytesQueried += resultSize;
			data->counters.rowsQueried += r.data.size();
			if (r.data.size() == 0) {
				++data->counters.emptyQueries;
			}
		}
	} catch (Error& e) {
		if (!canReplyWith(e))
			throw;
		data->sendErrorWithPenalty(req.reply, e, data->getPenalty());
	}

	data->transactionTagCounter.addRequest(req.tags, resultSize);
	++data->counters.finishedQueries;

	double duration = g_network->timer() - req.requestTime();
	data->counters.readLatencySample.addMeasurement(duration);
	data->counters.readRangeLatencySample.addMeasurement(duration);
	if (data->latencyBandConfig.present()) {
		int maxReadBytes =
		    data->latencyBandConfig.get().readConfig.maxReadBytes.orDefault(std::numeric_limits<int>::max());
		int maxSelectorOffset =
		    data->latencyBandConfig.get().readConfig.maxKeySelectorOffset.orDefault(std::numeric_limits<int>::max());
		data->counters.readLatencyBands.addMeasurement(duration,
		                                               resultSize > maxReadBytes ||
		                                                   abs(req.begin.offset) > maxSelectorOffset ||
		                                                   abs(req.end.offset) > maxSelectorOffset);
	}

	return Void();
}

ACTOR Future<GetRangeReqAndResultRef> quickGetKeyValues(
    StorageServer* data,
    StringRef prefix,
    Version version,
    Arena* a,
    // To provide span context, tags, debug ID to underlying lookups.
    GetMappedKeyValuesRequest* pOriginalReq) {
	state GetRangeReqAndResultRef getRange;
	state double getValuesStart = g_network->timer();
	getRange.begin = firstGreaterOrEqual(KeyRef(*a, prefix));
	getRange.end = firstGreaterOrEqual(strinc(prefix, *a));
	if (pOriginalReq->options.present() && pOriginalReq->options.get().debugID.present())
		g_traceBatch.addEvent("TransactionDebug",
		                      pOriginalReq->options.get().debugID.get().first(),
		                      "storageserver.quickGetKeyValues.Before");
	try {
		// TODO: Use a lower level API may be better?
		GetKeyValuesRequest req;
		req.spanContext = pOriginalReq->spanContext;
		req.arena = *a;
		req.begin = getRange.begin;
		req.end = getRange.end;
		req.version = version;
		req.tenantInfo = pOriginalReq->tenantInfo;
		// TODO: Validate when the underlying range query exceeds the limit.
		// TODO: Use remainingLimit, remainingLimitBytes rather than separate knobs.
		req.limit = SERVER_KNOBS->QUICK_GET_KEY_VALUES_LIMIT;
		req.limitBytes = SERVER_KNOBS->QUICK_GET_KEY_VALUES_LIMIT_BYTES;
		req.options = pOriginalReq->options;
		// TODO: tweak priorities in req.options.get().type?
		req.tags = pOriginalReq->tags;
		req.ssLatestCommitVersions = VersionVector();

		// Note that it does not use readGuard to avoid server being overloaded here. Throttling is enforced at the
		// original request level, rather than individual underlying lookups. The reason is that throttle any individual
		// underlying lookup will fail the original request, which is not productive.
		data->actors.add(getKeyValuesQ(data, req));
		GetKeyValuesReply reply = wait(req.reply.getFuture());
		if (!reply.error.present()) {
			++data->counters.quickGetKeyValuesHit;
			// Convert GetKeyValuesReply to RangeResult.
			a->dependsOn(reply.arena);
			getRange.result = RangeResultRef(reply.data, reply.more);
			const double duration = g_network->timer() - getValuesStart;
			data->counters.mappedRangeLocalSample.addMeasurement(duration);
			if (pOriginalReq->options.present() && pOriginalReq->options.get().debugID.present())
				g_traceBatch.addEvent("TransactionDebug",
				                      pOriginalReq->options.get().debugID.get().first(),
				                      "storageserver.quickGetKeyValues.AfterLocalFetch");
			return getRange;
		}
		// Otherwise fallback.
	} catch (Error& e) {
		// Fallback.
	}

	++data->counters.quickGetKeyValuesMiss;
	if (SERVER_KNOBS->QUICK_GET_KEY_VALUES_FALLBACK) {
		state Transaction tr(data->cx, pOriginalReq->tenantInfo.name.castTo<TenantName>());
		tr.setVersion(version);
		if (pOriginalReq->options.present() && pOriginalReq->options.get().debugID.present()) {
			tr.debugTransaction(pOriginalReq->options.get().debugID.get());
		}
		// TODO: is DefaultPromiseEndpoint the best priority for this?
		tr.trState->taskID = TaskPriority::DefaultPromiseEndpoint;
		Future<RangeResult> rangeResultFuture =
		    tr.getRange(prefixRange(prefix), GetRangeLimits::ROW_LIMIT_UNLIMITED, Snapshot::True);
		// TODO: async in case it needs to read from other servers.
		RangeResult rangeResult = wait(rangeResultFuture);
		a->dependsOn(rangeResult.arena());
		getRange.result = rangeResult;
		const double duration = g_network->timer() - getValuesStart;
		data->counters.mappedRangeRemoteSample.addMeasurement(duration);
		if (pOriginalReq->options.present() && pOriginalReq->options.get().debugID.present())
			g_traceBatch.addEvent("TransactionDebug",
			                      pOriginalReq->options.get().debugID.get().first(),
			                      "storageserver.quickGetKeyValues.AfterRemoteFetch");
		return getRange;
	} else {
		throw quick_get_key_values_miss();
	}
}

void unpackKeyTuple(Tuple** referenceTuple, Optional<Tuple>& keyTuple, KeyValueRef* keyValue) {
	if (!keyTuple.present()) {
		// May throw exception if the key is not parsable as a tuple.
		try {
			keyTuple = Tuple::unpack(keyValue->key);
		} catch (Error& e) {
			TraceEvent("KeyNotTuple").error(e).detail("Key", keyValue->key.printable());
			throw key_not_tuple();
		}
	}
	*referenceTuple = &keyTuple.get();
}

void unpackValueTuple(Tuple** referenceTuple, Optional<Tuple>& valueTuple, KeyValueRef* keyValue) {
	if (!valueTuple.present()) {
		// May throw exception if the value is not parsable as a tuple.
		try {
			valueTuple = Tuple::unpack(keyValue->value);
		} catch (Error& e) {
			TraceEvent("ValueNotTuple").error(e).detail("Value", keyValue->value.printable());
			throw value_not_tuple();
		}
	}
	*referenceTuple = &valueTuple.get();
}

bool unescapeLiterals(std::string& s, std::string before, std::string after) {
	bool escaped = false;
	size_t p = 0;
	while (true) {
		size_t found = s.find(before, p);
		if (found == std::string::npos) {
			break;
		}
		s.replace(found, before.length(), after);
		p = found + after.length();
		escaped = true;
	}
	return escaped;
}

bool singleKeyOrValue(const std::string& s, size_t sz) {
	// format would be {K[??]} or {V[??]}
	return sz > 5 && s[0] == '{' && (s[1] == 'K' || s[1] == 'V') && s[2] == '[' && s[sz - 2] == ']' && s[sz - 1] == '}';
}

bool rangeQuery(const std::string& s) {
	return s == "{...}";
}

// create a vector of Optional<Tuple>
// in case of a singleKeyOrValue, insert an empty Tuple to vector as placeholder
// in case of a rangeQuery, insert Optional.empty as placeholder
// in other cases, insert the correct Tuple to be used.
void preprocessMappedKey(Tuple& mappedKeyFormatTuple, std::vector<Optional<Tuple>>& vt, bool& isRangeQuery) {
	vt.reserve(mappedKeyFormatTuple.size());

	for (int i = 0; i < mappedKeyFormatTuple.size(); i++) {
		Tuple::ElementType type = mappedKeyFormatTuple.getType(i);
		if (type == Tuple::BYTES || type == Tuple::UTF8) {
			std::string s = mappedKeyFormatTuple.getString(i).toString();
			auto sz = s.size();
			bool escaped = unescapeLiterals(s, "{{", "{");
			escaped = unescapeLiterals(s, "}}", "}") || escaped;
			if (escaped) {
				vt.emplace_back(Tuple::makeTuple(s));
			} else if (singleKeyOrValue(s, sz)) {
				// when it is SingleKeyOrValue, insert an empty Tuple to vector as placeholder
				vt.emplace_back(Tuple());
			} else if (rangeQuery(s)) {
				if (i != mappedKeyFormatTuple.size() - 1) {
					// It must be the last element of the mapper tuple
					throw mapper_bad_range_decriptor();
				}
				// when it is rangeQuery, insert Optional.empty as placeholder
				vt.emplace_back(Optional<Tuple>());
				isRangeQuery = true;
			} else {
				Tuple t;
				t.appendRaw(mappedKeyFormatTuple.subTupleRawString(i));
				vt.emplace_back(t);
			}
		} else {
			Tuple t;
			t.appendRaw(mappedKeyFormatTuple.subTupleRawString(i));
			vt.emplace_back(t);
		}
	}
}

Key constructMappedKey(KeyValueRef* keyValue,
                       std::vector<Optional<Tuple>>& vec,
                       Tuple& mappedKeyTuple,
                       Tuple& mappedKeyFormatTuple) {
	// Lazily parse key and/or value to tuple because they may not need to be a tuple if not used.
	Optional<Tuple> keyTuple;
	Optional<Tuple> valueTuple;
	mappedKeyTuple.clear();
	mappedKeyTuple.reserve(vec.size());

	for (int i = 0; i < vec.size(); i++) {
		if (!vec[i].present()) {
			// rangeQuery
			continue;
		}
		if (vec[i].get().size()) {
			mappedKeyTuple.append(vec[i].get());
		} else {
			// singleKeyOrValue is true
			std::string s = mappedKeyFormatTuple.getString(i).toString();
			auto sz = s.size();
			int idx;
			Tuple* referenceTuple;
			try {
				idx = std::stoi(s.substr(3, sz - 5));
			} catch (std::exception& e) {
				throw mapper_bad_index();
			}
			if (s[1] == 'K') {
				unpackKeyTuple(&referenceTuple, keyTuple, keyValue);
			} else if (s[1] == 'V') {
				unpackValueTuple(&referenceTuple, valueTuple, keyValue);
			} else {
				ASSERT(false);
				throw internal_error();
			}
			if (idx < 0 || idx >= referenceTuple->size()) {
				throw mapper_bad_index();
			}
			mappedKeyTuple.appendRaw(referenceTuple->subTupleRawString(idx));
		}
	}

	return mappedKeyTuple.pack();
}

ACTOR Future<Void> validateRangeAgainstServer(StorageServer* data,
                                              KeyRange range,
                                              Version version,
                                              StorageServerInterface remoteServer) {
	TraceEvent(SevDebug, "ValidateRangeAgainstServerBegin", data->thisServerID)
	    .detail("Range", range)
	    .detail("Version", version)
	    .detail("RemoteServer", remoteServer.toString());

	state int validatedKeys = 0;
	state std::string error;
	loop {
		try {
			state int limit = 1e4;
			state int limitBytes = CLIENT_KNOBS->REPLY_BYTE_LIMIT;
			state GetKeyValuesRequest req;
			req.begin = firstGreaterOrEqual(range.begin);
			req.end = firstGreaterOrEqual(range.end);
			req.limit = limit;
			req.limitBytes = limitBytes;
			req.version = version;
			req.tags = TagSet();
			state Future<ErrorOr<GetKeyValuesReply>> remoteKeyValueFuture =
			    remoteServer.getKeyValues.getReplyUnlessFailedFor(req, 2, 0);
			state ErrorOr<GetKeyValuesReply> remoteResult = wait(remoteKeyValueFuture);

			state GetKeyValuesRequest localReq;
			localReq.begin = firstGreaterOrEqual(range.begin);
			localReq.end = firstGreaterOrEqual(range.end);
			localReq.limit = limit;
			localReq.limitBytes = limitBytes;
			localReq.version = version;
			localReq.tags = TagSet();
			data->actors.add(getKeyValuesQ(data, localReq));
			GetKeyValuesReply local = wait(localReq.reply.getFuture());
			if (local.error.present()) {
				TraceEvent(SevWarn, "ValidateRangeGetLocalKeyValuesError", data->thisServerID)
				    .errorUnsuppressed(local.error.get())
				    .detail("Range", range);
				throw local.error.get();
			}

			Key lastKey = range.begin;

			if (remoteResult.isError()) {
				TraceEvent(SevWarn, "ValidateRangeGetRemoteKeyValuesError", data->thisServerID)
				    .errorUnsuppressed(remoteResult.getError())
				    .detail("Range", range);
				throw remoteResult.getError();
			}

			GetKeyValuesReply remote = remoteResult.get();
			if (remote.error.present()) {
				TraceEvent(SevWarn, "ValidateRangeGetRemoteKeyValuesError", data->thisServerID)
				    .errorUnsuppressed(remote.error.get())
				    .detail("Range", range);
				throw remote.error.get();
			}

			TraceEvent(SevVerbose, "ValidateRangeGetRemoteKeyValuesResult", data->thisServerID)
			    .detail("Range", range)
			    .detail("RemoteResultSize", remote.data.size());

			const int end = std::min(local.data.size(), remote.data.size());
			int i = 0;
			for (; i < end; ++i) {
				KeyValueRef remoteKV = remote.data[i];
				KeyValueRef localKV = local.data[i];
				if (!range.contains(remoteKV.key) || !range.contains(localKV.key)) {
					TraceEvent(SevDebug, "SSValidateRangeKeyOutOfRange", data->thisServerID)
					    .detail("Range", range)
					    .detail("RemoteServer", remoteServer.toString())
					    .detail("LocalKey", Traceable<StringRef>::toString(localKV.key))
					    .detail("RemoteKey", Traceable<StringRef>::toString(remoteKV.key));
					throw wrong_shard_server();
				}

				if (remoteKV.key != localKV.key) {
					error = format("Key Mismatch: local server (%016llx): %s, remote server(%016llx) %s",
					               data->thisServerID.first(),
					               Traceable<StringRef>::toString(localKV.key),
					               remoteServer.uniqueID.first(),
					               Traceable<StringRef>::toString(remoteKV.key));
				} else if (remoteKV.value != localKV.value) {
					error = format("Value Mismatch for Key %s: local server (%016llx): %s, remote server(%016llx) %s",
					               Traceable<StringRef>::toString(localKV.key),
					               data->thisServerID.first(),
					               Traceable<StringRef>::toString(localKV.value),
					               remoteServer.uniqueID.first(),
					               Traceable<StringRef>::toString(remoteKV.value));
				} else {
					TraceEvent(SevVerbose, "ValidatedKey", data->thisServerID).detail("Key", localKV.key);
					++validatedKeys;
				}

				lastKey = localKV.key;
			}

			if (!error.empty()) {
				break;
			}

			if (!local.more && !remote.more && local.data.size() == remote.data.size()) {
				break;
			} else if (i >= local.data.size() && !local.more && i < remote.data.size()) {
				error = format("Missing key(s) form local server (%lld), next key: %s, remote server(%016llx) ",
				               data->thisServerID.first(),
				               Traceable<StringRef>::toString(remote.data[i].key),
				               remoteServer.uniqueID.first());
				break;
			} else if (i >= remote.data.size() && !remote.more && i < local.data.size()) {
				error = format("Missing key(s) form remote server (%lld), next local server(%016llx) key: %s",
				               remoteServer.uniqueID.first(),
				               data->thisServerID.first(),
				               Traceable<StringRef>::toString(local.data[i].key));
				break;
			}

			range = KeyRangeRef(keyAfter(lastKey), range.end);
		} catch (Error& e) {
			TraceEvent(SevWarnAlways, "ValidateRangeAgainstServerError", data->thisServerID)
			    .errorUnsuppressed(e)
			    .detail("RemoteServer", remoteServer.toString())
			    .detail("Range", range)
			    .detail("Version", version);
			throw e;
		}
	}

	if (!error.empty()) {
		TraceEvent(SevError, "ValidateRangeAgainstServerError", data->thisServerID)
		    .detail("Range", range)
		    .detail("Version", version)
		    .detail("ErrorMessage", error)
		    .detail("RemoteServer", remoteServer.toString());
	}

	TraceEvent(SevDebug, "ValidateRangeAgainstServerEnd", data->thisServerID)
	    .detail("Range", range)
	    .detail("Version", version)
	    .detail("ValidatedKeys", validatedKeys)
	    .detail("Servers", remoteServer.toString());

	return Void();
}

ACTOR Future<Void> validateRangeShard(StorageServer* data, KeyRange range, std::vector<UID> candidates) {
	TraceEvent(SevDebug, "ServeValidateRangeShardBegin", data->thisServerID)
	    .detail("Range", range)
	    .detail("Servers", describe(candidates));

	state Version version;
	state std::vector<Optional<Value>> serverListValues;
	state Transaction tr(data->cx);
	tr.setOption(FDBTransactionOptions::PRIORITY_SYSTEM_IMMEDIATE);
	tr.setOption(FDBTransactionOptions::ACCESS_SYSTEM_KEYS);

	loop {
		try {
			std::vector<Future<Optional<Value>>> serverListEntries;
			for (const UID& id : candidates) {
				serverListEntries.push_back(tr.get(serverListKeyFor(id)));
			}

			std::vector<Optional<Value>> serverListValues_ = wait(getAll(serverListEntries));
			serverListValues = serverListValues_;
			Version version_ = wait(tr.getReadVersion());
			version = version_;
			break;
		} catch (Error& e) {
			wait(tr.onError(e));
		}
	}

	std::unordered_map<std::string, std::vector<StorageServerInterface>> ssis;
	std::string thisDcId;
	for (const auto& v : serverListValues) {
		if (!v.present()) {
			continue;
		}
		const StorageServerInterface ssi = decodeServerListValue(v.get());
		if (ssi.uniqueID == data->thisServerID) {
			thisDcId = ssi.locality.describeDcId();
		}
		ssis[ssi.locality.describeDcId()].push_back(ssi);
	}

	if (ssis.size() < 2) {
		TraceEvent(SevWarn, "ServeValidateRangeShardNotHAConfig", data->thisServerID)
		    .detail("Range", range)
		    .detail("Servers", describe(candidates));
		return Void();
	}

	StorageServerInterface* remoteServer = nullptr;
	for (auto& [dcId, ssiList] : ssis) {
		if (dcId != thisDcId) {
			if (ssiList.empty()) {
				break;
			}
			const int idx = deterministicRandom()->randomInt(0, ssiList.size());
			remoteServer = &ssiList[idx];
			break;
		}
	}

	if (remoteServer != nullptr) {
		wait(validateRangeAgainstServer(data, range, version, *remoteServer));
	} else {
		TraceEvent(SevWarn, "ServeValidateRangeShardRemoteNotFound", data->thisServerID)
		    .detail("Range", range)
		    .detail("Servers", describe(candidates));
		throw audit_storage_failed();
	}

	return Void();
}

ACTOR Future<Void> validateRangeAgainstServers(StorageServer* data, KeyRange range, std::vector<UID> targetServers) {
	TraceEvent(SevDebug, "ValidateRangeAgainstServersBegin", data->thisServerID)
	    .detail("Range", range)
	    .detail("TargetServers", describe(targetServers));

	state Version version;
	state std::vector<Optional<Value>> serverListValues;
	state Transaction tr(data->cx);
	tr.setOption(FDBTransactionOptions::PRIORITY_SYSTEM_IMMEDIATE);
	tr.setOption(FDBTransactionOptions::ACCESS_SYSTEM_KEYS);

	loop {
		try {
			std::vector<Future<Optional<Value>>> serverListEntries;
			for (const UID& id : targetServers) {
				if (id != data->thisServerID) {
					serverListEntries.push_back(tr.get(serverListKeyFor(id)));
				}
			}

			std::vector<Optional<Value>> serverListValues_ = wait(getAll(serverListEntries));
			serverListValues = serverListValues_;
			Version version_ = wait(tr.getReadVersion());
			version = version_;
			break;
		} catch (Error& e) {
			wait(tr.onError(e));
		}
	}

	std::vector<StorageServerInterface> ssis;
	for (const auto& v : serverListValues) {
		if (!v.present()) {
			TraceEvent(SevWarn, "ValidateRangeRemoteServerNotFound", data->thisServerID).detail("Range", range);
			throw audit_storage_failed();
		}
		ssis.push_back(decodeServerListValue(v.get()));
	}

	wait(validateRangeAgainstServer(data, range, version, ssis[0]));

	return Void();
}

ACTOR Future<Void> auditStorageQ(StorageServer* data, AuditStorageRequest req) {
	wait(data->serveAuditStorageParallelismLock.take(TaskPriority::DefaultYield));
	state FlowLock::Releaser holder(data->serveAuditStorageParallelismLock);

	TraceEvent(SevInfo, "ServeAuditStorageBegin", data->thisServerID)
	    .detail("RequestID", req.id)
	    .detail("Range", req.range)
	    .detail("AuditType", req.type)
	    .detail("TargetServers", describe(req.targetServers));

	state Key begin = req.range.begin;
	state std::vector<Future<Void>> fs;

	try {
		if (req.targetServers.empty()) {
			while (begin < req.range.end) {
				state Transaction tr(data->cx);
				tr.setOption(FDBTransactionOptions::PRIORITY_SYSTEM_IMMEDIATE);
				tr.setOption(FDBTransactionOptions::ACCESS_SYSTEM_KEYS);
				try {
					state RangeResult shards = wait(krmGetRanges(&tr,
					                                             keyServersPrefix,
					                                             req.range,
					                                             SERVER_KNOBS->MOVE_SHARD_KRM_ROW_LIMIT,
					                                             SERVER_KNOBS->MOVE_SHARD_KRM_BYTE_LIMIT));
					ASSERT(!shards.empty());

					state RangeResult UIDtoTagMap = wait(tr.getRange(serverTagKeys, CLIENT_KNOBS->TOO_MANY));
					ASSERT(!UIDtoTagMap.more && UIDtoTagMap.size() < CLIENT_KNOBS->TOO_MANY);

					for (int i = 0; i < shards.size() - 1; ++i) {
						std::vector<UID> src;
						std::vector<UID> dest;
						UID srcId, destId;
						decodeKeyServersValue(UIDtoTagMap, shards[i].value, src, dest, srcId, destId);
						fs.push_back(validateRangeShard(data, KeyRangeRef(shards[i].key, shards[i + 1].key), src));
						begin = shards[i + 1].key;
					}
				} catch (Error& e) {
					wait(tr.onError(e));
				}
			}
		} else {
			fs.push_back(validateRangeAgainstServers(data, req.range, req.targetServers));
		}
		wait(waitForAll(fs));
		AuditStorageState res(req.id, req.getType());
		res.setPhase(AuditPhase::Complete);
		req.reply.send(res);
	} catch (Error& e) {
		TraceEvent(SevWarn, "ServeAuditStorageError", data->thisServerID)
		    .errorUnsuppressed(e)
		    .detail("RequestID", req.id)
		    .detail("Range", req.range)
		    .detail("AuditType", req.type);
		req.reply.sendError(audit_storage_failed());
	}

	return Void();
}

TEST_CASE("/fdbserver/storageserver/constructMappedKey") {
	Key key = Tuple::makeTuple("key-0"_sr, "key-1"_sr, "key-2"_sr).getDataAsStandalone();
	Value value = Tuple::makeTuple("value-0"_sr, "value-1"_sr, "value-2"_sr).getDataAsStandalone();
	state KeyValueRef kvr(key, value);
	{
		Tuple mappedKeyFormatTuple =
		    Tuple::makeTuple("normal"_sr, "{{escaped}}"_sr, "{K[2]}"_sr, "{V[0]}"_sr, "{...}"_sr);

		Tuple mappedKeyTuple;
		std::vector<Optional<Tuple>> vt;
		bool isRangeQuery = false;
		preprocessMappedKey(mappedKeyFormatTuple, vt, isRangeQuery);

		Key mappedKey = constructMappedKey(&kvr, vt, mappedKeyTuple, mappedKeyFormatTuple);

		Key expectedMappedKey =
		    Tuple::makeTuple("normal"_sr, "{escaped}"_sr, "key-2"_sr, "value-0"_sr).getDataAsStandalone();
		//		std::cout << printable(mappedKey) << " == " << printable(expectedMappedKey) << std::endl;
		ASSERT(mappedKey.compare(expectedMappedKey) == 0);
		ASSERT(isRangeQuery == true);
	}

	{
		Tuple mappedKeyFormatTuple = Tuple::makeTuple("{{{{}}"_sr, "}}"_sr);

		Tuple mappedKeyTuple;
		std::vector<Optional<Tuple>> vt;
		bool isRangeQuery = false;
		preprocessMappedKey(mappedKeyFormatTuple, vt, isRangeQuery);
		Key mappedKey = constructMappedKey(&kvr, vt, mappedKeyTuple, mappedKeyFormatTuple);

		Key expectedMappedKey = Tuple::makeTuple("{{}"_sr, "}"_sr).getDataAsStandalone();
		//		std::cout << printable(mappedKey) << " == " << printable(expectedMappedKey) << std::endl;
		ASSERT(mappedKey.compare(expectedMappedKey) == 0);
		ASSERT(isRangeQuery == false);
	}
	{
		Tuple mappedKeyFormatTuple = Tuple::makeTuple("{{{{}}"_sr, "}}"_sr);

		Tuple mappedKeyTuple;
		std::vector<Optional<Tuple>> vt;
		bool isRangeQuery = false;
		preprocessMappedKey(mappedKeyFormatTuple, vt, isRangeQuery);
		Key mappedKey = constructMappedKey(&kvr, vt, mappedKeyTuple, mappedKeyFormatTuple);

		Key expectedMappedKey = Tuple::makeTuple("{{}"_sr, "}"_sr).getDataAsStandalone();
		//		std::cout << printable(mappedKey) << " == " << printable(expectedMappedKey) << std::endl;
		ASSERT(mappedKey.compare(expectedMappedKey) == 0);
		ASSERT(isRangeQuery == false);
	}
	{
		Tuple mappedKeyFormatTuple = Tuple::makeTuple("{K[100]}"_sr);
		state bool throwException = false;
		try {
			Tuple mappedKeyTuple;
			std::vector<Optional<Tuple>> vt;
			bool isRangeQuery = false;
			preprocessMappedKey(mappedKeyFormatTuple, vt, isRangeQuery);

			Key mappedKey = constructMappedKey(&kvr, vt, mappedKeyTuple, mappedKeyFormatTuple);
		} catch (Error& e) {
			ASSERT(e.code() == error_code_mapper_bad_index);
			throwException = true;
		}
		ASSERT(throwException);
	}
	{
		Tuple mappedKeyFormatTuple = Tuple::makeTuple("{...}"_sr, "last-element"_sr);
		state bool throwException2 = false;
		try {
			Tuple mappedKeyTuple;
			std::vector<Optional<Tuple>> vt;
			bool isRangeQuery = false;
			preprocessMappedKey(mappedKeyFormatTuple, vt, isRangeQuery);

			Key mappedKey = constructMappedKey(&kvr, vt, mappedKeyTuple, mappedKeyFormatTuple);
		} catch (Error& e) {
			ASSERT(e.code() == error_code_mapper_bad_range_decriptor);
			throwException2 = true;
		}
		ASSERT(throwException2);
	}
	{
		Tuple mappedKeyFormatTuple = Tuple::makeTuple("{K[not-a-number]}"_sr);
		state bool throwException3 = false;
		try {
			Tuple mappedKeyTuple;
			std::vector<Optional<Tuple>> vt;
			bool isRangeQuery = false;
			preprocessMappedKey(mappedKeyFormatTuple, vt, isRangeQuery);

			Key mappedKey = constructMappedKey(&kvr, vt, mappedKeyTuple, mappedKeyFormatTuple);
		} catch (Error& e) {
			ASSERT(e.code() == error_code_mapper_bad_index);
			throwException3 = true;
		}
		ASSERT(throwException3);
	}
	return Void();
}

// Issues a secondary query (either range and point read) and fills results into "kvm".
ACTOR Future<Void> mapSubquery(StorageServer* data,
                               Version version,
                               GetMappedKeyValuesRequest* pOriginalReq,
                               Arena* pArena,
                               int matchIndex,
                               bool isRangeQuery,
                               bool isBoundary,
                               KeyValueRef* it,
                               MappedKeyValueRef* kvm,
                               Key mappedKey) {
	if (isRangeQuery) {
		// Use the mappedKey as the prefix of the range query.
		GetRangeReqAndResultRef getRange = wait(quickGetKeyValues(data, mappedKey, version, pArena, pOriginalReq));
		if ((!getRange.result.empty() && matchIndex == MATCH_INDEX_MATCHED_ONLY) ||
		    (getRange.result.empty() && matchIndex == MATCH_INDEX_UNMATCHED_ONLY)) {
			kvm->key = it->key;
			kvm->value = it->value;
		}

		kvm->boundaryAndExist = isBoundary && !getRange.result.empty();
		kvm->reqAndResult = getRange;
	} else {
		GetValueReqAndResultRef getValue = wait(quickGetValue(data, mappedKey, version, pArena, pOriginalReq));
		kvm->reqAndResult = getValue;
		kvm->boundaryAndExist = isBoundary && getValue.result.present();
	}
	return Void();
}

ACTOR Future<GetMappedKeyValuesReply> mapKeyValues(StorageServer* data,
                                                   GetKeyValuesReply input,
                                                   StringRef mapper,
                                                   // To provide span context, tags, debug ID to underlying lookups.
                                                   GetMappedKeyValuesRequest* pOriginalReq,
                                                   Optional<Key> tenantPrefix,
                                                   int matchIndex) {
	state GetMappedKeyValuesReply result;
	result.version = input.version;
	result.more = input.more;
	result.cached = input.cached;
	result.arena.dependsOn(input.arena);

	result.data.reserve(result.arena, input.data.size());
	if (pOriginalReq->options.present() && pOriginalReq->options.get().debugID.present())
		g_traceBatch.addEvent(
		    "TransactionDebug", pOriginalReq->options.get().debugID.get().first(), "storageserver.mapKeyValues.Start");
	state Tuple mappedKeyFormatTuple;
	state Tuple mappedKeyTuple;

	try {
		mappedKeyFormatTuple = Tuple::unpack(mapper);
	} catch (Error& e) {
		TraceEvent("MapperNotTuple").error(e).detail("Mapper", mapper);
		throw mapper_not_tuple();
	}
	state std::vector<Optional<Tuple>> vt;
	state bool isRangeQuery = false;
	preprocessMappedKey(mappedKeyFormatTuple, vt, isRangeQuery);

	state int sz = input.data.size();
	const int k = std::min(sz, SERVER_KNOBS->MAX_PARALLEL_QUICK_GET_VALUE);
	state std::vector<MappedKeyValueRef> kvms(k);
	state std::vector<Future<Void>> subqueries;
	state int offset = 0;
	if (pOriginalReq->options.present() && pOriginalReq->options.get().debugID.present())
		g_traceBatch.addEvent("TransactionDebug",
		                      pOriginalReq->options.get().debugID.get().first(),
		                      "storageserver.mapKeyValues.BeforeLoop");
	for (; offset < sz; offset += SERVER_KNOBS->MAX_PARALLEL_QUICK_GET_VALUE) {
		// Divide into batches of MAX_PARALLEL_QUICK_GET_VALUE subqueries
		for (int i = 0; i + offset < sz && i < SERVER_KNOBS->MAX_PARALLEL_QUICK_GET_VALUE; i++) {
			KeyValueRef* it = &input.data[i + offset];
			MappedKeyValueRef* kvm = &kvms[i];
			bool isBoundary = (i + offset) == 0 || (i + offset) == sz - 1;
			// need to keep the boundary, so that caller can use it as a continuation.
			if (isBoundary || matchIndex == MATCH_INDEX_ALL) {
				kvm->key = it->key;
				kvm->value = it->value;
			} else {
				// Clear key value to the default.
				kvm->key = ""_sr;
				kvm->value = ""_sr;
			}

			Key mappedKey = constructMappedKey(it, vt, mappedKeyTuple, mappedKeyFormatTuple);
			// Make sure the mappedKey is always available, so that it's good even we want to get key asynchronously.
			result.arena.dependsOn(mappedKey.arena());

			// std::cout << "key:" << printable(kvm->key) << ", value:" << printable(kvm->value)
			//          << ", mappedKey:" << printable(mappedKey) << std::endl;

			subqueries.push_back(mapSubquery(data,
			                                 input.version,
			                                 pOriginalReq,
			                                 &result.arena,
			                                 matchIndex,
			                                 isRangeQuery,
			                                 isBoundary,
			                                 it,
			                                 kvm,
			                                 mappedKey));
		}
		wait(waitForAll(subqueries));
		if (pOriginalReq->options.present() && pOriginalReq->options.get().debugID.present())
			g_traceBatch.addEvent("TransactionDebug",
			                      pOriginalReq->options.get().debugID.get().first(),
			                      "storageserver.mapKeyValues.AfterBatch");
		subqueries.clear();
		for (int i = 0; i + offset < sz && i < SERVER_KNOBS->MAX_PARALLEL_QUICK_GET_VALUE; i++) {
			result.data.push_back(result.arena, kvms[i]);
		}
	}
	if (pOriginalReq->options.present() && pOriginalReq->options.get().debugID.present())
		g_traceBatch.addEvent("TransactionDebug",
		                      pOriginalReq->options.get().debugID.get().first(),
		                      "storageserver.mapKeyValues.AfterAll");
	return result;
}

bool rangeIntersectsAnyTenant(TenantPrefixIndex& prefixIndex, KeyRangeRef range, Version ver) {
	auto view = prefixIndex.at(ver);
	auto beginItr = view.lastLessOrEqual(range.begin);
	auto endItr = view.lastLess(range.end);

	// If the begin and end reference different spots in the tenant index, then the tenant pointed to
	// by endItr intersects the range
	if (beginItr != endItr) {
		return true;
	}

	// If the iterators point to the same entry and that entry contains begin, then we are wholly in
	// one tenant
	if (beginItr != view.end() && range.begin.startsWith(beginItr.key())) {
		return true;
	}

	return false;
}

TEST_CASE("/fdbserver/storageserver/rangeIntersectsAnyTenant") {
	std::map<TenantName, TenantMapEntry> entries = {
		std::make_pair("tenant0"_sr, TenantMapEntry(0, TenantState::READY, SERVER_KNOBS->ENABLE_ENCRYPTION)),
		std::make_pair("tenant2"_sr, TenantMapEntry(2, TenantState::READY, SERVER_KNOBS->ENABLE_ENCRYPTION)),
		std::make_pair("tenant3"_sr, TenantMapEntry(3, TenantState::READY, SERVER_KNOBS->ENABLE_ENCRYPTION)),
		std::make_pair("tenant4"_sr, TenantMapEntry(4, TenantState::READY, SERVER_KNOBS->ENABLE_ENCRYPTION)),
		std::make_pair("tenant6"_sr, TenantMapEntry(6, TenantState::READY, SERVER_KNOBS->ENABLE_ENCRYPTION))
	};
	TenantPrefixIndex index;
	index.createNewVersion(1);
	for (auto entry : entries) {
		index.insert(entry.second.prefix, entry.first);
	}

	// Before all tenants
	ASSERT(!rangeIntersectsAnyTenant(index, KeyRangeRef(""_sr, "\x00"_sr), index.getLatestVersion()));

	// After all tenants
	ASSERT(!rangeIntersectsAnyTenant(index, KeyRangeRef("\xfe"_sr, "\xff"_sr), index.getLatestVersion()));

	// In between tenants
	ASSERT(!rangeIntersectsAnyTenant(
	    index,
	    KeyRangeRef(TenantMapEntry::idToPrefix(1), TenantMapEntry::idToPrefix(1).withSuffix("\xff"_sr)),
	    index.getLatestVersion()));

	// In between tenants with end intersecting tenant start
	ASSERT(!rangeIntersectsAnyTenant(
	    index, KeyRangeRef(TenantMapEntry::idToPrefix(5), entries["tenant6"_sr].prefix), index.getLatestVersion()));

	// Entire tenants
	ASSERT(rangeIntersectsAnyTenant(
	    index, KeyRangeRef(entries["tenant0"_sr].prefix, TenantMapEntry::idToPrefix(1)), index.getLatestVersion()));
	ASSERT(rangeIntersectsAnyTenant(
	    index, KeyRangeRef(entries["tenant2"_sr].prefix, entries["tenant3"_sr].prefix), index.getLatestVersion()));

	// Partial tenants
	ASSERT(rangeIntersectsAnyTenant(
	    index,
	    KeyRangeRef(entries["tenant0"_sr].prefix, entries["tenant0"_sr].prefix.withSuffix("foo"_sr)),
	    index.getLatestVersion()));
	ASSERT(rangeIntersectsAnyTenant(
	    index,
	    KeyRangeRef(entries["tenant3"_sr].prefix.withSuffix("foo"_sr), entries["tenant4"_sr].prefix),
	    index.getLatestVersion()));
	ASSERT(rangeIntersectsAnyTenant(index,
	                                KeyRangeRef(entries["tenant4"_sr].prefix.withSuffix("bar"_sr),
	                                            entries["tenant4"_sr].prefix.withSuffix("foo"_sr)),
	                                index.getLatestVersion()));

	// Begin outside, end inside tenant
	ASSERT(rangeIntersectsAnyTenant(
	    index,
	    KeyRangeRef(TenantMapEntry::idToPrefix(1), entries["tenant2"_sr].prefix.withSuffix("foo"_sr)),
	    index.getLatestVersion()));
	ASSERT(rangeIntersectsAnyTenant(
	    index,
	    KeyRangeRef(TenantMapEntry::idToPrefix(1), entries["tenant3"_sr].prefix.withSuffix("foo"_sr)),
	    index.getLatestVersion()));

	// Begin inside, end outside tenant
	ASSERT(rangeIntersectsAnyTenant(
	    index,
	    KeyRangeRef(entries["tenant3"_sr].prefix.withSuffix("foo"_sr), TenantMapEntry::idToPrefix(5)),
	    index.getLatestVersion()));
	ASSERT(rangeIntersectsAnyTenant(
	    index,
	    KeyRangeRef(entries["tenant4"_sr].prefix.withSuffix("foo"_sr), TenantMapEntry::idToPrefix(5)),
	    index.getLatestVersion()));

	// Both inside different tenants
	ASSERT(rangeIntersectsAnyTenant(index,
	                                KeyRangeRef(entries["tenant0"_sr].prefix.withSuffix("foo"_sr),
	                                            entries["tenant2"_sr].prefix.withSuffix("foo"_sr)),
	                                index.getLatestVersion()));
	ASSERT(rangeIntersectsAnyTenant(index,
	                                KeyRangeRef(entries["tenant0"_sr].prefix.withSuffix("foo"_sr),
	                                            entries["tenant3"_sr].prefix.withSuffix("foo"_sr)),
	                                index.getLatestVersion()));
	ASSERT(rangeIntersectsAnyTenant(index,
	                                KeyRangeRef(entries["tenant2"_sr].prefix.withSuffix("foo"_sr),
	                                            entries["tenant6"_sr].prefix.withSuffix("foo"_sr)),
	                                index.getLatestVersion()));

	// Both outside tenants with tenant in the middle
	ASSERT(rangeIntersectsAnyTenant(
	    index, KeyRangeRef(""_sr, TenantMapEntry::idToPrefix(1).withSuffix("foo"_sr)), index.getLatestVersion()));
	ASSERT(rangeIntersectsAnyTenant(index, KeyRangeRef(""_sr, "\xff"_sr), index.getLatestVersion()));
	ASSERT(rangeIntersectsAnyTenant(
	    index, KeyRangeRef(TenantMapEntry::idToPrefix(5).withSuffix("foo"_sr), "\xff"_sr), index.getLatestVersion()));

	return Void();
}

// Most of the actor is copied from getKeyValuesQ. I tried to use templates but things become nearly impossible after
// combining actor shenanigans with template shenanigans.
ACTOR Future<Void> getMappedKeyValuesQ(StorageServer* data, GetMappedKeyValuesRequest req)
// Throws a wrong_shard_server if the keys in the request or result depend on data outside this server OR if a large
// selector offset prevents all data from being read in one range read
{
	state Span span("SS:getMappedKeyValues"_loc, req.spanContext);
	state int64_t resultSize = 0;
	state Optional<ReadOptions> options = req.options;

	if (req.tenantInfo.name.present()) {
		span.addAttribute("tenant"_sr, req.tenantInfo.name.get());
	}

	getCurrentLineage()->modify(&TransactionLineage::txID) = req.spanContext.traceID;

	++data->counters.getMappedRangeQueries;
	++data->counters.allQueries;
	data->maxQueryQueue = std::max<int>(
	    data->maxQueryQueue, data->counters.allQueries.getValue() - data->counters.finishedQueries.getValue());

	// Active load balancing runs at a very high priority (to obtain accurate queue lengths)
	// so we need to downgrade here
	if (SERVER_KNOBS->FETCH_KEYS_LOWER_PRIORITY && req.options.present() && req.options.get().type == ReadType::FETCH) {
		wait(delay(0, TaskPriority::FetchKeys));
	} else {
		wait(data->getQueryDelay());
	}

	// Track time from requestTime through now as read queueing wait time
	state double queueWaitEnd = g_network->timer();
	data->counters.readQueueWaitSample.addMeasurement(queueWaitEnd - req.requestTime());

	try {
		if (req.options.present() && req.options.get().debugID.present())
			g_traceBatch.addEvent(
			    "TransactionDebug", req.options.get().debugID.get().first(), "storageserver.getMappedKeyValues.Before");
		// VERSION_VECTOR change
		Version commitVersion = getLatestCommitVersion(req.ssLatestCommitVersions, data->tag);
		state Version version = wait(waitForVersion(data, commitVersion, req.version, span.context));
		data->counters.readVersionWaitSample.addMeasurement(g_network->timer() - queueWaitEnd);

		state Optional<TenantMapEntry> tenantEntry = data->getTenantEntry(req.version, req.tenantInfo);
		state Optional<Key> tenantPrefix = tenantEntry.map<Key>([](TenantMapEntry e) { return e.prefix; });
		if (tenantPrefix.present()) {
			req.begin.setKeyUnlimited(req.begin.getKey().withPrefix(tenantPrefix.get(), req.arena));
			req.end.setKeyUnlimited(req.end.getKey().withPrefix(tenantPrefix.get(), req.arena));
		}

		state uint64_t changeCounter = data->shardChangeCounter;
		//		try {
		state KeyRange shard = getShardKeyRange(data, req.begin);

		if (req.options.present() && req.options.get().debugID.present())
			g_traceBatch.addEvent("TransactionDebug",
			                      req.options.get().debugID.get().first(),
			                      "storageserver.getMappedKeyValues.AfterVersion");
		//.detail("ShardBegin", shard.begin).detail("ShardEnd", shard.end);
		//} catch (Error& e) { TraceEvent("WrongShardServer", data->thisServerID).detail("Begin",
		// req.begin.toString()).detail("End", req.end.toString()).detail("Version", version).detail("Shard",
		//"None").detail("In", "getMappedKeyValues>getShardKeyRange"); throw e; }

		if (!selectorInRange(req.end, shard) && !(req.end.isFirstGreaterOrEqual() && req.end.getKey() == shard.end)) {
			//			TraceEvent("WrongShardServer1", data->thisServerID).detail("Begin",
			// req.begin.toString()).detail("End", req.end.toString()).detail("Version", version).detail("ShardBegin",
			// shard.begin).detail("ShardEnd", shard.end).detail("In", "getMappedKeyValues>checkShardExtents");
			throw wrong_shard_server();
		}

		KeyRangeRef searchRange = data->clampRangeToTenant(shard, tenantEntry, req.arena);

		state int offset1 = 0;
		state int offset2;
		state Future<Key> fBegin =
		    req.begin.isFirstGreaterOrEqual()
		        ? Future<Key>(req.begin.getKey())
		        : findKey(data, req.begin, version, searchRange, &offset1, span.context, options);
		state Future<Key> fEnd = req.end.isFirstGreaterOrEqual()
		                             ? Future<Key>(req.end.getKey())
		                             : findKey(data, req.end, version, searchRange, &offset2, span.context, options);
		state Key begin = wait(fBegin);
		state Key end = wait(fEnd);

		if (!tenantPrefix.present()) {
			// We do not support raw flat map requests when using tenants.
			// When tenants are required, we disable raw flat map requests entirely.
			// If tenants are optional, we check whether the range intersects a tenant and fail if it does.
			if (data->db->get().client.tenantMode == TenantMode::REQUIRED) {
				throw tenant_name_required();
			}

			if (rangeIntersectsAnyTenant(*(data->tenantPrefixIndex), KeyRangeRef(begin, end), req.version)) {
				throw tenant_name_required();
			}
		}

		if (req.options.present() && req.options.get().debugID.present())
			g_traceBatch.addEvent("TransactionDebug",
			                      req.options.get().debugID.get().first(),
			                      "storageserver.getMappedKeyValues.AfterKeys");
		//.detail("Off1",offset1).detail("Off2",offset2).detail("ReqBegin",req.begin.getKey()).detail("ReqEnd",req.end.getKey());

		// Offsets of zero indicate begin/end keys in this shard, which obviously means we can answer the query
		// An end offset of 1 is also OK because the end key is exclusive, so if the first key of the next shard is the
		// end the last actual key returned must be from this shard. A begin offset of 1 is also OK because then either
		// begin is past end or equal to end (so the result is definitely empty)
		if ((offset1 && offset1 != 1) || (offset2 && offset2 != 1)) {
			CODE_PROBE(true, "wrong_shard_server due to offset in getMappedKeyValuesQ");
			// We could detect when offset1 takes us off the beginning of the database or offset2 takes us off the end,
			// and return a clipped range rather than an error (since that is what the NativeAPI.getRange will do anyway
			// via its "slow path"), but we would have to add some flags to the response to encode whether we went off
			// the beginning and the end, since it needs that information.
			//TraceEvent("WrongShardServer2", data->thisServerID).detail("Begin", req.begin.toString()).detail("End", req.end.toString()).detail("Version", version).detail("ShardBegin", shard.begin).detail("ShardEnd", shard.end).detail("In", "getMappedKeyValues>checkOffsets").detail("BeginKey", begin).detail("EndKey", end).detail("BeginOffset", offset1).detail("EndOffset", offset2);
			throw wrong_shard_server();
		}

		if (begin >= end) {
			if (req.options.present() && req.options.get().debugID.present())
				g_traceBatch.addEvent("TransactionDebug",
				                      req.options.get().debugID.get().first(),
				                      "storageserver.getMappedKeyValues.Send");
			//.detail("Begin",begin).detail("End",end);

			GetMappedKeyValuesReply none;
			none.version = version;
			none.more = false;
			none.penalty = data->getPenalty();

			data->checkChangeCounter(changeCounter,
			                         KeyRangeRef(std::min<KeyRef>(req.begin.getKey(), req.end.getKey()),
			                                     std::max<KeyRef>(req.begin.getKey(), req.end.getKey())));
			req.reply.send(none);
		} else {
			state int remainingLimitBytes = req.limitBytes;

			GetKeyValuesReply getKeyValuesReply = wait(readRange(data,
			                                                     version,
			                                                     KeyRangeRef(begin, end),
			                                                     req.limit,
			                                                     &remainingLimitBytes,
			                                                     span.context,
			                                                     options,
			                                                     tenantPrefix));

			state GetMappedKeyValuesReply r;
			try {
				// Map the scanned range to another list of keys and look up.
				GetMappedKeyValuesReply _r =
				    wait(mapKeyValues(data, getKeyValuesReply, req.mapper, &req, tenantPrefix, req.matchIndex));
				r = _r;
			} catch (Error& e) {
				TraceEvent("MapError").error(e);
				throw;
			}

			if (req.options.present() && req.options.get().debugID.present())
				g_traceBatch.addEvent("TransactionDebug",
				                      req.options.get().debugID.get().first(),
				                      "storageserver.getMappedKeyValues.AfterReadRange");
			//.detail("Begin",begin).detail("End",end).detail("SizeOf",r.data.size());
			data->checkChangeCounter(
			    changeCounter,
			    KeyRangeRef(std::min<KeyRef>(begin, std::min<KeyRef>(req.begin.getKey(), req.end.getKey())),
			                std::max<KeyRef>(end, std::max<KeyRef>(req.begin.getKey(), req.end.getKey()))));
			if (EXPENSIVE_VALIDATION) {
				// TODO: GetMappedKeyValuesRequest doesn't respect limit yet.
				//                ASSERT(r.data.size() <= std::abs(req.limit));
			}

			// For performance concerns, the cost of a range read is billed to the start key and end key of the range.
			int64_t totalByteSize = 0;
			for (int i = 0; i < r.data.size(); i++) {
				totalByteSize += r.data[i].expectedSize();
			}
			if (totalByteSize > 0 && SERVER_KNOBS->READ_SAMPLING_ENABLED) {
				int64_t bytesReadPerKSecond = std::max(totalByteSize, SERVER_KNOBS->EMPTY_READ_PENALTY) / 2;
				data->metrics.notifyBytesReadPerKSecond(addPrefix(r.data[0].key, tenantPrefix, req.arena),
				                                        bytesReadPerKSecond);
				data->metrics.notifyBytesReadPerKSecond(
				    addPrefix(r.data[r.data.size() - 1].key, tenantPrefix, req.arena), bytesReadPerKSecond);
			}

			r.penalty = data->getPenalty();
			req.reply.send(r);

			resultSize = req.limitBytes - remainingLimitBytes;
			data->counters.bytesQueried += resultSize;
			data->counters.rowsQueried += r.data.size();
			if (r.data.size() == 0) {
				++data->counters.emptyQueries;
			}
		}
	} catch (Error& e) {
		if (!canReplyWith(e))
			throw;
		data->sendErrorWithPenalty(req.reply, e, data->getPenalty());
	}

	data->transactionTagCounter.addRequest(req.tags, resultSize);
	++data->counters.finishedQueries;

	double duration = g_network->timer() - req.requestTime();
	data->counters.readLatencySample.addMeasurement(duration);
	data->counters.mappedRangeSample.addMeasurement(duration);
	if (data->latencyBandConfig.present()) {
		int maxReadBytes =
		    data->latencyBandConfig.get().readConfig.maxReadBytes.orDefault(std::numeric_limits<int>::max());
		int maxSelectorOffset =
		    data->latencyBandConfig.get().readConfig.maxKeySelectorOffset.orDefault(std::numeric_limits<int>::max());
		data->counters.readLatencyBands.addMeasurement(duration,
		                                               resultSize > maxReadBytes ||
		                                                   abs(req.begin.offset) > maxSelectorOffset ||
		                                                   abs(req.end.offset) > maxSelectorOffset);
	}

	return Void();
}

ACTOR Future<Void> getKeyValuesStreamQ(StorageServer* data, GetKeyValuesStreamRequest req)
// Throws a wrong_shard_server if the keys in the request or result depend on data outside this server OR if a large
// selector offset prevents all data from being read in one range read
{
	state Span span("SS:getKeyValuesStream"_loc, req.spanContext);
	state int64_t resultSize = 0;
	state Optional<ReadOptions> options = req.options;

	if (req.tenantInfo.name.present()) {
		span.addAttribute("tenant"_sr, req.tenantInfo.name.get());
	}

	req.reply.setByteLimit(SERVER_KNOBS->RANGESTREAM_LIMIT_BYTES);
	++data->counters.getRangeStreamQueries;
	++data->counters.allQueries;
	data->maxQueryQueue = std::max<int>(
	    data->maxQueryQueue, data->counters.allQueries.getValue() - data->counters.finishedQueries.getValue());

	// Active load balancing runs at a very high priority (to obtain accurate queue lengths)
	// so we need to downgrade here
	if (SERVER_KNOBS->FETCH_KEYS_LOWER_PRIORITY && req.options.present() && req.options.get().type == ReadType::FETCH) {
		wait(delay(0, TaskPriority::FetchKeys));
	} else {
		wait(delay(0, TaskPriority::DefaultEndpoint));
	}

	try {
		if (req.options.present() && req.options.get().debugID.present())
			g_traceBatch.addEvent(
			    "TransactionDebug", req.options.get().debugID.get().first(), "storageserver.getKeyValuesStream.Before");

		Version commitVersion = getLatestCommitVersion(req.ssLatestCommitVersions, data->tag);
		state Version version = wait(waitForVersion(data, commitVersion, req.version, span.context));

		state Optional<TenantMapEntry> tenantEntry = data->getTenantEntry(version, req.tenantInfo);
		state Optional<Key> tenantPrefix = tenantEntry.map<Key>([](TenantMapEntry e) { return e.prefix; });
		if (tenantPrefix.present()) {
			req.begin.setKeyUnlimited(req.begin.getKey().withPrefix(tenantPrefix.get(), req.arena));
			req.end.setKeyUnlimited(req.end.getKey().withPrefix(tenantPrefix.get(), req.arena));
		}

		state uint64_t changeCounter = data->shardChangeCounter;
		//		try {
		state KeyRange shard = getShardKeyRange(data, req.begin);

		if (req.options.present() && req.options.get().debugID.present())
			g_traceBatch.addEvent("TransactionDebug",
			                      req.options.get().debugID.get().first(),
			                      "storageserver.getKeyValuesStream.AfterVersion");
		//.detail("ShardBegin", shard.begin).detail("ShardEnd", shard.end);
		//} catch (Error& e) { TraceEvent("WrongShardServer", data->thisServerID).detail("Begin",
		// req.begin.toString()).detail("End", req.end.toString()).detail("Version", version).detail("Shard",
		//"None").detail("In", "getKeyValues>getShardKeyRange"); throw e; }

		if (!selectorInRange(req.end, shard) && !(req.end.isFirstGreaterOrEqual() && req.end.getKey() == shard.end)) {
			//			TraceEvent("WrongShardServer1", data->thisServerID).detail("Begin",
			// req.begin.toString()).detail("End", req.end.toString()).detail("Version", version).detail("ShardBegin",
			// shard.begin).detail("ShardEnd", shard.end).detail("In", "getKeyValues>checkShardExtents");
			throw wrong_shard_server();
		}

		KeyRangeRef searchRange = data->clampRangeToTenant(shard, tenantEntry, req.arena);

		state int offset1 = 0;
		state int offset2;
		state Future<Key> fBegin =
		    req.begin.isFirstGreaterOrEqual()
		        ? Future<Key>(req.begin.getKey())
		        : findKey(data, req.begin, version, searchRange, &offset1, span.context, options);
		state Future<Key> fEnd = req.end.isFirstGreaterOrEqual()
		                             ? Future<Key>(req.end.getKey())
		                             : findKey(data, req.end, version, searchRange, &offset2, span.context, options);
		state Key begin = wait(fBegin);
		state Key end = wait(fEnd);
		if (req.options.present() && req.options.get().debugID.present())
			g_traceBatch.addEvent("TransactionDebug",
			                      req.options.get().debugID.get().first(),
			                      "storageserver.getKeyValuesStream.AfterKeys");
		//.detail("Off1",offset1).detail("Off2",offset2).detail("ReqBegin",req.begin.getKey()).detail("ReqEnd",req.end.getKey());

		// Offsets of zero indicate begin/end keys in this shard, which obviously means we can answer the query
		// An end offset of 1 is also OK because the end key is exclusive, so if the first key of the next shard is the
		// end the last actual key returned must be from this shard. A begin offset of 1 is also OK because then either
		// begin is past end or equal to end (so the result is definitely empty)
		if ((offset1 && offset1 != 1) || (offset2 && offset2 != 1)) {
			CODE_PROBE(true, "wrong_shard_server due to offset in rangeStream");
			// We could detect when offset1 takes us off the beginning of the database or offset2 takes us off the end,
			// and return a clipped range rather than an error (since that is what the NativeAPI.getRange will do anyway
			// via its "slow path"), but we would have to add some flags to the response to encode whether we went off
			// the beginning and the end, since it needs that information.
			//TraceEvent("WrongShardServer2", data->thisServerID).detail("Begin", req.begin.toString()).detail("End", req.end.toString()).detail("Version", version).detail("ShardBegin", shard.begin).detail("ShardEnd", shard.end).detail("In", "getKeyValues>checkOffsets").detail("BeginKey", begin).detail("EndKey", end).detail("BeginOffset", offset1).detail("EndOffset", offset2);
			throw wrong_shard_server();
		}

		if (begin >= end) {
			if (req.options.present() && req.options.get().debugID.present())
				g_traceBatch.addEvent("TransactionDebug",
				                      req.options.get().debugID.get().first(),
				                      "storageserver.getKeyValuesStream.Send");
			//.detail("Begin",begin).detail("End",end);

			GetKeyValuesStreamReply none;
			none.version = version;
			none.more = false;

			data->checkChangeCounter(changeCounter,
			                         KeyRangeRef(std::min<KeyRef>(req.begin.getKey(), req.end.getKey()),
			                                     std::max<KeyRef>(req.begin.getKey(), req.end.getKey())));
			req.reply.send(none);
			req.reply.sendError(end_of_stream());
		} else {
			loop {
				wait(req.reply.onReady());

				if (version < data->oldestVersion.get()) {
					throw transaction_too_old();
				}

				// Even if TSS mode is Disabled, this may be the second test in a restarting test where the first run
				// had it enabled.
				state int byteLimit = (BUGGIFY && g_simulator.tssMode == ISimulator::TSSMode::Disabled &&
				                       !data->isTss() && !data->isSSWithTSSPair())
				                          ? 1
				                          : CLIENT_KNOBS->REPLY_BYTE_LIMIT;
				GetKeyValuesReply _r = wait(readRange(data,
				                                      version,
				                                      KeyRangeRef(begin, end),
				                                      req.limit,
				                                      &byteLimit,
				                                      span.context,
				                                      options,
				                                      tenantPrefix));
				GetKeyValuesStreamReply r(_r);

				if (req.options.present() && req.options.get().debugID.present())
					g_traceBatch.addEvent("TransactionDebug",
					                      req.options.get().debugID.get().first(),
					                      "storageserver.getKeyValuesStream.AfterReadRange");
				//.detail("Begin",begin).detail("End",end).detail("SizeOf",r.data.size());
				data->checkChangeCounter(
				    changeCounter,
				    KeyRangeRef(std::min<KeyRef>(begin, std::min<KeyRef>(req.begin.getKey(), req.end.getKey())),
				                std::max<KeyRef>(end, std::max<KeyRef>(req.begin.getKey(), req.end.getKey()))));
				if (EXPENSIVE_VALIDATION) {
					for (int i = 0; i < r.data.size(); i++) {
						if (tenantPrefix.present()) {
							ASSERT(r.data[i].key >= begin.removePrefix(tenantPrefix.get()) &&
							       r.data[i].key < end.removePrefix(tenantPrefix.get()));
						} else {
							ASSERT(r.data[i].key >= begin && r.data[i].key < end);
						}
					}
					ASSERT(r.data.size() <= std::abs(req.limit));
				}

				// For performance concerns, the cost of a range read is billed to the start key and end key of the
				// range.
				int64_t totalByteSize = 0;
				for (int i = 0; i < r.data.size(); i++) {
					totalByteSize += r.data[i].expectedSize();
				}

				KeyRef lastKey;
				if (!r.data.empty()) {
					lastKey = addPrefix(r.data.back().key, tenantPrefix, req.arena);
				}
				if (totalByteSize > 0 && SERVER_KNOBS->READ_SAMPLING_ENABLED) {
					int64_t bytesReadPerKSecond = std::max(totalByteSize, SERVER_KNOBS->EMPTY_READ_PENALTY) / 2;
					KeyRef firstKey = addPrefix(r.data[0].key, tenantPrefix, req.arena);
					data->metrics.notifyBytesReadPerKSecond(firstKey, bytesReadPerKSecond);
					data->metrics.notifyBytesReadPerKSecond(lastKey, bytesReadPerKSecond);
				}

				req.reply.send(r);

				data->counters.rowsQueried += r.data.size();
				if (r.data.size() == 0) {
					++data->counters.emptyQueries;
				}
				if (!r.more) {
					req.reply.sendError(end_of_stream());
					break;
				}
				ASSERT(r.data.size());

				if (req.limit >= 0) {
					begin = keyAfter(lastKey);
				} else {
					end = lastKey;
				}

				if (SERVER_KNOBS->FETCH_KEYS_LOWER_PRIORITY && req.options.present() &&
				    req.options.get().type == ReadType::FETCH) {
					wait(delay(0, TaskPriority::FetchKeys));
				} else {
					wait(delay(0, TaskPriority::DefaultEndpoint));
				}

				data->transactionTagCounter.addRequest(req.tags, resultSize);
			}
		}
	} catch (Error& e) {
		if (e.code() != error_code_operation_obsolete) {
			if (!canReplyWith(e))
				throw;
			req.reply.sendError(e);
		}
	}

	data->transactionTagCounter.addRequest(req.tags, resultSize);
	++data->counters.finishedQueries;

	return Void();
}

ACTOR Future<Void> getKeyQ(StorageServer* data, GetKeyRequest req) {
	state Span span("SS:getKey"_loc, req.spanContext);
	if (req.tenantInfo.name.present()) {
		span.addAttribute("tenant"_sr, req.tenantInfo.name.get());
	}
	state int64_t resultSize = 0;
	state ReadOptions options;
	if (req.options.present()) {
		options = req.options.get();
	}
	getCurrentLineage()->modify(&TransactionLineage::txID) = req.spanContext.traceID;

	++data->counters.getKeyQueries;
	++data->counters.allQueries;
	data->maxQueryQueue = std::max<int>(
	    data->maxQueryQueue, data->counters.allQueries.getValue() - data->counters.finishedQueries.getValue());

	// Active load balancing runs at a very high priority (to obtain accurate queue lengths)
	// so we need to downgrade here
	wait(data->getQueryDelay());

	// Track time from requestTime through now as read queueing wait time
	state double queueWaitEnd = g_network->timer();
	data->counters.readQueueWaitSample.addMeasurement(queueWaitEnd - req.requestTime());

	try {
		Version commitVersion = getLatestCommitVersion(req.ssLatestCommitVersions, data->tag);
		state Version version = wait(waitForVersion(data, commitVersion, req.version, req.spanContext));
		data->counters.readVersionWaitSample.addMeasurement(g_network->timer() - queueWaitEnd);

		state Optional<TenantMapEntry> tenantEntry = data->getTenantEntry(version, req.tenantInfo);
		if (tenantEntry.present()) {
			req.sel.setKeyUnlimited(req.sel.getKey().withPrefix(tenantEntry.get().prefix, req.arena));
		}
		state uint64_t changeCounter = data->shardChangeCounter;

		KeyRange shard = getShardKeyRange(data, req.sel);
		KeyRangeRef searchRange = data->clampRangeToTenant(shard, tenantEntry, req.arena);

		state int offset;
		Key absoluteKey = wait(findKey(data,
		                               req.sel,
		                               version,
		                               searchRange,
		                               &offset,
		                               req.spanContext,
		                               req.options.present() ? options : Optional<ReadOptions>()));

		data->checkChangeCounter(changeCounter,
		                         KeyRangeRef(std::min<KeyRef>(req.sel.getKey(), absoluteKey),
		                                     std::max<KeyRef>(req.sel.getKey(), absoluteKey)));

		KeyRef k = absoluteKey;
		if (tenantEntry.present()) {
			k = k.removePrefix(tenantEntry.get().prefix);
		}

		KeySelector updated;
		if (offset < 0)
			updated = firstGreaterOrEqual(k) +
			          offset; // first thing on this shard OR (large offset case) smallest key retrieved in range read
		else if (offset > 0)
			updated =
			    firstGreaterOrEqual(k) + offset -
			    1; // first thing on next shard OR (large offset case) keyAfter largest key retrieved in range read
		else
			updated = KeySelectorRef(k, true, 0); // found

		resultSize = k.size();
		data->counters.bytesQueried += resultSize;
		++data->counters.rowsQueried;

		// Check if the desired key might be cached
		auto cached = data->cachedRangeMap[absoluteKey];
		// if (cached)
		//	TraceEvent(SevDebug, "SSGetKeyCached").detail("Key", k).detail("Begin",
		// shard.begin).detail("End", shard.end);

		GetKeyReply reply(updated, cached);
		reply.penalty = data->getPenalty();

		req.reply.send(reply);
	} catch (Error& e) {
		// if (e.code() == error_code_wrong_shard_server) TraceEvent("WrongShardServer").detail("In","getKey");
		if (!canReplyWith(e))
			throw;
		data->sendErrorWithPenalty(req.reply, e, data->getPenalty());
	}

	// SOMEDAY: The size reported here is an undercount of the bytes read due to the fact that we have to scan for the
	// key It would be more accurate to count all the read bytes, but it's not critical because this function is only
	// used if read-your-writes is disabled
	data->transactionTagCounter.addRequest(req.tags, resultSize);

	++data->counters.finishedQueries;

	double duration = g_network->timer() - req.requestTime();
	data->counters.readLatencySample.addMeasurement(duration);
	data->counters.readKeyLatencySample.addMeasurement(duration);

	if (data->latencyBandConfig.present()) {
		int maxReadBytes =
		    data->latencyBandConfig.get().readConfig.maxReadBytes.orDefault(std::numeric_limits<int>::max());
		int maxSelectorOffset =
		    data->latencyBandConfig.get().readConfig.maxKeySelectorOffset.orDefault(std::numeric_limits<int>::max());
		data->counters.readLatencyBands.addMeasurement(
		    duration, resultSize > maxReadBytes || abs(req.sel.offset) > maxSelectorOffset);
	}

	return Void();
}

void getQueuingMetrics(StorageServer* self, StorageQueuingMetricsRequest const& req) {
	StorageQueuingMetricsReply reply;
	reply.localTime = now();
	reply.instanceID = self->instanceID;
	reply.bytesInput = self->counters.bytesInput.getValue();
	reply.bytesDurable = self->counters.bytesDurable.getValue();

	reply.storageBytes = self->storage.getStorageBytes();
	reply.localRateLimit = self->currentRate();

	reply.version = self->version.get();
	reply.cpuUsage = self->cpuUsage;
	reply.diskUsage = self->diskUsage;
	reply.durableVersion = self->durableVersion.get();

	reply.busiestTags = self->transactionTagCounter.getBusiestTags();

	req.reply.send(reply);
}

#ifndef __INTEL_COMPILER
#pragma endregion
#endif

/////////////////////////// Updates ////////////////////////////////
#ifndef __INTEL_COMPILER
#pragma region Updates
#endif

ACTOR Future<Void> doEagerReads(StorageServer* data, UpdateEagerReadInfo* eager) {
	eager->finishKeyBegin();
	state ReadOptions options;
	options.type = ReadType::EAGER;
	if (SERVER_KNOBS->ENABLE_CLEAR_RANGE_EAGER_READS) {
		std::vector<Future<Key>> keyEnd(eager->keyBegin.size());
		for (int i = 0; i < keyEnd.size(); i++)
			keyEnd[i] = data->storage.readNextKeyInclusive(eager->keyBegin[i], options);
		data->counters.eagerReadsKeys += keyEnd.size();

		state Future<std::vector<Key>> futureKeyEnds = getAll(keyEnd);
		state std::vector<Key> keyEndVal = wait(futureKeyEnds);
		for (const auto& key : keyEndVal) {
			data->counters.kvScanBytes += key.expectedSize();
		}
		eager->keyEnd = keyEndVal;
	}

	std::vector<Future<Optional<Value>>> value(eager->keys.size());
	for (int i = 0; i < value.size(); i++)
		value[i] = data->storage.readValuePrefix(eager->keys[i].first, eager->keys[i].second, options);

	state Future<std::vector<Optional<Value>>> futureValues = getAll(value);
	std::vector<Optional<Value>> optionalValues = wait(futureValues);
	for (const auto& value : optionalValues) {
		if (value.present()) {
			data->counters.kvGetBytes += value.expectedSize();
		}
	}
	data->counters.eagerReadsKeys += eager->keys.size();
	eager->value = optionalValues;

	return Void();
}

bool changeDurableVersion(StorageServer* data, Version desiredDurableVersion) {
	// Remove entries from the latest version of data->versionedData that haven't changed since they were inserted
	//   before or at desiredDurableVersion, to maintain the invariants for versionedData.
	// Such entries remain in older versions of versionedData until they are forgotten, because it is expensive to dig
	// them out. We also remove everything up to and including newDurableVersion from mutationLog, and everything
	//   up to but excluding desiredDurableVersion from freeable
	// May return false if only part of the work has been done, in which case the caller must call again with the same
	// parameters

	auto& verData = data->mutableData();
	ASSERT(verData.getLatestVersion() == data->version.get() || verData.getLatestVersion() == data->version.get() + 1);

	Version nextDurableVersion = desiredDurableVersion;

	auto mlv = data->getMutationLog().begin();
	if (mlv != data->getMutationLog().end() && mlv->second.version <= desiredDurableVersion) {
		auto& v = mlv->second;
		nextDurableVersion = v.version;
		data->freeable[data->version.get()].dependsOn(v.arena());

		if (verData.getLatestVersion() <= data->version.get())
			verData.createNewVersion(data->version.get() + 1);

		int64_t bytesDurable = VERSION_OVERHEAD;
		for (const auto& m : v.mutations) {
			bytesDurable += mvccStorageBytes(m);
			auto i = verData.atLatest().find(m.param1);
			if (i) {
				ASSERT(i.key() == m.param1);
				ASSERT(i.insertVersion() >= nextDurableVersion);
				if (i.insertVersion() == nextDurableVersion)
					verData.erase(i);
			}
			if (m.type == MutationRef::SetValue) {
				// A set can split a clear, so there might be another entry immediately after this one that should also
				// be cleaned up
				i = verData.atLatest().upper_bound(m.param1);
				if (i) {
					ASSERT(i.insertVersion() >= nextDurableVersion);
					if (i.insertVersion() == nextDurableVersion)
						verData.erase(i);
				}
			}
		}
		data->counters.bytesDurable += bytesDurable;
	}

	int64_t feedBytesDurable = 0;
	while (!data->feedMemoryBytesByVersion.empty() &&
	       data->feedMemoryBytesByVersion.front().first <= desiredDurableVersion) {
		feedBytesDurable += data->feedMemoryBytesByVersion.front().second;
		data->feedMemoryBytesByVersion.pop_front();
	}
	data->changeFeedMemoryBytes -= feedBytesDurable;
	if (SERVER_KNOBS->STORAGE_INCLUDE_FEED_STORAGE_QUEUE) {
		data->counters.bytesDurable += feedBytesDurable;
	}

	if (EXPENSIVE_VALIDATION) {
		// Check that the above loop did its job
		auto view = data->data().atLatest();
		for (auto i = view.begin(); i != view.end(); ++i)
			ASSERT(i.insertVersion() > nextDurableVersion);
	}
	data->getMutableMutationLog().erase(data->getMutationLog().begin(),
	                                    data->getMutationLog().upper_bound(nextDurableVersion));
	data->freeable.erase(data->freeable.begin(), data->freeable.lower_bound(nextDurableVersion));

	Future<Void> checkFatalError = data->otherError.getFuture();
	data->durableVersion.set(nextDurableVersion);
	setDataDurableVersion(data->thisServerID, data->durableVersion.get());
	if (checkFatalError.isReady())
		checkFatalError.get();

	// TraceEvent("ForgotVersionsBefore", data->thisServerID).detail("Version", nextDurableVersion);
	validate(data);

	return nextDurableVersion == desiredDurableVersion;
}

Optional<MutationRef> clipMutation(MutationRef const& m, KeyRangeRef range) {
	if (isSingleKeyMutation((MutationRef::Type)m.type)) {
		if (range.contains(m.param1))
			return m;
	} else if (m.type == MutationRef::ClearRange) {
		KeyRangeRef i = range & KeyRangeRef(m.param1, m.param2);
		if (!i.empty())
			return MutationRef((MutationRef::Type)m.type, i.begin, i.end);
	} else
		ASSERT(false);
	return Optional<MutationRef>();
}

bool convertAtomicOp(MutationRef& m, StorageServer::VersionedData const& data, UpdateEagerReadInfo* eager, Arena& ar) {
	// After this function call, m should be copied into an arena immediately (before modifying data, shards, or eager)
	if (m.type != MutationRef::ClearRange && m.type != MutationRef::SetValue) {
		Optional<StringRef> oldVal;
		auto it = data.atLatest().lastLessOrEqual(m.param1);
		if (it != data.atLatest().end() && it->isValue() && it.key() == m.param1)
			oldVal = it->getValue();
		else if (it != data.atLatest().end() && it->isClearTo() && it->getEndKey() > m.param1) {
			CODE_PROBE(true, "Atomic op right after a clear.");
		} else {
			Optional<Value>& oldThing = eager->getValue(m.param1);
			if (oldThing.present())
				oldVal = oldThing.get();
		}

		switch (m.type) {
		case MutationRef::AddValue:
			m.param2 = doLittleEndianAdd(oldVal, m.param2, ar);
			break;
		case MutationRef::And:
			m.param2 = doAnd(oldVal, m.param2, ar);
			break;
		case MutationRef::Or:
			m.param2 = doOr(oldVal, m.param2, ar);
			break;
		case MutationRef::Xor:
			m.param2 = doXor(oldVal, m.param2, ar);
			break;
		case MutationRef::AppendIfFits:
			m.param2 = doAppendIfFits(oldVal, m.param2, ar);
			break;
		case MutationRef::Max:
			m.param2 = doMax(oldVal, m.param2, ar);
			break;
		case MutationRef::Min:
			m.param2 = doMin(oldVal, m.param2, ar);
			break;
		case MutationRef::ByteMin:
			m.param2 = doByteMin(oldVal, m.param2, ar);
			break;
		case MutationRef::ByteMax:
			m.param2 = doByteMax(oldVal, m.param2, ar);
			break;
		case MutationRef::MinV2:
			m.param2 = doMinV2(oldVal, m.param2, ar);
			break;
		case MutationRef::AndV2:
			m.param2 = doAndV2(oldVal, m.param2, ar);
			break;
		case MutationRef::CompareAndClear:
			if (oldVal.present() && m.param2 == oldVal.get()) {
				m.type = MutationRef::ClearRange;
				m.param2 = keyAfter(m.param1, ar);
				return true;
			}
			return false;
		}
		m.type = MutationRef::SetValue;
	}
	return true;
}

void expandClear(MutationRef& m,
                 StorageServer::VersionedData const& data,
                 UpdateEagerReadInfo* eager,
                 KeyRef eagerTrustedEnd) {
	// After this function call, m should be copied into an arena immediately (before modifying data, shards, or eager)
	ASSERT(m.type == MutationRef::ClearRange);
	// Expand the clear
	const auto& d = data.atLatest();

	// If another clear overlaps the beginning of this one, engulf it
	auto i = d.lastLess(m.param1);
	if (i && i->isClearTo() && i->getEndKey() >= m.param1)
		m.param1 = i.key();

	// If another clear overlaps the end of this one, engulf it; otherwise expand
	i = d.lastLessOrEqual(m.param2);
	if (i && i->isClearTo() && i->getEndKey() >= m.param2) {
		m.param2 = i->getEndKey();
	} else if (SERVER_KNOBS->ENABLE_CLEAR_RANGE_EAGER_READS) {
		// Expand to the next set or clear (from storage or latestVersion), and if it
		// is a clear, engulf it as well
		i = d.lower_bound(m.param2);
		KeyRef endKeyAtStorageVersion =
		    m.param2 == eagerTrustedEnd ? eagerTrustedEnd : std::min(eager->getKeyEnd(m.param2), eagerTrustedEnd);
		if (!i || endKeyAtStorageVersion < i.key())
			m.param2 = endKeyAtStorageVersion;
		else if (i->isClearTo())
			m.param2 = i->getEndKey();
		else
			m.param2 = i.key();
	}
}

void applyMutation(StorageServer* self,
                   MutationRef const& m,
                   Arena& arena,
                   StorageServer::VersionedData& data,
                   Version version) {
	// m is expected to be in arena already
	// Clear split keys are added to arena
	StorageMetrics metrics;
	metrics.bytesPerKSecond = mvccStorageBytes(m) / 2;
	metrics.iosPerKSecond = 1;
	self->metrics.notify(m.param1, metrics);

	if (m.type == MutationRef::SetValue) {
		// VersionedMap (data) is bookkeeping all empty ranges. If the key to be set is new, it is supposed to be in a
		// range what was empty. Break the empty range into halves.
		auto prev = data.atLatest().lastLessOrEqual(m.param1);
		if (prev && prev->isClearTo() && prev->getEndKey() > m.param1) {
			ASSERT(prev.key() <= m.param1);
			KeyRef end = prev->getEndKey();
			// the insert version of the previous clear is preserved for the "left half", because in
			// changeDurableVersion() the previous clear is still responsible for removing it insert() invalidates prev,
			// so prev.key() is not safe to pass to it by reference
			data.insert(KeyRef(prev.key()),
			            ValueOrClearToRef::clearTo(m.param1),
			            prev.insertVersion()); // overwritten by below insert if empty
			KeyRef nextKey = keyAfter(m.param1, arena);
			if (end != nextKey) {
				ASSERT(end > nextKey);
				// the insert version of the "right half" is not preserved, because in changeDurableVersion() this set
				// is responsible for removing it
				// FIXME: This copy is technically an asymptotic problem, definitely a waste of memory (copy of keyAfter
				// is a waste, but not asymptotic)
				data.insert(nextKey, ValueOrClearToRef::clearTo(KeyRef(arena, end)));
			}
		}
		data.insert(m.param1, ValueOrClearToRef::value(m.param2));
		self->watches.trigger(m.param1);
	} else if (m.type == MutationRef::ClearRange) {
		data.erase(m.param1, m.param2);
		ASSERT(m.param2 > m.param1);
		ASSERT(!data.isClearContaining(data.atLatest(), m.param1));
		data.insert(m.param1, ValueOrClearToRef::clearTo(m.param2));
		self->watches.triggerRange(m.param1, m.param2);
	}
}

void applyChangeFeedMutation(StorageServer* self, MutationRef const& m, Version version) {
	if (m.type == MutationRef::SetValue) {
		for (auto& it : self->keyChangeFeed[m.param1]) {
			if (version < it->stopVersion && !it->removing && version > it->emptyVersion) {
				if (it->mutations.empty() || it->mutations.back().version != version) {
					it->mutations.push_back(MutationsAndVersionRef(version, self->knownCommittedVersion.get()));
				}
				it->mutations.back().mutations.push_back_deep(it->mutations.back().arena(), m);
				self->currentChangeFeeds.insert(it->id);
				self->addFeedBytesAtVersion(m.totalSize(), version);

				DEBUG_MUTATION("ChangeFeedWriteSet", version, m, self->thisServerID)
				    .detail("Range", it->range)
				    .detail("ChangeFeedID", it->id);

				++self->counters.changeFeedMutations;
			} else {
				CODE_PROBE(version <= it->emptyVersion, "Skip CF write because version <= emptyVersion");
				CODE_PROBE(it->removing, "Skip CF write because removing");
				CODE_PROBE(version >= it->stopVersion, "Skip CF write because stopped");
				DEBUG_MUTATION("ChangeFeedWriteSetIgnore", version, m, self->thisServerID)
				    .detail("Range", it->range)
				    .detail("ChangeFeedID", it->id)
				    .detail("StopVersion", it->stopVersion)
				    .detail("EmptyVersion", it->emptyVersion)
				    .detail("Removing", it->removing);
			}
		}
	} else if (m.type == MutationRef::ClearRange) {
		auto ranges = self->keyChangeFeed.intersectingRanges(KeyRangeRef(m.param1, m.param2));
		for (auto& r : ranges) {
			for (auto& it : r.value()) {
				if (version < it->stopVersion && !it->removing && version > it->emptyVersion) {
					if (it->mutations.empty() || it->mutations.back().version != version) {
						it->mutations.push_back(MutationsAndVersionRef(version, self->knownCommittedVersion.get()));
					}
					it->mutations.back().mutations.push_back_deep(it->mutations.back().arena(), m);
					self->currentChangeFeeds.insert(it->id);
					self->addFeedBytesAtVersion(m.totalSize(), version);

					DEBUG_MUTATION("ChangeFeedWriteClear", version, m, self->thisServerID)
					    .detail("Range", it->range)
					    .detail("ChangeFeedID", it->id);
					++self->counters.changeFeedMutations;
				} else {
					CODE_PROBE(version <= it->emptyVersion, "Skip CF clear because version <= emptyVersion");
					CODE_PROBE(it->removing, "Skip CF clear because removing");
					CODE_PROBE(version >= it->stopVersion, "Skip CF clear because stopped");
					DEBUG_MUTATION("ChangeFeedWriteClearIgnore", version, m, self->thisServerID)
					    .detail("Range", it->range)
					    .detail("ChangeFeedID", it->id)
					    .detail("StopVersion", it->stopVersion)
					    .detail("EmptyVersion", it->emptyVersion)
					    .detail("Removing", it->removing);
				}
			}
		}
	}
}

void removeDataRange(StorageServer* ss,
                     Standalone<VerUpdateRef>& mLV,
                     KeyRangeMap<Reference<ShardInfo>>& shards,
                     KeyRangeRef range) {
	// modify the latest version of data to remove all sets and trim all clears to exclude range.
	// Add a clear to mLV (mutationLog[data.getLatestVersion()]) that ensures all keys in range are removed from the
	// disk when this latest version becomes durable mLV is also modified if necessary to ensure that split clears can
	// be forgotten

	MutationRef clearRange(MutationRef::ClearRange, range.begin, range.end);
	clearRange = ss->addMutationToMutationLog(mLV, clearRange);

	auto& data = ss->mutableData();

	// Expand the range to the right to include other shards not in versionedData
	for (auto r = shards.rangeContaining(range.end); r != shards.ranges().end() && !r->value()->isInVersionedData();
	     ++r)
		range = KeyRangeRef(range.begin, r->end());

	auto endClear = data.atLatest().lastLess(range.end);
	if (endClear && endClear->isClearTo() && endClear->getEndKey() > range.end) {
		// This clear has been bumped up to insertVersion==data.getLatestVersion and needs a corresponding mutation log
		// entry to forget
		MutationRef m(MutationRef::ClearRange, range.end, endClear->getEndKey());
		m = ss->addMutationToMutationLog(mLV, m);
		data.insert(m.param1, ValueOrClearToRef::clearTo(m.param2));
		++ss->counters.kvSystemClearRanges;
	}

	auto beginClear = data.atLatest().lastLess(range.begin);
	if (beginClear && beginClear->isClearTo() && beginClear->getEndKey() > range.begin) {
		// We don't need any special mutationLog entry - because the begin key and insert version are unchanged the
		// original clear
		//   mutation works to forget this one - but we need range.begin in the right arena
		KeyRef rb(mLV.arena(), range.begin);
		// insert() invalidates beginClear, so beginClear.key() is not safe to pass to it by reference
		data.insert(KeyRef(beginClear.key()), ValueOrClearToRef::clearTo(rb), beginClear.insertVersion());
	}

	data.erase(range.begin, range.end);
}

void setAvailableStatus(StorageServer* self, KeyRangeRef keys, bool available);
void setAssignedStatus(StorageServer* self, KeyRangeRef keys, bool nowAssigned);
void updateStorageShard(StorageServer* self, StorageServerShard shard);

void coalescePhysicalShards(StorageServer* data, KeyRangeRef keys) {
	auto shardRanges = data->shards.intersectingRanges(keys);
	auto fullRange = data->shards.ranges();

	auto iter = shardRanges.begin();
	if (iter != fullRange.begin()) {
		--iter;
	}
	auto iterEnd = shardRanges.end();
	if (iterEnd != fullRange.end()) {
		++iterEnd;
	}

	KeyRangeMap<Reference<ShardInfo>>::iterator lastShard = iter;
	++iter;

	for (; iter != iterEnd; ++iter) {
		if (ShardInfo::canMerge(lastShard.value().getPtr(), iter->value().getPtr())) {
			ShardInfo* newShard = lastShard.value().extractPtr();
			ASSERT(newShard->mergeWith(iter->value().getPtr()));
			data->addShard(newShard);
			iter = data->shards.rangeContaining(newShard->keys.begin);
		}
		lastShard = iter;
	}
}

void coalesceShards(StorageServer* data, KeyRangeRef keys) {
	auto shardRanges = data->shards.intersectingRanges(keys);
	auto fullRange = data->shards.ranges();

	auto iter = shardRanges.begin();
	if (iter != fullRange.begin())
		--iter;
	auto iterEnd = shardRanges.end();
	if (iterEnd != fullRange.end())
		++iterEnd;

	bool lastReadable = false;
	bool lastNotAssigned = false;
	KeyRangeMap<Reference<ShardInfo>>::iterator lastRange;

	for (; iter != iterEnd; ++iter) {
		if (lastReadable && iter->value()->isReadable()) {
			KeyRange range = KeyRangeRef(lastRange->begin(), iter->end());
			data->addShard(ShardInfo::newReadWrite(range, data));
			iter = data->shards.rangeContaining(range.begin);
		} else if (lastNotAssigned && iter->value()->notAssigned()) {
			KeyRange range = KeyRangeRef(lastRange->begin(), iter->end());
			data->addShard(ShardInfo::newNotAssigned(range));
			iter = data->shards.rangeContaining(range.begin);
		}

		lastReadable = iter->value()->isReadable();
		lastNotAssigned = iter->value()->notAssigned();
		lastRange = iter;
	}
}

template <class T>
void addMutation(T& target, Version version, bool fromFetch, MutationRef const& mutation) {
	target.addMutation(version, fromFetch, mutation);
}

template <class T>
void addMutation(Reference<T>& target, Version version, bool fromFetch, MutationRef const& mutation) {
	addMutation(*target, version, fromFetch, mutation);
}

template <class T>
void splitMutations(StorageServer* data, KeyRangeMap<T>& map, VerUpdateRef const& update) {
	for (int i = 0; i < update.mutations.size(); i++) {
		splitMutation(data, map, update.mutations[i], update.version, update.version);
	}
}

template <class T>
void splitMutation(StorageServer* data, KeyRangeMap<T>& map, MutationRef const& m, Version ver, bool fromFetch) {
	if (isSingleKeyMutation((MutationRef::Type)m.type)) {
		if (!SHORT_CIRCUT_ACTUAL_STORAGE || !normalKeys.contains(m.param1))
			addMutation(map.rangeContaining(m.param1)->value(), ver, fromFetch, m);
	} else if (m.type == MutationRef::ClearRange) {
		KeyRangeRef mKeys(m.param1, m.param2);
		if (!SHORT_CIRCUT_ACTUAL_STORAGE || !normalKeys.contains(mKeys)) {
			auto r = map.intersectingRanges(mKeys);
			for (auto i = r.begin(); i != r.end(); ++i) {
				KeyRangeRef k = mKeys & i->range();
				addMutation(i->value(), ver, fromFetch, MutationRef((MutationRef::Type)m.type, k.begin, k.end));
			}
		}
	} else
		ASSERT(false); // Unknown mutation type in splitMutations
}

ACTOR Future<Void> logFetchKeysWarning(AddingShard* shard) {
	state double startTime = now();
	loop {
		state double waitSeconds = BUGGIFY ? 5.0 : 600.0;
		wait(delay(waitSeconds));

		const auto traceEventLevel =
		    waitSeconds > SERVER_KNOBS->FETCH_KEYS_TOO_LONG_TIME_CRITERIA ? SevWarnAlways : SevInfo;
		TraceEvent(traceEventLevel, "FetchKeysTooLong")
		    .detail("Duration", now() - startTime)
		    .detail("Phase", shard->phase)
		    .detail("Begin", shard->keys.begin)
		    .detail("End", shard->keys.end);
	}
}

class FetchKeysMetricReporter {
	const UID uid;
	const double startTime;
	int fetchedBytes;
	StorageServer::FetchKeysHistograms& histograms;
	StorageServer::CurrentRunningFetchKeys& currentRunning;
	Counter& bytesFetchedCounter;
	Counter& kvFetchedCounter;

public:
	FetchKeysMetricReporter(const UID& uid_,
	                        const double startTime_,
	                        const KeyRange& keyRange,
	                        StorageServer::FetchKeysHistograms& histograms_,
	                        StorageServer::CurrentRunningFetchKeys& currentRunning_,
	                        Counter& bytesFetchedCounter,
	                        Counter& kvFetchedCounter)
	  : uid(uid_), startTime(startTime_), fetchedBytes(0), histograms(histograms_), currentRunning(currentRunning_),
	    bytesFetchedCounter(bytesFetchedCounter), kvFetchedCounter(kvFetchedCounter) {

		currentRunning.recordStart(uid, keyRange);
	}

	void addFetchedBytes(const int bytes, const int kvCount) {
		fetchedBytes += bytes;
		bytesFetchedCounter += bytes;
		kvFetchedCounter += kvCount;
	}

	~FetchKeysMetricReporter() {
		double latency = now() - startTime;

		// If fetchKeys is *NOT* run, i.e. returning immediately, still report a record.
		if (latency == 0)
			latency = 1e6;

		const uint32_t bandwidth = fetchedBytes / latency;

		histograms.latency->sampleSeconds(latency);
		histograms.bytes->sample(fetchedBytes);
		histograms.bandwidth->sample(bandwidth);

		currentRunning.recordFinish(uid);
	}
};

ACTOR Future<Void> tryGetRange(PromiseStream<RangeResult> results, Transaction* tr, KeyRange keys) {
	if (SERVER_KNOBS->FETCH_USING_STREAMING) {
		wait(tr->getRangeStream(results, keys, GetRangeLimits(), Snapshot::True));
		return Void();
	}

	state KeySelectorRef begin = firstGreaterOrEqual(keys.begin);
	state KeySelectorRef end = firstGreaterOrEqual(keys.end);

	try {
		loop {
			GetRangeLimits limits(GetRangeLimits::ROW_LIMIT_UNLIMITED, SERVER_KNOBS->FETCH_BLOCK_BYTES);
			limits.minRows = 0;
			state RangeResult rep = wait(tr->getRange(begin, end, limits, Snapshot::True));
			if (!rep.more) {
				rep.readThrough = keys.end;
			}
			results.send(rep);

			if (!rep.more) {
				results.sendError(end_of_stream());
				return Void();
			}

			if (rep.readThrough.present()) {
				begin = firstGreaterOrEqual(rep.readThrough.get());
			} else {
				begin = firstGreaterThan(rep.end()[-1].key);
			}
		}
	} catch (Error& e) {
		if (e.code() == error_code_actor_cancelled) {
			throw;
		}
		results.sendError(e);
		throw;
	}
}

// Read blob granules mapping from system keyspace. It keeps retrying until reaching maxRetryCount.
ACTOR Future<Standalone<VectorRef<BlobGranuleChunkRef>>> tryReadBlobGranules(Transaction* tr,
                                                                             KeyRange keys,
                                                                             Version fetchVersion,
                                                                             int maxRetryCount = 10) {
	state int retryCount = 0;
	state Version readVersion = fetchVersion;
	loop {
		try {
			Standalone<VectorRef<BlobGranuleChunkRef>> chunks = wait(tr->readBlobGranules(keys, 0, readVersion));
			return chunks;
		} catch (Error& e) {
			if (retryCount >= maxRetryCount) {
				throw e;
			}
			wait(tr->onError(e));
			retryCount += 1;
		}
	}
}

// Read keys from blob storage if they exist. Fail back to tryGetRange, which reads keys
// from storage servers with locally attached disks
ACTOR Future<Void> tryGetRangeFromBlob(PromiseStream<RangeResult> results,
                                       Transaction* tr,
                                       KeyRange keys,
                                       Version fetchVersion,
                                       Reference<BlobConnectionProvider> blobConn) {
	ASSERT(blobConn.isValid());
	try {

		state Standalone<VectorRef<BlobGranuleChunkRef>> chunks = wait(tryReadBlobGranules(tr, keys, fetchVersion));

		if (chunks.size() == 0) {
			throw blob_granule_transaction_too_old(); // no data on blob
		}

		if (!isRangeFullyCovered(keys, chunks)) {
			throw blob_granule_transaction_too_old();
		}

		for (const BlobGranuleChunkRef& chunk : chunks) {
			state KeyRangeRef chunkRange = chunk.keyRange;
			state RangeResult rows = wait(readBlobGranule(chunk, keys, 0, fetchVersion, blobConn));
			TraceEvent("ReadBlobData")
			    .detail("Rows", rows.size())
			    .detail("ChunkRange", chunkRange.toString())
			    .detail("Keys", keys.toString());

			if (rows.size() == 0) {
				rows.readThrough = KeyRef(rows.arena(), chunkRange.end);
			}
			results.send(rows);
		}
		results.sendError(end_of_stream()); // end of range read
	} catch (Error& e) {
		TraceEvent(SevWarn, "ReadBlobDataFailure")
		    .suppressFor(5.0)
		    .detail("Keys", keys.toString())
		    .detail("FetchVersion", fetchVersion)
		    .detail("Error", e.what());
		tr->reset();
		tr->setVersion(fetchVersion);
		tr->trState->taskID = TaskPriority::FetchKeys;
		wait(tryGetRange(results, tr, keys)); // fail back to storage server
	}
	return Void();
}

// We have to store the version the change feed was stopped at in the SS instead of just the stopped status
// In addition to simplifying stopping logic, it enables communicating stopped status when fetching change feeds
// from other SS correctly
const Value changeFeedSSValue(KeyRangeRef const& range,
                              Version popVersion,
                              Version stopVersion,
                              Version metadataVersion) {
	BinaryWriter wr(IncludeVersion(ProtocolVersion::withChangeFeed()));
	wr << range;
	wr << popVersion;
	wr << stopVersion;
	wr << metadataVersion;
	return wr.toValue();
}

std::tuple<KeyRange, Version, Version, Version> decodeChangeFeedSSValue(ValueRef const& value) {
	KeyRange range;
	Version popVersion, stopVersion, metadataVersion;
	BinaryReader reader(value, IncludeVersion());
	reader >> range;
	reader >> popVersion;
	reader >> stopVersion;
	reader >> metadataVersion;
	return std::make_tuple(range, popVersion, stopVersion, metadataVersion);
}

ACTOR Future<Void> changeFeedPopQ(StorageServer* self, ChangeFeedPopRequest req) {
	// if a SS restarted and is way behind, wait for it to at least have caught up through the pop version
	wait(self->version.whenAtLeast(req.version));
	wait(delay(0));

	if (!self->isReadable(req.range)) {
		req.reply.sendError(wrong_shard_server());
		return Void();
	}
	auto feed = self->uidChangeFeed.find(req.rangeID);
	if (feed == self->uidChangeFeed.end()) {
		req.reply.sendError(unknown_change_feed());
		return Void();
	}

	TraceEvent(SevDebug, "ChangeFeedPopQuery", self->thisServerID)
	    .detail("FeedID", req.rangeID)
	    .detail("Version", req.version)
	    .detail("SSVersion", self->version.get())
	    .detail("Range", req.range);

	if (req.version - 1 > feed->second->emptyVersion) {
		feed->second->emptyVersion = req.version - 1;
		while (!feed->second->mutations.empty() && feed->second->mutations.front().version < req.version) {
			feed->second->mutations.pop_front();
		}
		if (!feed->second->destroyed) {
			Version durableVersion = self->data().getLatestVersion();
			auto& mLV = self->addVersionToMutationLog(durableVersion);
			self->addMutationToMutationLog(
			    mLV,
			    MutationRef(MutationRef::SetValue,
			                persistChangeFeedKeys.begin.toString() + feed->second->id.toString(),
			                changeFeedSSValue(feed->second->range,
			                                  feed->second->emptyVersion + 1,
			                                  feed->second->stopVersion,
			                                  feed->second->metadataVersion)));
			if (feed->second->storageVersion != invalidVersion) {
				++self->counters.kvSystemClearRanges;
				self->addMutationToMutationLog(mLV,
				                               MutationRef(MutationRef::ClearRange,
				                                           changeFeedDurableKey(feed->second->id, 0),
				                                           changeFeedDurableKey(feed->second->id, req.version)));
				if (req.version > feed->second->storageVersion) {
					feed->second->storageVersion = invalidVersion;
					feed->second->durableVersion = invalidVersion;
				}
			}
			wait(self->durableVersion.whenAtLeast(durableVersion));
		}
	}
	req.reply.send(Void());
	return Void();
}

// FIXME: there's a decent amount of duplicated code around fetching and popping change feeds
// Returns max version fetched
ACTOR Future<Version> fetchChangeFeedApplier(StorageServer* data,
                                             Reference<ChangeFeedInfo> changeFeedInfo,
                                             Key rangeId,
                                             KeyRange range,
                                             Version emptyVersion,
                                             Version beginVersion,
                                             Version endVersion) {

	state Version startVersion = beginVersion;
	startVersion = std::max(startVersion, emptyVersion + 1);
	startVersion = std::max(startVersion, changeFeedInfo->fetchVersion + 1);
	startVersion = std::max(startVersion, changeFeedInfo->durableFetchVersion.get() + 1);

	ASSERT(startVersion >= 0);

	if (startVersion >= endVersion || (changeFeedInfo->removing)) {
		CODE_PROBE(true, "Change Feed popped before fetch");
		TraceEvent(SevDebug, "FetchChangeFeedNoOp", data->thisServerID)
		    .detail("FeedID", rangeId)
		    .detail("Range", range)
		    .detail("StartVersion", startVersion)
		    .detail("EndVersion", endVersion)
		    .detail("Removing", changeFeedInfo->removing);
		return invalidVersion;
	}

	state Reference<ChangeFeedData> feedResults = makeReference<ChangeFeedData>();
	state Future<Void> feed = data->cx->getChangeFeedStream(
	    feedResults, rangeId, startVersion, endVersion, range, SERVER_KNOBS->CHANGEFEEDSTREAM_LIMIT_BYTES, true);

	state Version firstVersion = invalidVersion;
	state Version lastVersion = invalidVersion;
	state int64_t versionsFetched = 0;

	state PromiseStream<Standalone<MutationsAndVersionRef>> localResults;

	// Add 1 to fetch version to make sure the local stream will have more versions in the stream than the remote stream
	// to avoid edge cases in the merge logic

	state Future<Void> localStream =
	    localChangeFeedStream(data, localResults, rangeId, startVersion, endVersion + 1, range);
	state Standalone<MutationsAndVersionRef> localResult;

	Standalone<MutationsAndVersionRef> _localResult = waitNext(localResults.getFuture());
	localResult = _localResult;
	try {
		loop {
			while (data->fetchKeysBudgetUsed.get()) {
				wait(data->fetchKeysBudgetUsed.onChange());
			}

			state Standalone<VectorRef<MutationsAndVersionRef>> remoteResult =
			    waitNext(feedResults->mutations.getFuture());
			state int remoteLoc = 0;

			while (remoteLoc < remoteResult.size()) {
				if (feedResults->popVersion - 1 > changeFeedInfo->emptyVersion) {
					CODE_PROBE(true, "CF fetched updated popped version from src SS");
					changeFeedInfo->emptyVersion = feedResults->popVersion - 1;
					// pop mutations
					while (!changeFeedInfo->mutations.empty() &&
					       changeFeedInfo->mutations.front().version <= changeFeedInfo->emptyVersion) {
						changeFeedInfo->mutations.pop_front();
					}
					auto& mLV = data->addVersionToMutationLog(data->data().getLatestVersion());
					data->addMutationToMutationLog(
					    mLV,
					    MutationRef(MutationRef::SetValue,
					                persistChangeFeedKeys.begin.toString() + changeFeedInfo->id.toString(),
					                changeFeedSSValue(changeFeedInfo->range,
					                                  changeFeedInfo->emptyVersion + 1,
					                                  changeFeedInfo->stopVersion,
					                                  changeFeedInfo->metadataVersion)));
					data->addMutationToMutationLog(
					    mLV,
					    MutationRef(MutationRef::ClearRange,
					                changeFeedDurableKey(changeFeedInfo->id, 0),
					                changeFeedDurableKey(changeFeedInfo->id, feedResults->popVersion)));
					++data->counters.kvSystemClearRanges;
				}

				Version localVersion = localResult.version;
				Version remoteVersion = remoteResult[remoteLoc].version;

				if (remoteVersion <= localVersion) {
					if (remoteVersion > changeFeedInfo->emptyVersion) {
						// merge if same version
						if (remoteVersion == localVersion && remoteResult[remoteLoc].mutations.size() &&
						    remoteResult[remoteLoc].mutations.back().param1 != lastEpochEndPrivateKey) {
							int remoteSize = remoteResult[remoteLoc].mutations.size();
							ASSERT(localResult.mutations.size());
							remoteResult[remoteLoc].mutations.append(
							    remoteResult.arena(), localResult.mutations.begin(), localResult.mutations.size());
							if (MUTATION_TRACKING_ENABLED) {
								int midx = 0;
								for (auto& m : remoteResult[remoteLoc].mutations) {
									DEBUG_MUTATION("ChangeFeedWriteMoveMerge", remoteVersion, m, data->thisServerID)
									    .detail("Range", range)
									    .detail("FromLocal", midx >= remoteSize)
									    .detail("ChangeFeedID", rangeId);
									midx++;
								}
							}
						} else {
							if (MUTATION_TRACKING_ENABLED) {
								for (auto& m : remoteResult[remoteLoc].mutations) {
									DEBUG_MUTATION("ChangeFeedWriteMove", remoteVersion, m, data->thisServerID)
									    .detail("Range", range)
									    .detail("ChangeFeedID", rangeId);
								}
							}
						}

						data->storage.writeKeyValue(
						    KeyValueRef(changeFeedDurableKey(rangeId, remoteVersion),
						                changeFeedDurableValue(remoteResult[remoteLoc].mutations,
						                                       remoteResult[remoteLoc].knownCommittedVersion)));
						++data->counters.kvSystemClearRanges;
						changeFeedInfo->fetchVersion = std::max(changeFeedInfo->fetchVersion, remoteVersion);

						if (firstVersion == invalidVersion) {
							firstVersion = remoteVersion;
						}
						lastVersion = remoteVersion;
						versionsFetched++;
					} else {
						CODE_PROBE(true, "Change feed ignoring write on move because it was popped concurrently");
						if (MUTATION_TRACKING_ENABLED) {
							for (auto& m : remoteResult[remoteLoc].mutations) {
								DEBUG_MUTATION("ChangeFeedWriteMoveIgnore", remoteVersion, m, data->thisServerID)
								    .detail("Range", range)
								    .detail("ChangeFeedID", rangeId)
								    .detail("EmptyVersion", changeFeedInfo->emptyVersion);
							}
						}
						if (versionsFetched > 0) {
							ASSERT(firstVersion != invalidVersion);
							ASSERT(lastVersion != invalidVersion);
							data->storage.clearRange(
							    KeyRangeRef(changeFeedDurableKey(changeFeedInfo->id, firstVersion),
							                changeFeedDurableKey(changeFeedInfo->id, lastVersion + 1)));
							++data->counters.kvSystemClearRanges;
							firstVersion = invalidVersion;
							lastVersion = invalidVersion;
							versionsFetched = 0;
						}
					}
					remoteLoc++;
				}
				if (localVersion <= remoteVersion) {
					// Do this once per wait instead of once per version for efficiency
					data->fetchingChangeFeeds.insert(changeFeedInfo->id);
					Standalone<MutationsAndVersionRef> _localResult = waitNext(localResults.getFuture());
					localResult = _localResult;
				}
			}
			// Do this once per wait instead of once per version for efficiency
			data->fetchingChangeFeeds.insert(changeFeedInfo->id);

			data->counters.feedBytesFetched += remoteResult.expectedSize();
			data->fetchKeysBytesBudget -= remoteResult.expectedSize();
			if (data->fetchKeysBytesBudget <= 0) {
				data->fetchKeysBudgetUsed.set(true);
			}
			wait(yield());
		}
	} catch (Error& e) {
		if (e.code() != error_code_end_of_stream) {
			TraceEvent(SevDebug, "FetchChangeFeedError", data->thisServerID)
			    .errorUnsuppressed(e)
			    .detail("FeedID", rangeId)
			    .detail("Range", range)
			    .detail("EndVersion", endVersion)
			    .detail("Removing", changeFeedInfo->removing)
			    .detail("Destroyed", changeFeedInfo->destroyed);
			throw;
		}
	}

	if (feedResults->popVersion - 1 > changeFeedInfo->emptyVersion) {
		CODE_PROBE(true, "CF fetched updated popped version from src SS at end");
		changeFeedInfo->emptyVersion = feedResults->popVersion - 1;
		while (!changeFeedInfo->mutations.empty() &&
		       changeFeedInfo->mutations.front().version <= changeFeedInfo->emptyVersion) {
			changeFeedInfo->mutations.pop_front();
		}
		auto& mLV = data->addVersionToMutationLog(data->data().getLatestVersion());
		data->addMutationToMutationLog(
		    mLV,
		    MutationRef(MutationRef::SetValue,
		                persistChangeFeedKeys.begin.toString() + changeFeedInfo->id.toString(),
		                changeFeedSSValue(changeFeedInfo->range,
		                                  changeFeedInfo->emptyVersion + 1,
		                                  changeFeedInfo->stopVersion,
		                                  changeFeedInfo->metadataVersion)));
		data->addMutationToMutationLog(mLV,
		                               MutationRef(MutationRef::ClearRange,
		                                           changeFeedDurableKey(changeFeedInfo->id, 0),
		                                           changeFeedDurableKey(changeFeedInfo->id, feedResults->popVersion)));
		++data->counters.kvSystemClearRanges;
	}

	// if we were popped or removed while fetching but it didn't pass the fetch version while writing, clean up here
	if (versionsFetched > 0 && startVersion < changeFeedInfo->emptyVersion) {
		CODE_PROBE(true, "Change feed cleaning up popped data after move");
		ASSERT(firstVersion != invalidVersion);
		ASSERT(lastVersion != invalidVersion);
		Version endClear = std::min(lastVersion + 1, changeFeedInfo->emptyVersion);
		if (endClear > firstVersion) {
			auto& mLV2 = data->addVersionToMutationLog(data->data().getLatestVersion());
			data->addMutationToMutationLog(mLV2,
			                               MutationRef(MutationRef::ClearRange,
			                                           changeFeedDurableKey(changeFeedInfo->id, firstVersion),
			                                           changeFeedDurableKey(changeFeedInfo->id, endClear)));
			++data->counters.kvSystemClearRanges;
		}
	}

	TraceEvent(SevDebug, "FetchChangeFeedDone", data->thisServerID)
	    .detail("FeedID", rangeId)
	    .detail("Range", range)
	    .detail("StartVersion", startVersion)
	    .detail("EndVersion", endVersion)
	    .detail("EmptyVersion", changeFeedInfo->emptyVersion)
	    .detail("FirstFetchedVersion", firstVersion)
	    .detail("LastFetchedVersion", lastVersion)
	    .detail("VersionsFetched", versionsFetched)
	    .detail("Removed", changeFeedInfo->removing);
	return lastVersion;
}

// returns largest version fetched
ACTOR Future<Version> fetchChangeFeed(StorageServer* data,
                                      Reference<ChangeFeedInfo> changeFeedInfo,
                                      Version beginVersion,
                                      Version endVersion) {
	wait(delay(0)); // allow this actor to be cancelled by removals

	TraceEvent(SevDebug, "FetchChangeFeed", data->thisServerID)
	    .detail("FeedID", changeFeedInfo->id)
	    .detail("Range", changeFeedInfo->range)
	    .detail("BeginVersion", beginVersion)
	    .detail("EndVersion", endVersion);

	auto cleanupPending = data->changeFeedCleanupDurable.find(changeFeedInfo->id);
	if (cleanupPending != data->changeFeedCleanupDurable.end()) {
		CODE_PROBE(true, "Change feed waiting for dirty previous move to finish");
		TraceEvent(SevDebug, "FetchChangeFeedWaitCleanup", data->thisServerID)
		    .detail("FeedID", changeFeedInfo->id)
		    .detail("Range", changeFeedInfo->range)
		    .detail("CleanupVersion", cleanupPending->second)
		    .detail("EmptyVersion", changeFeedInfo->emptyVersion)
		    .detail("BeginVersion", beginVersion)
		    .detail("EndVersion", endVersion);
		wait(data->durableVersion.whenAtLeast(cleanupPending->second + 1));
		wait(delay(0));
		// shard might have gotten moved away (again) while we were waiting
		auto cleanupPendingAfter = data->changeFeedCleanupDurable.find(changeFeedInfo->id);
		if (cleanupPendingAfter != data->changeFeedCleanupDurable.end()) {
			ASSERT(cleanupPendingAfter->second >= endVersion);
			TraceEvent(SevDebug, "FetchChangeFeedCancelledByCleanup", data->thisServerID)
			    .detail("FeedID", changeFeedInfo->id)
			    .detail("Range", changeFeedInfo->range)
			    .detail("BeginVersion", beginVersion)
			    .detail("EndVersion", endVersion);
			return invalidVersion;
		}
	}

	state bool seenNotRegistered = false;
	loop {
		try {
			Version maxFetched = wait(fetchChangeFeedApplier(data,
			                                                 changeFeedInfo,
			                                                 changeFeedInfo->id,
			                                                 changeFeedInfo->range,
			                                                 changeFeedInfo->emptyVersion,
			                                                 beginVersion,
			                                                 endVersion));
			data->fetchingChangeFeeds.insert(changeFeedInfo->id);
			return maxFetched;
		} catch (Error& e) {
			if (e.code() != error_code_change_feed_not_registered) {
				throw;
			}
		}

		// There are two reasons for change_feed_not_registered:
		//   1. The feed was just created, but the ss mutation stream is ahead of the GRV that fetchChangeFeedApplier
		//   uses to read the change feed data from the database. In this case we need to wait and retry
		//   2. The feed was destroyed, but we missed a metadata update telling us this. In this case we need to destroy
		//   the feed
		// endVersion >= the metadata create version, so we can safely use it as a proxy
		if (beginVersion != 0 || seenNotRegistered || endVersion <= data->desiredOldestVersion.get()) {
			// If any of these are true, the feed must be destroyed.
			Version cleanupVersion = data->data().getLatestVersion();

			TraceEvent(SevDebug, "DestroyingChangeFeedFromFetch", data->thisServerID)
			    .detail("FeedID", changeFeedInfo->id)
			    .detail("Range", changeFeedInfo->range)
			    .detail("Version", cleanupVersion);

			if (g_network->isSimulated()) {
				ASSERT(g_simulator.validationData.allDestroyedChangeFeedIDs.count(changeFeedInfo->id.toString()));
			}

			Key beginClearKey = changeFeedInfo->id.withPrefix(persistChangeFeedKeys.begin);

			auto& mLV = data->addVersionToMutationLog(cleanupVersion);
			data->addMutationToMutationLog(
			    mLV, MutationRef(MutationRef::ClearRange, beginClearKey, keyAfter(beginClearKey)));
			++data->counters.kvSystemClearRanges;
			data->addMutationToMutationLog(mLV,
			                               MutationRef(MutationRef::ClearRange,
			                                           changeFeedDurableKey(changeFeedInfo->id, 0),
			                                           changeFeedDurableKey(changeFeedInfo->id, cleanupVersion)));
			++data->counters.kvSystemClearRanges;

			changeFeedInfo->destroy(cleanupVersion);

			if (data->uidChangeFeed.count(changeFeedInfo->id)) {
				// only register range for cleanup if it has not been already cleaned up
				data->changeFeedCleanupDurable[changeFeedInfo->id] = cleanupVersion;
			}

			for (auto& it : data->changeFeedDestroys) {
				it.second.send(changeFeedInfo->id);
			}

			return invalidVersion;
		}

		// otherwise assume the feed just hasn't been created on the SS we tried to read it from yet, wait for it to
		// definitely be committed and retry
		seenNotRegistered = true;
		wait(data->desiredOldestVersion.whenAtLeast(endVersion));
	}
}

ACTOR Future<std::vector<Key>> fetchChangeFeedMetadata(StorageServer* data,
                                                       KeyRange keys,
                                                       PromiseStream<Key> destroyedFeeds,
                                                       UID fetchKeysID) {

	// Wait for current TLog batch to finish to ensure that we're fetching metadata at a version >= the version of the
	// ChangeServerKeys mutation. This guarantees we don't miss any metadata between the previous batch's version
	// (data->version) and the mutation version.
	wait(data->version.whenAtLeast(data->version.get() + 1));
	state Version fetchVersion = data->version.get();

	TraceEvent(SevDebug, "FetchChangeFeedMetadata", data->thisServerID)
	    .detail("Range", keys)
	    .detail("FetchVersion", fetchVersion)
	    .detail("FKID", fetchKeysID);

	state OverlappingChangeFeedsInfo feedMetadata = wait(data->cx->getOverlappingChangeFeeds(keys, fetchVersion));
	// rest of this actor needs to happen without waits that might yield to scheduler, to avoid races in feed metadata.

	// Find set of feeds we currently have that were not present in fetch, to infer that they may have been destroyed.
	state std::unordered_map<Key, Version> missingFeeds;
	auto ranges = data->keyChangeFeed.intersectingRanges(keys);
	for (auto& r : ranges) {
		for (auto& cfInfo : r.value()) {
			if (cfInfo->removing && !cfInfo->destroyed) {
				missingFeeds.insert({ cfInfo->id, cfInfo->metadataVersion });
			}
		}
	}

	// handle change feeds destroyed while fetching overlapping info
	while (destroyedFeeds.getFuture().isReady()) {
		Key destroyed = waitNext(destroyedFeeds.getFuture());
		for (int i = 0; i < feedMetadata.feeds.size(); i++) {
			if (feedMetadata.feeds[i].feedId == destroyed) {
				missingFeeds.erase(destroyed); // feed definitely destroyed, no need to infer
				swapAndPop(&feedMetadata.feeds, i--);
			}
		}
	}
	// FIXME: might want to inject delay here sometimes in simulation, so that races that would only happen when a feed
	// destroy causes a wait are more prominent?

	std::vector<Key> feedIds;
	feedIds.reserve(feedMetadata.feeds.size());
	// create change feed metadata if it does not exist
	for (auto& cfEntry : feedMetadata.feeds) {
		auto cleanupEntry = data->changeFeedCleanupDurable.find(cfEntry.feedId);
		bool cleanupPending = cleanupEntry != data->changeFeedCleanupDurable.end();
		auto existingEntry = data->uidChangeFeed.find(cfEntry.feedId);
		bool existing = existingEntry != data->uidChangeFeed.end();

		TraceEvent(SevDebug, "FetchedChangeFeedInfo", data->thisServerID)
		    .detail("FeedID", cfEntry.feedId)
		    .detail("Range", cfEntry.range)
		    .detail("FetchVersion", fetchVersion)
		    .detail("EmptyVersion", cfEntry.emptyVersion)
		    .detail("StopVersion", cfEntry.stopVersion)
		    .detail("FeedMetadataVersion", cfEntry.feedMetadataVersion)
		    .detail("Existing", existing)
		    .detail("ExistingMetadataVersion", existing ? existingEntry->second->metadataVersion : invalidVersion)
		    .detail("CleanupPendingVersion", cleanupPending ? cleanupEntry->second : invalidVersion)
		    .detail("FKID", fetchKeysID);

		bool addMutationToLog = false;
		Reference<ChangeFeedInfo> changeFeedInfo;

		if (!existing) {
			CODE_PROBE(cleanupPending,
			           "Fetch change feed which is cleanup pending. This means there was a move away and a move back, "
			           "this will remake the metadata");

			changeFeedInfo = Reference<ChangeFeedInfo>(new ChangeFeedInfo());
			changeFeedInfo->range = cfEntry.range;
			changeFeedInfo->id = cfEntry.feedId;

			changeFeedInfo->emptyVersion = cfEntry.emptyVersion;
			changeFeedInfo->stopVersion = cfEntry.stopVersion;
			data->uidChangeFeed[cfEntry.feedId] = changeFeedInfo;
			auto rs = data->keyChangeFeed.modify(cfEntry.range);
			for (auto r = rs.begin(); r != rs.end(); ++r) {
				r->value().push_back(changeFeedInfo);
			}
			data->keyChangeFeed.coalesce(cfEntry.range);

			addMutationToLog = true;
		} else {
			changeFeedInfo = existingEntry->second;

			CODE_PROBE(cfEntry.feedMetadataVersion > data->version.get(),
			           "Change Feed fetched future metadata version");

			auto fid = missingFeeds.find(cfEntry.feedId);
			if (fid != missingFeeds.end()) {
				missingFeeds.erase(fid);
				ASSERT(!changeFeedInfo->destroyed);
				// could possibly be not removing because it was reset  while
				// waiting on destroyedFeeds by a private mutation or another fetch
				if (changeFeedInfo->removing) {
					TraceEvent(SevDebug, "ResetChangeFeedInfoFromFetch", data->thisServerID)
					    .detail("FeedID", changeFeedInfo->id.printable())
					    .detail("Range", changeFeedInfo->range)
					    .detail("FetchVersion", fetchVersion)
					    .detail("EmptyVersion", changeFeedInfo->emptyVersion)
					    .detail("StopVersion", changeFeedInfo->stopVersion)
					    .detail("PreviousMetadataVersion", changeFeedInfo->metadataVersion)
					    .detail("NewMetadataVersion", cfEntry.feedMetadataVersion)
					    .detail("FKID", fetchKeysID);

					CODE_PROBE(true, "re-fetching feed scheduled for deletion! Un-mark it as removing");

					// TODO only reset data if feed is still removing
					changeFeedInfo->removing = false;
					// reset fetch versions because everything previously fetched was cleaned up
					changeFeedInfo->fetchVersion = invalidVersion;
					changeFeedInfo->durableFetchVersion = NotifiedVersion();
					addMutationToLog = true;
				}
			}

			if (changeFeedInfo->destroyed) {
				CODE_PROBE(true, "Change feed fetched and destroyed by other fetch while fetching metadata");
				continue;
			}

			// we checked all feeds we already owned in this range at the start to reset them if they were removing, and
			// this actor would have been cancelled if a later remove happened
			ASSERT(!changeFeedInfo->removing);
			if (cfEntry.stopVersion < changeFeedInfo->stopVersion) {
				CODE_PROBE(true, "Change feed updated stop version from fetch metadata");
				changeFeedInfo->stopVersion = cfEntry.stopVersion;
				addMutationToLog = true;
			}

			// don't update empty version past SS version if SS is behind, it can cause issues
			if (cfEntry.emptyVersion < data->version.get() && cfEntry.emptyVersion > changeFeedInfo->emptyVersion) {
				CODE_PROBE(true, "Change feed updated empty version from fetch metadata");
				changeFeedInfo->emptyVersion = cfEntry.emptyVersion;
				addMutationToLog = true;
			}
		}
		feedIds.push_back(cfEntry.feedId);
		addMutationToLog |= changeFeedInfo->updateMetadataVersion(cfEntry.feedMetadataVersion);
		if (addMutationToLog) {
			ASSERT(changeFeedInfo.isValid());
			Version logV = data->data().getLatestVersion();
			auto& mLV = data->addVersionToMutationLog(logV);
			data->addMutationToMutationLog(
			    mLV,
			    MutationRef(MutationRef::SetValue,
			                persistChangeFeedKeys.begin.toString() + cfEntry.feedId.toString(),
			                changeFeedSSValue(cfEntry.range,
			                                  changeFeedInfo->emptyVersion + 1,
			                                  changeFeedInfo->stopVersion,
			                                  changeFeedInfo->metadataVersion)));
			// if we updated pop version, remove mutations
			while (!changeFeedInfo->mutations.empty() &&
			       changeFeedInfo->mutations.front().version <= changeFeedInfo->emptyVersion) {
				changeFeedInfo->mutations.pop_front();
			}
			if (BUGGIFY) {
				data->maybeInjectTargetedRestart(logV);
			}
		}
	}

	for (auto& feed : missingFeeds) {
		auto existingEntry = data->uidChangeFeed.find(feed.first);
		ASSERT(existingEntry != data->uidChangeFeed.end());
		ASSERT(existingEntry->second->removing);
		ASSERT(!existingEntry->second->destroyed);

		Version fetchedMetadataVersion = feedMetadata.getFeedMetadataVersion(existingEntry->second->range);
		Version lastMetadataVersion = feed.second;
		// Look for case where feed's range was moved away, feed was destroyed, and then feed's range was moved back.
		// This happens where feed is removing, the fetch metadata is higher than the moved away version, and the feed
		// isn't in the fetched response. In that case, the feed must have been destroyed between lastMetadataVersion
		// and fetchedMetadataVersion
		if (lastMetadataVersion >= fetchedMetadataVersion) {
			CODE_PROBE(true, "Change Feed fetched higher metadata version before moved away");
			continue;
		}

		Version cleanupVersion = data->data().getLatestVersion();

		CODE_PROBE(true, "Destroying change feed from fetch metadata"); //
		TraceEvent(SevDebug, "DestroyingChangeFeedFromFetchMetadata", data->thisServerID)
		    .detail("FeedID", feed.first)
		    .detail("Range", existingEntry->second->range)
		    .detail("Version", cleanupVersion)
		    .detail("FKID", fetchKeysID);

		if (g_network->isSimulated()) {
			// verify that the feed was actually destroyed and it's not an error in this inference logic
			ASSERT(g_simulator.validationData.allDestroyedChangeFeedIDs.count(feed.first.toString()));
		}

		Key beginClearKey = feed.first.withPrefix(persistChangeFeedKeys.begin);

		auto& mLV = data->addVersionToMutationLog(cleanupVersion);
		data->addMutationToMutationLog(mLV,
		                               MutationRef(MutationRef::ClearRange, beginClearKey, keyAfter(beginClearKey)));
		++data->counters.kvSystemClearRanges;
		data->addMutationToMutationLog(mLV,
		                               MutationRef(MutationRef::ClearRange,
		                                           changeFeedDurableKey(feed.first, 0),
		                                           changeFeedDurableKey(feed.first, cleanupVersion)));
		++data->counters.kvSystemClearRanges;

		existingEntry->second->destroy(cleanupVersion);
		data->changeFeedCleanupDurable[feed.first] = cleanupVersion;

		for (auto& it : data->changeFeedDestroys) {
			it.second.send(feed.first);
		}
		if (BUGGIFY) {
			data->maybeInjectTargetedRestart(cleanupVersion);
		}
	}
	return feedIds;
}

// returns max version fetched for each feed
// newFeedIds is used for the second fetch to get data for new feeds that weren't there for the first fetch
ACTOR Future<std::unordered_map<Key, Version>> dispatchChangeFeeds(StorageServer* data,
                                                                   UID fetchKeysID,
                                                                   KeyRange keys,
                                                                   Version beginVersion,
                                                                   Version endVersion,
                                                                   PromiseStream<Key> destroyedFeeds,
                                                                   std::vector<Key>* feedIds,
                                                                   std::unordered_set<Key> newFeedIds) {
	state std::unordered_map<Key, Version> feedMaxFetched;
	if (feedIds->empty() && newFeedIds.empty()) {
		return feedMaxFetched;
	}

	// find overlapping range feeds
	state std::map<Key, Future<Version>> feedFetches;

	try {
		for (auto& feedId : *feedIds) {
			auto feedIt = data->uidChangeFeed.find(feedId);
			// feed may have been moved away or deleted after move was scheduled, do nothing in that case
			if (feedIt != data->uidChangeFeed.end() && !feedIt->second->removing) {
				feedFetches[feedIt->second->id] = fetchChangeFeed(data, feedIt->second, beginVersion, endVersion);
			}
		}
		for (auto& feedId : newFeedIds) {
			auto feedIt = data->uidChangeFeed.find(feedId);
			// we just read the change feed data map earlier in fetchKeys without yielding, so these feeds must exist
			ASSERT(feedIt != data->uidChangeFeed.end());
			ASSERT(!feedIt->second->removing);
			feedFetches[feedIt->second->id] = fetchChangeFeed(data, feedIt->second, 0, endVersion);
		}

		loop {
			Future<Version> nextFeed = Never();
			if (!destroyedFeeds.getFuture().isReady()) {
				bool done = true;
				while (!feedFetches.empty()) {
					if (feedFetches.begin()->second.isReady()) {
						Version maxFetched = feedFetches.begin()->second.get();
						if (maxFetched != invalidVersion) {
							feedFetches[feedFetches.begin()->first] = maxFetched;
						}
						feedFetches.erase(feedFetches.begin());
					} else {
						nextFeed = feedFetches.begin()->second;
						done = false;
						break;
					}
				}
				if (done) {
					return feedMaxFetched;
				}
			}
			choose {
				when(state Key destroyed = waitNext(destroyedFeeds.getFuture())) {
					wait(delay(0));
					feedFetches.erase(destroyed);
					for (int i = 0; i < feedIds->size(); i++) {
						if ((*feedIds)[i] == destroyed) {
							swapAndPop(feedIds, i--);
						}
					}
				}
				when(wait(success(nextFeed))) {}
			}
		}

	} catch (Error& e) {
		if (!data->shuttingDown) {
			data->changeFeedDestroys.erase(fetchKeysID);
		}
		throw;
	}
}

ACTOR Future<Void> fetchKeys(StorageServer* data, AddingShard* shard) {
	state const UID fetchKeysID = deterministicRandom()->randomUniqueID();
	state TraceInterval interval("FetchKeys");
	state KeyRange keys = shard->keys;
	state Future<Void> warningLogger = logFetchKeysWarning(shard);
	state const double startTime = now();
	state Version fetchVersion = invalidVersion;

	state PromiseStream<Key> destroyedFeeds;
	state FetchKeysMetricReporter metricReporter(fetchKeysID,
	                                             startTime,
	                                             keys,
	                                             data->fetchKeysHistograms,
	                                             data->currentRunningFetchKeys,
	                                             data->counters.bytesFetched,
	                                             data->counters.kvFetched);

	// need to set this at the very start of the fetch, to handle any private change feed destroy mutations we get for
	// this key range, that apply to change feeds we don't know about yet because their metadata hasn't been fetched yet
	data->changeFeedDestroys[fetchKeysID] = destroyedFeeds;

	// delay(0) to force a return to the run loop before the work of fetchKeys is started.
	//  This allows adding->start() to be called inline with CSK.
	try {
		wait(data->coreStarted.getFuture() && delay(0));

		// On SS Reboot, durableVersion == latestVersion, so any mutations we add to the mutation log would be skipped
		// if added before latest version advances. To ensure this doesn't happen, we wait for version to increase by
		// one if this fetchKeys was initiated by a changeServerKeys from restoreDurableState
		if (data->version.get() == data->durableVersion.get()) {
			wait(data->version.whenAtLeast(data->version.get() + 1));
			wait(delay(0));
		}
	} catch (Error& e) {
		if (!data->shuttingDown) {
			data->changeFeedDestroys.erase(fetchKeysID);
		}
		throw e;
	}

	try {
		DEBUG_KEY_RANGE("fetchKeysBegin", data->version.get(), shard->keys, data->thisServerID);

		TraceEvent(SevDebug, interval.begin(), data->thisServerID)
		    .detail("KeyBegin", shard->keys.begin)
		    .detail("KeyEnd", shard->keys.end)
		    .detail("Version", data->version.get())
		    .detail("FKID", fetchKeysID);

		state Future<std::vector<Key>> fetchCFMetadata =
		    fetchChangeFeedMetadata(data, keys, destroyedFeeds, fetchKeysID);

		validate(data);

		// Wait (if necessary) for the latest version at which any key in keys was previously available (+1) to be
		// durable
		auto navr = data->newestAvailableVersion.intersectingRanges(keys);
		Version lastAvailable = invalidVersion;
		for (auto r = navr.begin(); r != navr.end(); ++r) {
			ASSERT(r->value() != latestVersion);
			lastAvailable = std::max(lastAvailable, r->value());
		}
		auto ndvr = data->newestDirtyVersion.intersectingRanges(keys);
		for (auto r = ndvr.begin(); r != ndvr.end(); ++r)
			lastAvailable = std::max(lastAvailable, r->value());

		if (lastAvailable != invalidVersion && lastAvailable >= data->durableVersion.get()) {
			CODE_PROBE(true, "FetchKeys waits for previous available version to be durable");
			wait(data->durableVersion.whenAtLeast(lastAvailable + 1));
		}

		TraceEvent(SevDebug, "FetchKeysVersionSatisfied", data->thisServerID).detail("FKID", interval.pairID);

		wait(data->fetchKeysParallelismFullLock.take(TaskPriority::DefaultYield));
		state FlowLock::Releaser holdingFullFKPL(data->fetchKeysParallelismFullLock);

		wait(data->fetchKeysParallelismLock.take(TaskPriority::DefaultYield));
		state FlowLock::Releaser holdingFKPL(data->fetchKeysParallelismLock);

		state double executeStart = now();
		++data->counters.fetchWaitingCount;
		data->counters.fetchWaitingMS += 1000 * (executeStart - startTime);

		// Fetch keys gets called while the update actor is processing mutations. data->version will not be updated
		// until all mutations for a version have been processed. We need to take the durableVersionLock to ensure
		// data->version is greater than the version of the mutation which caused the fetch to be initiated.

		// We must also ensure we have fetched all change feed metadata BEFORE changing the phase to fetching to ensure
		// change feed mutations get applied correctly
		state std::vector<Key> changeFeedsToFetch;
		std::vector<Key> _cfToFetch = wait(fetchCFMetadata);
		changeFeedsToFetch = _cfToFetch;
		wait(data->durableVersionLock.take());

		shard->phase = AddingShard::Fetching;

		data->durableVersionLock.release();

		wait(delay(0));

		// Get the history
		state int debug_getRangeRetries = 0;
		state int debug_nextRetryToLog = 1;
		state Error lastError;

		// TODO: update to FETCH once the priority multi lock is used.
		// leaving the readtype off for now to prevent data fetches stall under heavy load
		// it is used to inform the storage that the rangeRead is for Fetch
		// state ReadOptions options = ReadOptions(Optional<UID>(), ReadType::FETCH);
		state ReadOptions options = ReadOptions(Optional<UID>(), ReadType::NORMAL);

		// FIXME: The client cache does not notice when servers are added to a team. To read from a local storage server
		// we must refresh the cache manually.
		data->cx->invalidateCache(Key(), keys);

		loop {
			state Transaction tr(data->cx);
			tr.setOption(FDBTransactionOptions::PRIORITY_SYSTEM_IMMEDIATE);
			tr.setOption(FDBTransactionOptions::LOCK_AWARE);
			// fetchVersion = data->version.get();
			// A quick fix:
			// By default, we use data->version as the fetchVersion.
			// In the case where dest SS falls far behind src SS, we use GRV as the fetchVersion instead of
			// data->version, and then the dest SS waits for catching up the fetchVersion outside the
			// fetchKeysParallelismLock.
			// For example, consider dest SS falls far behind src SS.
			// At iteration 0, dest SS selects its version as fetchVersion,
			// but cannot read src SS and result in error_code_transaction_too_old.
			// Due to error_code_transaction_too_old, dest SS starts iteration 1.
			// At iteration 1, dest SS selects GRV as fetchVersion and (suppose) can read the data from src SS.
			// Then dest SS waits its version catch up with this GRV version and write the data to disk.
			// Note that dest SS waits outside the fetchKeysParallelismLock.
			fetchVersion = std::max(shard->fetchVersion, data->version.get());
			if (g_network->isSimulated() && BUGGIFY_WITH_PROB(0.01)) {
				// Test using GRV version for fetchKey.
				lastError = transaction_too_old();
			}
			if (lastError.code() == error_code_transaction_too_old) {
				try {
					Version grvVersion = wait(tr.getRawReadVersion());
					if (g_network->isSimulated() && BUGGIFY_WITH_PROB(0.01)) {
						// Test failed GRV request.
						throw grv_proxy_memory_limit_exceeded();
					}
					fetchVersion = std::max(grvVersion, fetchVersion);
				} catch (Error& e) {
					if (e.code() == error_code_actor_cancelled) {
						throw e;
					}

					// Note that error in getting GRV doesn't affect any storage server state. Therefore, we catch all
					// errors here without failing the storage server. When error happens, fetchVersion fall back to
					// the above computed fetchVersion.
					TraceEvent(SevWarn, "FetchKeyGRVError", data->thisServerID).error(e);
					lastError = e;
				}
			}
			ASSERT(fetchVersion >= shard->fetchVersion); // at this point, shard->fetchVersion is the last fetchVersion
			shard->fetchVersion = fetchVersion;
			TraceEvent(SevDebug, "FetchKeysUnblocked", data->thisServerID)
			    .detail("FKID", interval.pairID)
			    .detail("Version", fetchVersion);

			while (!shard->updates.empty() && shard->updates[0].version <= fetchVersion)
				shard->updates.pop_front();
			tr.setVersion(fetchVersion);
			tr.trState->taskID = TaskPriority::FetchKeys;
			tr.trState->readOptions = options;
			state PromiseStream<RangeResult> results;
			state Future<Void> hold;
			if (SERVER_KNOBS->FETCH_USING_BLOB) {
				hold = tryGetRangeFromBlob(results, &tr, keys, fetchVersion, data->blobConn);
			} else {
				hold = tryGetRange(results, &tr, keys);
			}

			state Key nfk = keys.begin;

			try {
				loop {
					CODE_PROBE(true, "Fetching keys for transferred shard");
					while (data->fetchKeysBudgetUsed.get()) {
						wait(data->fetchKeysBudgetUsed.onChange());
					}
					state RangeResult this_block = waitNext(results.getFuture());

					state int expectedBlockSize =
					    (int)this_block.expectedSize() + (8 - (int)sizeof(KeyValueRef)) * this_block.size();

					TraceEvent(SevDebug, "FetchKeysBlock", data->thisServerID)
					    .detail("FKID", interval.pairID)
					    .detail("BlockRows", this_block.size())
					    .detail("BlockBytes", expectedBlockSize)
					    .detail("KeyBegin", keys.begin)
					    .detail("KeyEnd", keys.end)
					    .detail("Last", this_block.size() ? this_block.end()[-1].key : std::string())
					    .detail("Version", fetchVersion)
					    .detail("More", this_block.more);

					DEBUG_KEY_RANGE("fetchRange", fetchVersion, keys, data->thisServerID);
					if (MUTATION_TRACKING_ENABLED) {
						for (auto k = this_block.begin(); k != this_block.end(); ++k) {
							DEBUG_MUTATION("fetch",
							               fetchVersion,
							               MutationRef(MutationRef::SetValue, k->key, k->value),
							               data->thisServerID);
						}
					}

					metricReporter.addFetchedBytes(expectedBlockSize, this_block.size());

					// Write this_block to storage
					state KeyValueRef* kvItr = this_block.begin();
					for (; kvItr != this_block.end(); ++kvItr) {
						data->storage.writeKeyValue(*kvItr);
						wait(yield());
					}

					kvItr = this_block.begin();
					for (; kvItr != this_block.end(); ++kvItr) {
						data->byteSampleApplySet(*kvItr, invalidVersion);
						wait(yield());
					}

					ASSERT(this_block.readThrough.present() || this_block.size());
					nfk = this_block.readThrough.present() ? this_block.readThrough.get()
					                                       : keyAfter(this_block.end()[-1].key);
					this_block = RangeResult();

					data->fetchKeysBytesBudget -= expectedBlockSize;
					if (data->fetchKeysBytesBudget <= 0) {
						data->fetchKeysBudgetUsed.set(true);
					}
				}
			} catch (Error& e) {
				if (e.code() != error_code_end_of_stream && e.code() != error_code_connection_failed &&
				    e.code() != error_code_transaction_too_old && e.code() != error_code_future_version &&
				    e.code() != error_code_process_behind && e.code() != error_code_server_overloaded) {
					throw;
				}
				lastError = e;
				if (nfk == keys.begin) {
					TraceEvent("FKBlockFail", data->thisServerID)
					    .errorUnsuppressed(e)
					    .suppressFor(1.0)
					    .detail("FKID", interval.pairID);

					// FIXME: remove when we no longer support upgrades from 5.X
					if (debug_getRangeRetries >= 100) {
						data->cx->enableLocalityLoadBalance = EnableLocalityLoadBalance::False;
						TraceEvent(SevWarnAlways, "FKDisableLB").detail("FKID", fetchKeysID);
					}

					debug_getRangeRetries++;
					if (debug_nextRetryToLog == debug_getRangeRetries) {
						debug_nextRetryToLog += std::min(debug_nextRetryToLog, 1024);
						TraceEvent(SevWarn, "FetchPast", data->thisServerID)
						    .detail("TotalAttempts", debug_getRangeRetries)
						    .detail("FKID", interval.pairID)
						    .detail("N", fetchVersion)
						    .detail("E", data->version.get());
					}
					wait(delayJittered(FLOW_KNOBS->PREVENT_FAST_SPIN_DELAY));
					continue;
				}
				if (nfk < keys.end) {
					std::deque<Standalone<VerUpdateRef>> updatesToSplit = std::move(shard->updates);

					// This actor finishes committing the keys [keys.begin,nfk) that we already fetched.
					// The remaining unfetched keys [nfk,keys.end) will become a separate AddingShard with its own
					// fetchKeys.
					if (data->shardAware) {
						StorageServerShard rightShard = data->shards[keys.begin]->toStorageServerShard();
						rightShard.range = KeyRangeRef(nfk, keys.end);
						shard->server->addShard(ShardInfo::addingSplitLeft(KeyRangeRef(keys.begin, nfk), shard));
						shard->server->addShard(ShardInfo::newShard(data, rightShard));
						data->shards[keys.begin]->populateShard(rightShard);
					} else {
						shard->server->addShard(ShardInfo::addingSplitLeft(KeyRangeRef(keys.begin, nfk), shard));
						shard->server->addShard(ShardInfo::newAdding(data, KeyRangeRef(nfk, keys.end)));
					}
					shard = data->shards.rangeContaining(keys.begin).value()->adding.get();
					warningLogger = logFetchKeysWarning(shard);
					AddingShard* otherShard = data->shards.rangeContaining(nfk).value()->adding.get();
					keys = shard->keys;

					// Split our prior updates.  The ones that apply to our new, restricted key range will go back into
					// shard->updates, and the ones delivered to the new shard will be discarded because it is in
					// WaitPrevious phase (hasn't chosen a fetchVersion yet). What we are doing here is expensive and
					// could get more expensive if we started having many more blocks per shard. May need optimization
					// in the future.
					std::deque<Standalone<VerUpdateRef>>::iterator u = updatesToSplit.begin();
					for (; u != updatesToSplit.end(); ++u) {
						splitMutations(data, data->shards, *u);
					}

					CODE_PROBE(true, "fetchkeys has more");
					CODE_PROBE(shard->updates.size(), "Shard has updates");
					ASSERT(otherShard->updates.empty());
				}
				break;
			}
		}

		// FIXME: remove when we no longer support upgrades from 5.X
		if (!data->cx->enableLocalityLoadBalance) {
			data->cx->enableLocalityLoadBalance = EnableLocalityLoadBalance::True;
			TraceEvent(SevWarnAlways, "FKReenableLB").detail("FKID", fetchKeysID);
		}

		// We have completed the fetch and write of the data, now we wait for MVCC window to pass.
		//  As we have finished this work, we will allow more work to start...
		shard->fetchComplete.send(Void());

		TraceEvent(SevDebug, "FKBeforeFinalCommit", data->thisServerID)
		    .detail("FKID", interval.pairID)
		    .detail("SV", data->storageVersion())
		    .detail("DV", data->durableVersion.get());
		// Directly commit()ing the IKVS would interfere with updateStorage, possibly resulting in an incomplete version
		// being recovered. Instead we wait for the updateStorage loop to commit something (and consequently also what
		// we have written)

		state Future<std::unordered_map<Key, Version>> feedFetchMain = dispatchChangeFeeds(data,
		                                                                                   fetchKeysID,
		                                                                                   keys,
		                                                                                   0,
		                                                                                   fetchVersion + 1,
		                                                                                   destroyedFeeds,
		                                                                                   &changeFeedsToFetch,
		                                                                                   std::unordered_set<Key>());

		state Future<Void> fetchDurable = data->durableVersion.whenAtLeast(data->storageVersion() + 1);
		state Future<Void> dataArrive = data->version.whenAtLeast(fetchVersion);

		holdingFKPL.release();
		wait(dataArrive && fetchDurable);

		state std::unordered_map<Key, Version> feedFetchedVersions = wait(feedFetchMain);

		TraceEvent(SevDebug, "FKAfterFinalCommit", data->thisServerID)
		    .detail("FKID", interval.pairID)
		    .detail("SV", data->storageVersion())
		    .detail("DV", data->durableVersion.get());

		// Wait to run during update(), after a new batch of versions is received from the tlog but before eager reads
		// take place.
		Promise<FetchInjectionInfo*> p;
		data->readyFetchKeys.push_back(p);

		// After we add to the promise readyFetchKeys, update() would provide a pointer to FetchInjectionInfo that we
		// can put mutation in.
		FetchInjectionInfo* batch = wait(p.getFuture());
		TraceEvent(SevDebug, "FKUpdateBatch", data->thisServerID).detail("FKID", interval.pairID);

		shard->phase = AddingShard::FetchingCF;
		ASSERT(data->version.get() >= fetchVersion);
		// Choose a transferredVersion.  This choice and timing ensure that
		//   * The transferredVersion can be mutated in versionedData
		//   * The transferredVersion isn't yet committed to storage (so we can write the availability status change)
		//   * The transferredVersion is <= the version of any of the updates in batch, and if there is an equal version
		//     its mutations haven't been processed yet
		shard->transferredVersion = data->version.get() + 1;
		// shard->transferredVersion = batch->changes[0].version;  //< FIXME: This obeys the documented properties, and
		// seems "safer" because it never introduces extra versions into the data structure, but violates some ASSERTs
		// currently
		data->mutableData().createNewVersion(shard->transferredVersion);
		ASSERT(shard->transferredVersion > data->storageVersion());
		ASSERT(shard->transferredVersion == data->data().getLatestVersion());

		// find new change feeds for this range that didn't exist when we started the fetch
		auto ranges = data->keyChangeFeed.intersectingRanges(keys);
		std::unordered_set<Key> newChangeFeeds;
		for (auto& r : ranges) {
			for (auto& cfInfo : r.value()) {
				CODE_PROBE(true, "SS fetching new change feed that didn't exist when fetch started");
				if (!cfInfo->removing) {
					newChangeFeeds.insert(cfInfo->id);
				}
			}
		}
		for (auto& cfId : changeFeedsToFetch) {
			newChangeFeeds.erase(cfId);
		}
		// This is split into two fetches to reduce tail. Fetch [0 - fetchVersion+1)
		// once fetchVersion is finalized, and [fetchVersion+1, transferredVersion) here once transferredVersion is
		// finalized. Also fetch new change feeds alongside it
		state Future<std::unordered_map<Key, Version>> feedFetchTransferred =
		    dispatchChangeFeeds(data,
		                        fetchKeysID,
		                        keys,
		                        fetchVersion + 1,
		                        shard->transferredVersion,
		                        destroyedFeeds,
		                        &changeFeedsToFetch,
		                        newChangeFeeds);

		TraceEvent(SevDebug, "FetchKeysHaveData", data->thisServerID)
		    .detail("FKID", interval.pairID)
		    .detail("Version", shard->transferredVersion)
		    .detail("StorageVersion", data->storageVersion());
		validate(data);

		// the minimal version in updates must be larger than fetchVersion
		ASSERT(shard->updates.empty() || shard->updates[0].version > fetchVersion);

		// Put the updates that were collected during the FinalCommit phase into the batch at the transferredVersion.
		// Eager reads will be done for them by update(), and the mutations will come back through
		// AddingShard::addMutations and be applied to versionedMap and mutationLog as normal. The lie about their
		// version is acceptable because this shard will never be read at versions < transferredVersion

		for (auto i = shard->updates.begin(); i != shard->updates.end(); ++i) {
			i->version = shard->transferredVersion;
			batch->arena.dependsOn(i->arena());
		}

		int startSize = batch->changes.size();
		CODE_PROBE(startSize, "Adding fetch data to a batch which already has changes");
		batch->changes.resize(batch->changes.size() + shard->updates.size());

		// FIXME: pass the deque back rather than copy the data
		std::copy(shard->updates.begin(), shard->updates.end(), batch->changes.begin() + startSize);
		Version checkv = shard->transferredVersion;

		for (auto b = batch->changes.begin() + startSize; b != batch->changes.end(); ++b) {
			ASSERT(b->version >= checkv);
			checkv = b->version;
			if (MUTATION_TRACKING_ENABLED) {
				for (auto& m : b->mutations) {
					DEBUG_MUTATION("fetchKeysFinalCommitInject", batch->changes[0].version, m, data->thisServerID);
				}
			}
		}

		shard->updates.clear();

		// wait on change feed fetch to complete writing to storage before marking data as available
		std::unordered_map<Key, Version> feedFetchedVersions2 = wait(feedFetchTransferred);
		for (auto& newFetch : feedFetchedVersions2) {
			auto prevFetch = feedFetchedVersions.find(newFetch.first);
			if (prevFetch != feedFetchedVersions.end()) {
				prevFetch->second = std::max(prevFetch->second, newFetch.second);
			} else {
				feedFetchedVersions[newFetch.first] = newFetch.second;
			}
		}

		data->changeFeedDestroys.erase(fetchKeysID);

		shard->phase = AddingShard::Waiting;

		// Similar to transferred version, but wait for all feed data and
		Version feedTransferredVersion = data->version.get() + 1;

		TraceEvent(SevDebug, "FetchKeysHaveFeedData", data->thisServerID)
		    .detail("FKID", interval.pairID)
		    .detail("Version", feedTransferredVersion)
		    .detail("StorageVersion", data->storageVersion());

		state StorageServerShard newShard;
		if (data->shardAware) {
			newShard = data->shards[keys.begin]->toStorageServerShard();
			ASSERT(newShard.range == keys);
			ASSERT(newShard.getShardState() == StorageServerShard::ReadWritePending);
			updateStorageShard(data, newShard);
		}
		setAvailableStatus(data,
		                   keys,
		                   true); // keys will be available when getLatestVersion()==transferredVersion is durable

		// Note that since it receives a pointer to FetchInjectionInfo, the thread does not leave this actor until this
		// point.

		// At this point change feed fetching and mutation injection is complete, so full fetch is finished.
		holdingFullFKPL.release();

		// Wait for the transferred version (and therefore the shard data) to be committed and durable.
		wait(data->durableVersion.whenAtLeast(feedTransferredVersion));

		ASSERT(data->shards[shard->keys.begin]->assigned() &&
		       data->shards[shard->keys.begin]->keys ==
		           shard->keys); // We aren't changing whether the shard is assigned
		data->newestAvailableVersion.insert(shard->keys, latestVersion);
		shard->readWrite.send(Void());
		if (data->shardAware) {
			newShard.setShardState(StorageServerShard::ReadWrite);
			data->addShard(ShardInfo::newShard(data, newShard)); // invalidates shard!
			coalescePhysicalShards(data, keys);
		} else {
			data->addShard(ShardInfo::newReadWrite(shard->keys, data)); // invalidates shard!
			coalesceShards(data, keys);
		}

		validate(data);

		++data->counters.fetchExecutingCount;
		data->counters.fetchExecutingMS += 1000 * (now() - executeStart);

		TraceEvent(SevDebug, interval.end(), data->thisServerID);
	} catch (Error& e) {
		TraceEvent(SevDebug, interval.end(), data->thisServerID)
		    .errorUnsuppressed(e)
		    .detail("Version", data->version.get());
		if (!data->shuttingDown) {
			data->changeFeedDestroys.erase(fetchKeysID);
		}
		if (e.code() == error_code_actor_cancelled && !data->shuttingDown && shard->phase >= AddingShard::Fetching) {
			if (shard->phase < AddingShard::FetchingCF) {
				data->storage.clearRange(keys);
				++data->counters.kvSystemClearRanges;
				data->byteSampleApplyClear(keys, invalidVersion);
			} else {
				ASSERT(data->data().getLatestVersion() > data->version.get());
				removeDataRange(
				    data, data->addVersionToMutationLog(data->data().getLatestVersion()), data->shards, keys);
				setAvailableStatus(data, keys, false);
				// Prevent another, overlapping fetchKeys from entering the Fetching phase until
				// data->data().getLatestVersion() is durable
				data->newestDirtyVersion.insert(keys, data->data().getLatestVersion());
			}
		}

		TraceEvent(SevError, "FetchKeysError", data->thisServerID)
		    .error(e)
		    .detail("Elapsed", now() - startTime)
		    .detail("KeyBegin", keys.begin)
		    .detail("KeyEnd", keys.end);
		if (e.code() != error_code_actor_cancelled)
			data->otherError.sendError(e); // Kill the storage server.  Are there any recoverable errors?
		throw; // goes nowhere
	}

	return Void();
}

AddingShard::AddingShard(StorageServer* server, KeyRangeRef const& keys)
  : keys(keys), server(server), transferredVersion(invalidVersion), fetchVersion(invalidVersion), phase(WaitPrevious) {
	fetchClient = fetchKeys(server, this);
}

void AddingShard::addMutation(Version version, bool fromFetch, MutationRef const& mutation) {
	if (version <= fetchVersion) {
		return;
	}

	server->counters.logicalBytesMoveInOverhead += mutation.expectedSize();
	if (mutation.type == mutation.ClearRange) {
		ASSERT(keys.begin <= mutation.param1 && mutation.param2 <= keys.end);
	} else if (isSingleKeyMutation((MutationRef::Type)mutation.type)) {
		ASSERT(keys.contains(mutation.param1));
	}

	if (phase == WaitPrevious) {
		// Updates can be discarded
	} else if (phase == Fetching) {
		// Save incoming mutations (See the comments of member variable `updates`).

		// Create a new VerUpdateRef in updates queue if it is a new version.
		if (!updates.size() || version > updates.end()[-1].version) {
			VerUpdateRef v;
			v.version = version;
			v.isPrivateData = false;
			updates.push_back(v);
		} else {
			ASSERT(version == updates.end()[-1].version);
		}
		// Add the mutation to the version.
		updates.back().mutations.push_back_deep(updates.back().arena(), mutation);
	} else if (phase == FetchingCF || phase == Waiting) {
		server->addMutation(version, fromFetch, mutation, keys, server->updateEagerReads);
	} else
		ASSERT(false);
}

void ShardInfo::addMutation(Version version, bool fromFetch, MutationRef const& mutation) {
	ASSERT((void*)this);
	ASSERT(keys.contains(mutation.param1));
	if (adding)
		adding->addMutation(version, fromFetch, mutation);
	else if (readWrite)
		readWrite->addMutation(version, fromFetch, mutation, this->keys, readWrite->updateEagerReads);
	else if (mutation.type != MutationRef::ClearRange) {
		TraceEvent(SevError, "DeliveredToNotAssigned").detail("Version", version).detail("Mutation", mutation);
		ASSERT(false); // Mutation delivered to notAssigned shard!
	}
}

ACTOR Future<Void> restoreShards(StorageServer* data,
                                 Version version,
                                 RangeResult storageShards,
                                 RangeResult assignedShards,
                                 RangeResult availableShards) {
	TraceEvent(SevInfo, "StorageServerRestoreShardsBegin", data->thisServerID)
	    .detail("StorageShard", storageShards.size())
	    .detail("Version", version);

	state int mLoc;
	for (mLoc = 0; mLoc < storageShards.size(); ++mLoc) {
		const KeyRangeRef shardRange(storageShards[mLoc].key.removePrefix(persistStorageServerShardKeys.begin),
		                             mLoc + 1 == storageShards.size() ? allKeys.end
		                                                              : storageShards[mLoc + 1].key.removePrefix(
		                                                                    persistStorageServerShardKeys.begin));
		StorageServerShard shard =
		    ObjectReader::fromStringRef<StorageServerShard>(storageShards[mLoc].value, IncludeVersion());
		shard.range = shardRange;
		TraceEvent(SevVerbose, "RestoreShardsStorageShard", data->thisServerID)
		    .detail("Range", shardRange)
		    .detail("StorageShard", shard.toString());

		// TODO(psm): Schedule deletion of finished moveInShard.
		const StorageServerShard::ShardState shardState = shard.getShardState();
		auto existingShards = data->shards.intersectingRanges(shardRange);
		for (auto it = existingShards.begin(); it != existingShards.end(); ++it) {
			TraceEvent(SevVerbose, "RestoreShardsIntersectingRange", data->thisServerID)
			    .detail("StorageShard", shard.toString())
			    .detail("IntersectingShardRange", it->value()->keys)
			    .detail("IntersectingShardState", it->value()->debugDescribeState())
			    .log();
			ASSERT(it->value()->notAssigned());
		}

		if (shardState == StorageServerShard::NotAssigned) {
			continue;
		}

		auto ranges = data->shards.getAffectedRangesAfterInsertion(shard.range, Reference<ShardInfo>());
		for (int i = 0; i < ranges.size(); i++) {
			KeyRangeRef& range = static_cast<KeyRangeRef&>(ranges[i]);
			TraceEvent(SevVerbose, "RestoreShardsInstallPhysicalShard", data->thisServerID)
			    .detail("Shard", shard.toString())
			    .detail("Range", range);
			if (range == shard.range) {
				data->addShard(ShardInfo::newShard(data, shard));
			} else {
				StorageServerShard rightShard = ranges[i].value->toStorageServerShard();
				rightShard.range = range;
				data->addShard(ShardInfo::newShard(data, rightShard));
			}
		}

		const bool nowAvailable = shard.getShardState() == StorageServerShard::ReadWrite;
		data->newestAvailableVersion.insert(shard.range, nowAvailable ? latestVersion : invalidVersion);

		wait(yield());
	}

	state int availableLoc;
	for (availableLoc = 0; availableLoc < availableShards.size(); availableLoc++) {
		KeyRangeRef shardRange(
		    availableShards[availableLoc].key.removePrefix(persistShardAvailableKeys.begin),
		    availableLoc + 1 == availableShards.size()
		        ? allKeys.end
		        : availableShards[availableLoc + 1].key.removePrefix(persistShardAvailableKeys.begin));
		ASSERT(!shardRange.empty());

		const bool nowAvailable = availableShards[availableLoc].value != LiteralStringRef("0");
		auto existingShards = data->shards.intersectingRanges(shardRange);
		for (auto it = existingShards.begin(); it != existingShards.end(); ++it) {
			TraceEvent(SevVerbose, "RestoreShardsValidateAvailable", data->thisServerID)
			    .detail("Range", shardRange)
			    .detail("Available", nowAvailable)
			    .detail("IntersectingShardRange", it->value()->keys)
			    .detail("IntersectingShardState", it->value()->debugDescribeState())
			    .log();
			if (nowAvailable) {
				ASSERT(it->value()->isReadable());
				ASSERT(data->newestAvailableVersion.allEqual(shardRange, latestVersion));
			}
		}

		wait(yield());
	}

	state int assignedLoc;
	for (assignedLoc = 0; assignedLoc < assignedShards.size(); ++assignedLoc) {
		KeyRangeRef shardRange(assignedShards[assignedLoc].key.removePrefix(persistShardAssignedKeys.begin),
		                       assignedLoc + 1 == assignedShards.size()
		                           ? allKeys.end
		                           : assignedShards[assignedLoc + 1].key.removePrefix(persistShardAssignedKeys.begin));
		ASSERT(!shardRange.empty());
		const bool nowAssigned = assignedShards[assignedLoc].value != LiteralStringRef("0");

		auto existingShards = data->shards.intersectingRanges(shardRange);
		for (auto it = existingShards.begin(); it != existingShards.end(); ++it) {
			TraceEvent(SevVerbose, "RestoreShardsValidateAssigned", data->thisServerID)
			    .detail("Range", shardRange)
			    .detail("Assigned", nowAssigned)
			    .detail("IntersectingShardRange", it->value()->keys)
			    .detail("IntersectingShardState", it->value()->debugDescribeState())
			    .log();

			ASSERT_EQ(it->value()->assigned(), nowAssigned);
			if (!nowAssigned) {
				ASSERT(data->newestAvailableVersion.allEqual(shardRange, invalidVersion));
			}
		}

		wait(yield());
	}

	TraceEvent(SevVerbose, "StorageServerRestoreShardsCoalesce", data->thisServerID).detail("Version", version);
	coalescePhysicalShards(data, allKeys);
	TraceEvent(SevVerbose, "StorageServerRestoreShardsValidate", data->thisServerID).detail("Version", version);
	validate(data, /*force=*/true);
	TraceEvent(SevInfo, "StorageServerRestoreShardsEnd", data->thisServerID).detail("Version", version);

	return Void();
}

// Finds any change feeds that no longer have shards on this server, and clean them up
void cleanUpChangeFeeds(StorageServer* data, const KeyRangeRef& keys, Version version) {
	std::map<Key, KeyRange> candidateFeeds;
	auto ranges = data->keyChangeFeed.intersectingRanges(keys);
	for (auto r : ranges) {
		for (auto feed : r.value()) {
			candidateFeeds[feed->id] = feed->range;
		}
	}
	for (auto f : candidateFeeds) {
		bool foundAssigned = false;
		auto shards = data->shards.intersectingRanges(f.second);
		for (auto shard : shards) {
			if (shard->value()->assigned()) {
				foundAssigned = true;
				break;
			}
		}

		if (!foundAssigned) {
			Version durableVersion = data->data().getLatestVersion();
			TraceEvent(SevDebug, "ChangeFeedCleanup", data->thisServerID)
			    .detail("FeedID", f.first)
			    .detail("Version", version)
			    .detail("DurableVersion", durableVersion);

			data->changeFeedCleanupDurable[f.first] = durableVersion;

			Key beginClearKey = f.first.withPrefix(persistChangeFeedKeys.begin);
			auto& mLV = data->addVersionToMutationLog(durableVersion);
			data->addMutationToMutationLog(
			    mLV, MutationRef(MutationRef::ClearRange, beginClearKey, keyAfter(beginClearKey)));
			++data->counters.kvSystemClearRanges;
			data->addMutationToMutationLog(mLV,
			                               MutationRef(MutationRef::ClearRange,
			                                           changeFeedDurableKey(f.first, 0),
			                                           changeFeedDurableKey(f.first, version)));

			// We can't actually remove this change feed fully until the mutations clearing its data become durable.
			// If the SS restarted at version R before the clearing mutations became durable at version D (R < D),
			// then the restarted SS would restore the change feed clients would be able to read data and would miss
			// mutations from versions [R, D), up until we got the private mutation triggering the cleanup again.

			auto feed = data->uidChangeFeed.find(f.first);
			if (feed != data->uidChangeFeed.end()) {
				feed->second->updateMetadataVersion(version);
				feed->second->removing = true;
				feed->second->moved(feed->second->range);
				feed->second->newMutations.trigger();
			}

			if (BUGGIFY) {
				data->maybeInjectTargetedRestart(durableVersion);
			}
		} else {
			// if just part of feed's range is moved away
			auto feed = data->uidChangeFeed.find(f.first);
			if (feed != data->uidChangeFeed.end()) {
				feed->second->moved(keys);
			}
		}
	}
}

void changeServerKeys(StorageServer* data,
                      const KeyRangeRef& keys,
                      bool nowAssigned,
                      Version version,
                      ChangeServerKeysContext context) {
	ASSERT(!keys.empty());

	// TraceEvent("ChangeServerKeys", data->thisServerID)
	//     .detail("KeyBegin", keys.begin)
	//     .detail("KeyEnd", keys.end)
	//     .detail("NowAssigned", nowAssigned)
	//     .detail("Version", version)
	//     .detail("Context", changeServerKeysContextName(context));
	validate(data);

	// TODO(alexmiller): Figure out how to selectively enable spammy data distribution events.
	DEBUG_KEY_RANGE(nowAssigned ? "KeysAssigned" : "KeysUnassigned", version, keys, data->thisServerID);

	bool isDifferent = false;
	auto existingShards = data->shards.intersectingRanges(keys);
	for (auto it = existingShards.begin(); it != existingShards.end(); ++it) {
		if (nowAssigned != it->value()->assigned()) {
			isDifferent = true;
			TraceEvent("CSKRangeDifferent", data->thisServerID)
			    .detail("KeyBegin", it->range().begin)
			    .detail("KeyEnd", it->range().end);
			break;
		}
	}
	if (!isDifferent) {
		// TraceEvent("CSKShortCircuit", data->thisServerID).detail("KeyBegin", keys.begin).detail("KeyEnd", keys.end);
		return;
	}

	// Save a backup of the ShardInfo references before we start messing with shards, in order to defer fetchKeys
	// cancellation (and its potential call to removeDataRange()) until shards is again valid
	std::vector<Reference<ShardInfo>> oldShards;
	auto os = data->shards.intersectingRanges(keys);
	for (auto r = os.begin(); r != os.end(); ++r)
		oldShards.push_back(r->value());

	// As addShard (called below)'s documentation requires, reinitialize any overlapping range(s)
	auto ranges = data->shards.getAffectedRangesAfterInsertion(
	    keys, Reference<ShardInfo>()); // null reference indicates the range being changed
	for (int i = 0; i < ranges.size(); i++) {
		if (!ranges[i].value) {
			ASSERT((KeyRangeRef&)ranges[i] == keys); // there shouldn't be any nulls except for the range being inserted
		} else if (ranges[i].value->notAssigned())
			data->addShard(ShardInfo::newNotAssigned(ranges[i]));
		else if (ranges[i].value->isReadable())
			data->addShard(ShardInfo::newReadWrite(ranges[i], data));
		else {
			ASSERT(ranges[i].value->adding);
			data->addShard(ShardInfo::newAdding(data, ranges[i]));
			CODE_PROBE(true, "ChangeServerKeys reFetchKeys");
		}
	}

	// Shard state depends on nowAssigned and whether the data is available (actually assigned in memory or on the disk)
	// up to the given version.  The latter depends on data->newestAvailableVersion, so loop over the ranges of that.
	// SOMEDAY: Could this just use shards?  Then we could explicitly do the removeDataRange here when an
	// adding/transferred shard is cancelled
	auto vr = data->newestAvailableVersion.intersectingRanges(keys);
	std::vector<std::pair<KeyRange, Version>> changeNewestAvailable;
	std::vector<KeyRange> removeRanges;
	std::vector<KeyRange> newEmptyRanges;
	for (auto r = vr.begin(); r != vr.end(); ++r) {
		KeyRangeRef range = keys & r->range();
		bool dataAvailable = r->value() == latestVersion || r->value() >= version;
		// TraceEvent("CSKRange", data->thisServerID)
		//     .detail("KeyBegin", range.begin)
		//     .detail("KeyEnd", range.end)
		//     .detail("Available", dataAvailable)
		//     .detail("NowAssigned", nowAssigned)
		//     .detail("NewestAvailable", r->value())
		//     .detail("ShardState0", data->shards[range.begin]->debugDescribeState());
		if (context == CSK_ASSIGN_EMPTY && !dataAvailable) {
			ASSERT(nowAssigned);
			TraceEvent("ChangeServerKeysAddEmptyRange", data->thisServerID)
			    .detail("Begin", range.begin)
			    .detail("End", range.end);
			newEmptyRanges.push_back(range);
			data->addShard(ShardInfo::newReadWrite(range, data));
		} else if (!nowAssigned) {
			if (dataAvailable) {
				ASSERT(r->value() ==
				       latestVersion); // Not that we care, but this used to be checked instead of dataAvailable
				ASSERT(data->mutableData().getLatestVersion() > version || context == CSK_RESTORE);
				changeNewestAvailable.emplace_back(range, version);
				removeRanges.push_back(range);
			}
			data->addShard(ShardInfo::newNotAssigned(range));
			data->watches.triggerRange(range.begin, range.end);
		} else if (!dataAvailable) {
			// SOMEDAY: Avoid restarting adding/transferred shards
			// bypass fetchkeys; shard is known empty at initial cluster version
			if (version == data->initialClusterVersion - 1) {
				TraceEvent("ChangeServerKeysInitialRange", data->thisServerID)
				    .detail("Begin", range.begin)
				    .detail("End", range.end);
				changeNewestAvailable.emplace_back(range, latestVersion);
				data->addShard(ShardInfo::newReadWrite(range, data));
				setAvailableStatus(data, range, true);
			} else {
				auto& shard = data->shards[range.begin];
				if (!shard->assigned() || shard->keys != range)
					data->addShard(ShardInfo::newAdding(data, range));
			}
		} else {
			changeNewestAvailable.emplace_back(range, latestVersion);
			data->addShard(ShardInfo::newReadWrite(range, data));
		}
	}
	// Update newestAvailableVersion when a shard becomes (un)available (in a separate loop to avoid invalidating vr
	// above)
	for (auto r = changeNewestAvailable.begin(); r != changeNewestAvailable.end(); ++r)
		data->newestAvailableVersion.insert(r->first, r->second);

	if (!nowAssigned)
		data->metrics.notifyNotReadable(keys);

	coalesceShards(data, KeyRangeRef(ranges[0].begin, ranges[ranges.size() - 1].end));

	// Now it is OK to do removeDataRanges, directly and through fetchKeys cancellation (and we have to do so before
	// validate())
	oldShards.clear();
	ranges.clear();
	for (auto r = removeRanges.begin(); r != removeRanges.end(); ++r) {
		removeDataRange(data, data->addVersionToMutationLog(data->data().getLatestVersion()), data->shards, *r);
		setAvailableStatus(data, *r, false);
	}

	// Clear the moving-in empty range, and set it available at the latestVersion.
	for (const auto& range : newEmptyRanges) {
		MutationRef clearRange(MutationRef::ClearRange, range.begin, range.end);
		data->addMutation(data->data().getLatestVersion(), true, clearRange, range, data->updateEagerReads);
		data->newestAvailableVersion.insert(range, latestVersion);
		setAvailableStatus(data, range, true);
		++data->counters.kvSystemClearRanges;
	}
	validate(data);

	if (!nowAssigned) {
		cleanUpChangeFeeds(data, keys, version);
	}
}

void changeServerKeysWithPhysicalShards(StorageServer* data,
                                        const KeyRangeRef& keys,
                                        const UID& dataMoveId,
                                        bool nowAssigned,
                                        Version version,
                                        ChangeServerKeysContext context) {
	ASSERT(!keys.empty());
	TraceEvent(SevDebug, "ChangeServerKeysWithPhysicalShards", data->thisServerID)
	    .detail("DataMoveID", dataMoveId)
	    .detail("Range", keys)
	    .detail("NowAssigned", nowAssigned)
	    .detail("Version", version)
	    .detail("Context", changeServerKeysContextName(context));

	validate(data);

	DEBUG_KEY_RANGE(nowAssigned ? "KeysAssigned" : "KeysUnassigned", version, keys, data->thisServerID);

	const uint64_t desiredId = dataMoveId.first();
	const Version cVer = version + 1;
	ASSERT(data->data().getLatestVersion() == cVer);

	// Save a backup of the ShardInfo references before we start messing with shards, in order to defer fetchKeys
	// cancellation (and its potential call to removeDataRange()) until shards is again valid
	std::vector<Reference<ShardInfo>> oldShards;
	auto os = data->shards.intersectingRanges(keys);
	for (auto r = os.begin(); r != os.end(); ++r) {
		oldShards.push_back(r->value());
	}

	auto ranges = data->shards.getAffectedRangesAfterInsertion(
	    keys,
	    Reference<ShardInfo>()); // null reference indicates the range being changed
	for (int i = 0; i < ranges.size(); i++) {
		const Reference<ShardInfo> currentShard = ranges[i].value;
		const KeyRangeRef currentRange = static_cast<KeyRangeRef>(ranges[i]);
		if (currentShard.isValid()) {
			TraceEvent(SevVerbose, "OverlappingPhysicalShard", data->thisServerID)
			    .detail("PhysicalShard", currentShard->toStorageServerShard().toString());
		}
		if (!currentShard.isValid()) {
			ASSERT(currentRange == keys); // there shouldn't be any nulls except for the range being inserted
		} else if (currentShard->notAssigned()) {
			ASSERT(nowAssigned); // Adding a new range to the server.
			StorageServerShard newShard = currentShard->toStorageServerShard();
			newShard.range = currentRange;
			data->addShard(ShardInfo::newShard(data, newShard));
			TraceEvent(SevVerbose, "SSSplitShardNotAssigned", data->thisServerID)
			    .detail("Range", keys)
			    .detail("NowAssigned", nowAssigned)
			    .detail("Version", cVer)
			    .detail("ResultingShard", newShard.toString());
		} else if (currentShard->isReadable()) {
			StorageServerShard newShard = currentShard->toStorageServerShard();
			newShard.range = currentRange;
			data->addShard(ShardInfo::newShard(data, newShard));
			TraceEvent(SevVerbose, "SSSplitShardReadable", data->thisServerID)
			    .detail("Range", keys)
			    .detail("NowAssigned", nowAssigned)
			    .detail("Version", cVer)
			    .detail("ResultingShard", newShard.toString());
		} else if (currentShard->adding) {
			ASSERT(!nowAssigned);
			StorageServerShard newShard = currentShard->toStorageServerShard();
			newShard.range = currentRange;
			// TODO(psm): Cancel or update the moving-in shard when physical shard move is enabled.
			data->addShard(ShardInfo::newShard(data, newShard));
			TraceEvent(SevVerbose, "SSSplitShardAdding", data->thisServerID)
			    .detail("Range", keys)
			    .detail("NowAssigned", nowAssigned)
			    .detail("Version", cVer)
			    .detail("ResultingShard", newShard.toString());
		} else {
			ASSERT(false);
		}
	}

	auto vr = data->shards.intersectingRanges(keys);
	std::vector<std::pair<KeyRange, Version>> changeNewestAvailable;
	std::vector<KeyRange> removeRanges;
	std::vector<KeyRange> newEmptyRanges;
	std::vector<StorageServerShard> updatedShards;
	int totalAssignedAtVer = 0;
	for (auto r = vr.begin(); r != vr.end(); ++r) {
		KeyRangeRef range = keys & r->range();
		const bool dataAvailable = r->value()->isReadable();
		TraceEvent(SevVerbose, "CSKPhysicalShard", data->thisServerID)
		    .detail("Range", range)
		    .detail("ExistingShardRange", r->range())
		    .detail("Available", dataAvailable)
		    .detail("NowAssigned", nowAssigned)
		    .detail("ShardState", r->value()->debugDescribeState());
		ASSERT(keys.contains(r->range()));
		if (context == CSK_ASSIGN_EMPTY && !dataAvailable) {
			ASSERT(nowAssigned);
			TraceEvent(SevVerbose, "ChangeServerKeysAddEmptyRange", data->thisServerID)
			    .detail("Range", range)
			    .detail("Version", cVer);
			newEmptyRanges.push_back(range);
			updatedShards.emplace_back(range, cVer, desiredId, desiredId, StorageServerShard::ReadWrite);
		} else if (!nowAssigned) {
			if (dataAvailable) {
				ASSERT(data->newestAvailableVersion[range.begin] ==
				       latestVersion); // Not that we care, but this used to be checked instead of dataAvailable
				ASSERT(data->mutableData().getLatestVersion() > version || context == CSK_RESTORE);
				changeNewestAvailable.emplace_back(range, version);
				removeRanges.push_back(range);
			}
			updatedShards.push_back(StorageServerShard::notAssigned(range, cVer));
			data->watches.triggerRange(range.begin, range.end);
			data->pendingRemoveRanges[cVer].push_back(range);
			// TODO(psm): When fetchKeys() is not used, make sure KV will remove the data, otherwise, removeDataShard()
			// here.
			TraceEvent(SevVerbose, "SSUnassignShard", data->thisServerID)
			    .detail("Range", range)
			    .detail("NowAssigned", nowAssigned)
			    .detail("Version", cVer)
			    .detail("NewShard", updatedShards.back().toString());
		} else if (!dataAvailable) {
			if (version == data->initialClusterVersion - 1) {
				TraceEvent(SevVerbose, "CSKWithPhysicalShardsSeedRange", data->thisServerID)
				    .detail("ShardID", desiredId)
				    .detail("Range", range);
				changeNewestAvailable.emplace_back(range, latestVersion);
				updatedShards.push_back(
				    StorageServerShard(range, version, desiredId, desiredId, StorageServerShard::ReadWrite));
				setAvailableStatus(data, range, true);
				// Note: The initial range is available, however, the shard won't be created in the storage engine
				// untill version is committed.
				data->pendingAddRanges[cVer].emplace_back(desiredId, range);
				TraceEvent(SevVerbose, "SSInitialShard", data->thisServerID)
				    .detail("Range", range)
				    .detail("NowAssigned", nowAssigned)
				    .detail("Version", cVer)
				    .detail("NewShard", updatedShards.back().toString());
			} else {
				auto& shard = data->shards[range.begin];
				if (!shard->assigned()) {
					updatedShards.push_back(
					    StorageServerShard(range, cVer, desiredId, desiredId, StorageServerShard::MovingIn));
					data->pendingAddRanges[cVer].emplace_back(desiredId, range);
					data->newestDirtyVersion.insert(range, cVer);
					TraceEvent(SevVerbose, "SSAssignShard", data->thisServerID)
					    .detail("Range", range)
					    .detail("NowAssigned", nowAssigned)
					    .detail("Version", cVer)
					    .detail("TotalAssignedAtVer", ++totalAssignedAtVer)
					    .detail("NewShard", updatedShards.back().toString());
				} else {
					ASSERT(shard->adding != nullptr);
					if (shard->desiredShardId != desiredId) {
						TraceEvent(SevError, "CSKConflictingMoveInShards", data->thisServerID)
						    .detail("DataMoveID", dataMoveId)
						    .detail("Range", range)
						    .detail("TargetShard", desiredId)
						    .detail("CurrentShard", shard->desiredShardId)
						    .detail("Version", cVer);
						// TODO(psm): Replace this with moveInShard->cancel().
						ASSERT(false);
					} else {
						TraceEvent(SevVerbose, "CSKMoveInToSameShard", data->thisServerID)
						    .detail("DataMoveID", dataMoveId)
						    .detailf("TargetShard", "%016llx", desiredId)
						    .detail("MoveRange", keys)
						    .detail("Range", range)
						    .detail("ExistingShardRange", shard->keys)
						    .detail("Version", cVer);
					}
				}
			}
		} else {
			updatedShards.push_back(StorageServerShard(
			    range, cVer, data->shards[range.begin]->shardId, desiredId, StorageServerShard::ReadWrite));
			changeNewestAvailable.emplace_back(range, latestVersion);
			TraceEvent(SevVerbose, "SSAssignShardAlreadyAvailable", data->thisServerID)
			    .detail("Range", range)
			    .detail("NowAssigned", nowAssigned)
			    .detail("Version", cVer)
			    .detail("NewShard", updatedShards.back().toString());
		}
	}

	for (const auto& shard : updatedShards) {
		data->addShard(ShardInfo::newShard(data, shard));
		updateStorageShard(data, shard);
	}

	// Update newestAvailableVersion when a shard becomes (un)available (in a separate loop to avoid invalidating vr
	// above)
	for (auto r = changeNewestAvailable.begin(); r != changeNewestAvailable.end(); ++r) {
		data->newestAvailableVersion.insert(r->first, r->second);
	}

	if (!nowAssigned) {
		data->metrics.notifyNotReadable(keys);
	}

	coalescePhysicalShards(data, KeyRangeRef(ranges[0].begin, ranges[ranges.size() - 1].end));

	// Now it is OK to do removeDataRanges, directly and through fetchKeys cancellation (and we have to do so before
	// validate())
	oldShards.clear();
	ranges.clear();
	for (auto r = removeRanges.begin(); r != removeRanges.end(); ++r) {
		removeDataRange(data, data->addVersionToMutationLog(data->data().getLatestVersion()), data->shards, *r);
		setAvailableStatus(data, *r, false);
	}

	// Clear the moving-in empty range, and set it available at the latestVersion.
	for (const auto& range : newEmptyRanges) {
		MutationRef clearRange(MutationRef::ClearRange, range.begin, range.end);
		data->addMutation(data->data().getLatestVersion(), true, clearRange, range, data->updateEagerReads);
		data->newestAvailableVersion.insert(range, latestVersion);
		setAvailableStatus(data, range, true);
		++data->counters.kvSystemClearRanges;
	}
	validate(data);

	// find any change feeds that no longer have shards on this server, and clean them up
	if (!nowAssigned) {
		cleanUpChangeFeeds(data, keys, version);
	}
}

void rollback(StorageServer* data, Version rollbackVersion, Version nextVersion) {
	CODE_PROBE(true, "call to shard rollback");
	DEBUG_KEY_RANGE("Rollback", rollbackVersion, allKeys, data->thisServerID);

	// We used to do a complicated dance to roll back in MVCC history.  It's much simpler, and more testable,
	// to simply restart the storage server actor and restore from the persistent disk state, and then roll
	// forward from the TLog's history.  It's not quite as efficient, but we rarely have to do this in practice.

	// FIXME: This code is relying for liveness on an undocumented property of the log system implementation: that after
	// a rollback the rolled back versions will eventually be missing from the peeked log.  A more sophisticated
	// approach would be to make the rollback range durable and, after reboot, skip over those versions if they appear
	// in peek results.

	throw please_reboot();
}

void StorageServer::addMutation(Version version,
                                bool fromFetch,
                                MutationRef const& mutation,
                                KeyRangeRef const& shard,
                                UpdateEagerReadInfo* eagerReads) {
	MutationRef expanded = mutation;
	MutationRef
	    nonExpanded; // need to keep non-expanded but atomic converted version of clear mutations for change feeds
	auto& mLog = addVersionToMutationLog(version);

	if (!convertAtomicOp(expanded, data(), eagerReads, mLog.arena())) {
		return;
	}
	if (expanded.type == MutationRef::ClearRange) {
		nonExpanded = expanded;
		expandClear(expanded, data(), eagerReads, shard.end);
	}
	expanded = addMutationToMutationLog(mLog, expanded);
	DEBUG_MUTATION("applyMutation", version, expanded, thisServerID)
	    .detail("ShardBegin", shard.begin)
	    .detail("ShardEnd", shard.end);

	if (!fromFetch) {
		// have to do change feed before applyMutation because nonExpanded wasn't copied into the mutation log arena,
		// and thus would go out of scope if it wasn't copied into the change feed arena
		applyChangeFeedMutation(this, expanded.type == MutationRef::ClearRange ? nonExpanded : expanded, version);
	}
	applyMutation(this, expanded, mLog.arena(), mutableData(), version);

	// printf("\nSSUpdate: Printing versioned tree after applying mutation\n");
	// mutableData().printTree(version);
}

struct OrderByVersion {
	bool operator()(const VerUpdateRef& a, const VerUpdateRef& b) {
		if (a.version != b.version)
			return a.version < b.version;
		if (a.isPrivateData != b.isPrivateData)
			return a.isPrivateData;
		return false;
	}
};

class StorageUpdater {
public:
	StorageUpdater()
	  : currentVersion(invalidVersion), fromVersion(invalidVersion), restoredVersion(invalidVersion),
	    processedStartKey(false), processedCacheStartKey(false) {}
	StorageUpdater(Version fromVersion, Version restoredVersion)
	  : currentVersion(fromVersion), fromVersion(fromVersion), restoredVersion(restoredVersion),
	    processedStartKey(false), processedCacheStartKey(false) {}

	void applyMutation(StorageServer* data, MutationRef const& m, Version ver, bool fromFetch) {
		//TraceEvent("SSNewVersion", data->thisServerID).detail("VerWas", data->mutableData().latestVersion).detail("ChVer", ver);

		if (currentVersion != ver) {
			fromVersion = currentVersion;
			currentVersion = ver;
			data->mutableData().createNewVersion(ver);
		}

		if (m.param1.startsWith(systemKeys.end)) {
			if ((m.type == MutationRef::SetValue) && m.param1.substr(1).startsWith(storageCachePrefix)) {
				applyPrivateCacheData(data, m);
			} else if ((m.type == MutationRef::SetValue) && m.param1.substr(1).startsWith(checkpointPrefix)) {
				registerPendingCheckpoint(data, m, ver);
			} else {
				applyPrivateData(data, ver, m);
			}
		} else {
			if (MUTATION_TRACKING_ENABLED) {
				DEBUG_MUTATION("SSUpdateMutation", ver, m, data->thisServerID).detail("FromFetch", fromFetch);
			}

			splitMutation(data, data->shards, m, ver, fromFetch);
		}

		if (data->otherError.getFuture().isReady())
			data->otherError.getFuture().get();
	}

	Version currentVersion;

private:
	Version fromVersion;
	Version restoredVersion;

	KeyRef startKey;
	bool nowAssigned;
	bool emptyRange;
	UID dataMoveId;
	bool processedStartKey;

	KeyRef cacheStartKey;
	bool processedCacheStartKey;

	void applyPrivateData(StorageServer* data, Version ver, MutationRef const& m) {
		TraceEvent(SevDebug, "SSPrivateMutation", data->thisServerID).detail("Mutation", m).detail("Version", ver);

		if (processedStartKey) {
			// Because of the implementation of the krm* functions, we expect changes in pairs, [begin,end)
			// We can also ignore clearRanges, because they are always accompanied by such a pair of sets with the same
			// keys
			ASSERT(m.type == MutationRef::SetValue && m.param1.startsWith(data->sk));
			KeyRangeRef keys(startKey.removePrefix(data->sk), m.param1.removePrefix(data->sk));

			// ignore data movements for tss in quarantine
			if (!data->isTSSInQuarantine()) {
				const ChangeServerKeysContext context = emptyRange ? CSK_ASSIGN_EMPTY : CSK_UPDATE;
				if (data->shardAware) {
					setAssignedStatus(data, keys, nowAssigned);
					TraceEvent(SevDebug, "SSSetAssignedStatus", data->thisServerID)
					    .detail("Range", keys)
					    .detail("NowAssigned", nowAssigned)
					    .detail("Version", ver);
					changeServerKeysWithPhysicalShards(
					    data, keys, dataMoveId, nowAssigned, currentVersion - 1, context);
				} else {
					// add changes in shard assignment to the mutation log
					setAssignedStatus(data, keys, nowAssigned);

					// The changes for version have already been received (and are being processed now).  We need to
					// fetch the data for change.version-1 (changes from versions < change.version) If emptyRange, treat
					// the shard as empty, see removeKeysFromFailedServer() for more details about this scenario.
					changeServerKeys(data, keys, nowAssigned, currentVersion - 1, context);
				}
			}

			processedStartKey = false;
		} else if (m.type == MutationRef::SetValue && m.param1.startsWith(data->sk)) {
			// Because of the implementation of the krm* functions, we expect changes in pairs, [begin,end)
			// We can also ignore clearRanges, because they are always accompanied by such a pair of sets with the same
			// keys
			startKey = m.param1;
			decodeServerKeysValue(m.param2, nowAssigned, emptyRange, dataMoveId);
			processedStartKey = true;
		} else if (m.type == MutationRef::SetValue && m.param1 == lastEpochEndPrivateKey) {
			// lastEpochEnd transactions are guaranteed by the master to be alone in their own batch (version)
			// That means we don't have to worry about the impact on changeServerKeys
			// ASSERT( /*isFirstVersionUpdateFromTLog && */!std::next(it) );

			Version rollbackVersion;
			BinaryReader br(m.param2, Unversioned());
			br >> rollbackVersion;

			if (rollbackVersion < fromVersion && rollbackVersion > restoredVersion) {
				CODE_PROBE(true, "ShardApplyPrivateData shard rollback");
				TraceEvent(SevWarn, "Rollback", data->thisServerID)
				    .detail("FromVersion", fromVersion)
				    .detail("ToVersion", rollbackVersion)
				    .detail("AtVersion", currentVersion)
				    .detail("RestoredVersion", restoredVersion)
				    .detail("StorageVersion", data->storageVersion());
				ASSERT(rollbackVersion >= data->storageVersion());
				rollback(data, rollbackVersion, currentVersion);
			} else {
				TraceEvent(SevDebug, "RollbackSkip", data->thisServerID)
				    .detail("FromVersion", fromVersion)
				    .detail("ToVersion", rollbackVersion)
				    .detail("AtVersion", currentVersion)
				    .detail("RestoredVersion", restoredVersion)
				    .detail("StorageVersion", data->storageVersion());
			}
			for (auto& it : data->uidChangeFeed) {
				if (!it.second->removing && currentVersion < it.second->stopVersion) {
					it.second->mutations.push_back(MutationsAndVersionRef(currentVersion, rollbackVersion));
					it.second->mutations.back().mutations.push_back_deep(it.second->mutations.back().arena(), m);
					data->currentChangeFeeds.insert(it.first);
				}
			}

			data->recoveryVersionSkips.emplace_back(rollbackVersion, currentVersion - rollbackVersion);
		} else if (m.type == MutationRef::SetValue && m.param1 == killStoragePrivateKey) {
			TraceEvent("StorageServerWorkerRemoved", data->thisServerID).detail("Reason", "KillStorage");
			throw worker_removed();
		} else if ((m.type == MutationRef::SetValue || m.type == MutationRef::ClearRange) &&
		           m.param1.substr(1).startsWith(serverTagPrefix)) {
			UID serverTagKey = decodeServerTagKey(m.param1.substr(1));
			bool matchesThisServer = serverTagKey == data->thisServerID;
			bool matchesTssPair = data->isTss() ? serverTagKey == data->tssPairID.get() : false;
			// Remove SS if another SS is now assigned our tag, or this server was removed by deleting our tag entry
			// Since TSS don't have tags, they check for their pair's tag. If a TSS is in quarantine, it will stick
			// around until its pair is removed or it is finished quarantine.
			if ((m.type == MutationRef::SetValue &&
			     ((!data->isTss() && !matchesThisServer) || (data->isTss() && !matchesTssPair))) ||
			    (m.type == MutationRef::ClearRange &&
			     ((!data->isTSSInQuarantine() && matchesThisServer) || (data->isTss() && matchesTssPair)))) {
				TraceEvent("StorageServerWorkerRemoved", data->thisServerID)
				    .detail("Reason", "ServerTag")
				    .detail("MutationType", getTypeString(m.type))
				    .detail("TagMatches", matchesThisServer)
				    .detail("IsTSS", data->isTss());
				throw worker_removed();
			}
			if (!data->isTss() && m.type == MutationRef::ClearRange && data->ssPairID.present() &&
			    serverTagKey == data->ssPairID.get()) {
				data->clearSSWithTssPair();
				// Add ss pair id change to mutation log to make durable
				auto& mLV = data->addVersionToMutationLog(data->data().getLatestVersion());
				data->addMutationToMutationLog(
				    mLV, MutationRef(MutationRef::ClearRange, persistSSPairID, keyAfter(persistSSPairID)));
			}
		} else if (m.type == MutationRef::SetValue && m.param1 == rebootWhenDurablePrivateKey) {
			data->rebootAfterDurableVersion = currentVersion;
			TraceEvent("RebootWhenDurableSet", data->thisServerID)
			    .detail("DurableVersion", data->durableVersion.get())
			    .detail("RebootAfterDurableVersion", data->rebootAfterDurableVersion);
		} else if (m.type == MutationRef::SetValue && m.param1 == primaryLocalityPrivateKey) {
			data->primaryLocality = BinaryReader::fromStringRef<int8_t>(m.param2, Unversioned());
			auto& mLV = data->addVersionToMutationLog(data->data().getLatestVersion());
			data->addMutationToMutationLog(mLV, MutationRef(MutationRef::SetValue, persistPrimaryLocality, m.param2));
		} else if (m.type == MutationRef::SetValue && m.param1.startsWith(changeFeedPrivatePrefix)) {
			Key changeFeedId = m.param1.removePrefix(changeFeedPrivatePrefix);
			KeyRange changeFeedRange;
			Version popVersion;
			ChangeFeedStatus status;
			std::tie(changeFeedRange, popVersion, status) = decodeChangeFeedValue(m.param2);
			auto feed = data->uidChangeFeed.find(changeFeedId);

			TraceEvent(SevDebug, "ChangeFeedPrivateMutation", data->thisServerID)
			    .detail("FeedID", changeFeedId)
			    .detail("Range", changeFeedRange)
			    .detail("Version", currentVersion)
			    .detail("PopVersion", popVersion)
			    .detail("Status", status);

			// Because of data moves, we can get mutations operating on a change feed we don't yet know about, because
			// the metadata fetch hasn't started yet
			bool createdFeed = false;
			if (feed == data->uidChangeFeed.end() && status != ChangeFeedStatus::CHANGE_FEED_DESTROY) {
				createdFeed = true;

				Reference<ChangeFeedInfo> changeFeedInfo(new ChangeFeedInfo());
				changeFeedInfo->range = changeFeedRange;
				changeFeedInfo->id = changeFeedId;
				if (status == ChangeFeedStatus::CHANGE_FEED_CREATE && popVersion == invalidVersion) {
					// for a create, the empty version should be now, otherwise it will be set in a later pop
					changeFeedInfo->emptyVersion = currentVersion - 1;
				} else {
					CODE_PROBE(true, "SS got non-create change feed private mutation before move created its metadata");
					changeFeedInfo->emptyVersion = invalidVersion;
				}
				changeFeedInfo->metadataCreateVersion = currentVersion;
				data->uidChangeFeed[changeFeedId] = changeFeedInfo;

				feed = data->uidChangeFeed.find(changeFeedId);
				ASSERT(feed != data->uidChangeFeed.end());

				TraceEvent(SevDebug, "AddingChangeFeed", data->thisServerID)
				    .detail("FeedID", changeFeedId)
				    .detail("Range", changeFeedRange)
				    .detail("EmptyVersion", feed->second->emptyVersion);

				auto rs = data->keyChangeFeed.modify(changeFeedRange);
				for (auto r = rs.begin(); r != rs.end(); ++r) {
					r->value().push_back(changeFeedInfo);
				}
				data->keyChangeFeed.coalesce(changeFeedRange.contents());
			} else if (feed != data->uidChangeFeed.end() && feed->second->removing && !feed->second->destroyed &&
			           status != ChangeFeedStatus::CHANGE_FEED_DESTROY) {
				// Because we got a private mutation for this change feed, the feed must have moved back after being
				// moved away. Normally we would later find out about this via a fetch, but in the particular case where
				// the private mutation is the creation of the change feed, and the following race occurred, we must
				// refresh it here:
				// 1. This SS found out about the feed from a fetch, from a SS with a higher version that already got
				// the feed create mutation
				// 2. The shard was moved away
				// 3. The shard was moved back, and this SS fetched change feed metadata from a different SS that did
				// not yet recieve the private mutation, so the feed was not refreshed
				// 4. This SS gets the private mutation, the feed is still marked as removing
				TraceEvent(SevDebug, "ResetChangeFeedInfoFromPrivateMutation", data->thisServerID)
				    .detail("FeedID", changeFeedId)
				    .detail("Range", changeFeedRange)
				    .detail("Version", currentVersion);

				CODE_PROBE(true, "private mutation for feed scheduled for deletion! Un-mark it as removing");

				feed->second->removing = false;
				// reset fetch versions because everything previously fetched was cleaned up
				feed->second->fetchVersion = invalidVersion;
				feed->second->durableFetchVersion = NotifiedVersion();
			}
			if (feed != data->uidChangeFeed.end()) {
				feed->second->updateMetadataVersion(currentVersion);
			}

			bool popMutationLog = false;
			bool addMutationToLog = false;
			if (popVersion != invalidVersion && status != ChangeFeedStatus::CHANGE_FEED_DESTROY) {
				// pop the change feed at pop version, no matter what state it is in
				if (popVersion - 1 > feed->second->emptyVersion) {
					feed->second->emptyVersion = popVersion - 1;
					while (!feed->second->mutations.empty() && feed->second->mutations.front().version < popVersion) {
						feed->second->mutations.pop_front();
					}
					if (feed->second->storageVersion != invalidVersion) {
						++data->counters.kvSystemClearRanges;
						// do this clear in the mutation log, as we want it to be committed consistently with the
						// popVersion update
						popMutationLog = true;
						if (popVersion > feed->second->storageVersion) {
							feed->second->storageVersion = invalidVersion;
							feed->second->durableVersion = invalidVersion;
						}
					}
					if (!feed->second->destroyed) {
						// if feed is destroyed, adding an extra mutation here would re-create it if SS restarted
						addMutationToLog = true;
					}
				}

			} else if (status == ChangeFeedStatus::CHANGE_FEED_CREATE && createdFeed) {
				TraceEvent(SevDebug, "CreatingChangeFeed", data->thisServerID)
				    .detail("FeedID", changeFeedId)
				    .detail("Range", changeFeedRange)
				    .detail("Version", currentVersion);
				// no-op, already created metadata
				addMutationToLog = true;
			}
			if (status == ChangeFeedStatus::CHANGE_FEED_STOP && currentVersion < feed->second->stopVersion) {
				TraceEvent(SevDebug, "StoppingChangeFeed", data->thisServerID)
				    .detail("FeedID", changeFeedId)
				    .detail("Range", changeFeedRange)
				    .detail("Version", currentVersion);
				feed->second->stopVersion = currentVersion;
				addMutationToLog = true;
			}
			if (status == ChangeFeedStatus::CHANGE_FEED_DESTROY && !createdFeed && feed != data->uidChangeFeed.end()) {
				TraceEvent(SevDebug, "DestroyingChangeFeed", data->thisServerID)
				    .detail("FeedID", changeFeedId)
				    .detail("Range", changeFeedRange)
				    .detail("Version", currentVersion);
				Key beginClearKey = changeFeedId.withPrefix(persistChangeFeedKeys.begin);
				Version cleanupVersion = data->data().getLatestVersion();
				auto& mLV = data->addVersionToMutationLog(cleanupVersion);
				data->addMutationToMutationLog(
				    mLV, MutationRef(MutationRef::ClearRange, beginClearKey, keyAfter(beginClearKey)));
				++data->counters.kvSystemClearRanges;
				data->addMutationToMutationLog(mLV,
				                               MutationRef(MutationRef::ClearRange,
				                                           changeFeedDurableKey(feed->second->id, 0),
				                                           changeFeedDurableKey(feed->second->id, currentVersion)));
				++data->counters.kvSystemClearRanges;

				feed->second->destroy(currentVersion);
				data->changeFeedCleanupDurable[feed->first] = cleanupVersion;

				if (BUGGIFY) {
					data->maybeInjectTargetedRestart(cleanupVersion);
				}
			}

			if (status == ChangeFeedStatus::CHANGE_FEED_DESTROY) {
				for (auto& it : data->changeFeedDestroys) {
					it.second.send(changeFeedId);
				}
			}

			if (addMutationToLog) {
				Version logV = data->data().getLatestVersion();
				auto& mLV = data->addVersionToMutationLog(logV);
				data->addMutationToMutationLog(
				    mLV,
				    MutationRef(MutationRef::SetValue,
				                persistChangeFeedKeys.begin.toString() + changeFeedId.toString(),
				                changeFeedSSValue(feed->second->range,
				                                  feed->second->emptyVersion + 1,
				                                  feed->second->stopVersion,
				                                  feed->second->metadataVersion)));
				if (popMutationLog) {
					++data->counters.kvSystemClearRanges;
					data->addMutationToMutationLog(mLV,
					                               MutationRef(MutationRef::ClearRange,
					                                           changeFeedDurableKey(feed->second->id, 0),
					                                           changeFeedDurableKey(feed->second->id, popVersion)));
				}
				if (BUGGIFY) {
					data->maybeInjectTargetedRestart(logV);
				}
			}
		} else if ((m.type == MutationRef::SetValue || m.type == MutationRef::ClearRange) &&
		           m.param1.startsWith(TenantMetadata::tenantMapPrivatePrefix())) {
			if (m.type == MutationRef::SetValue) {
				data->insertTenant(
				    m.param1.removePrefix(TenantMetadata::tenantMapPrivatePrefix()), m.param2, currentVersion);
			} else if (m.type == MutationRef::ClearRange) {
				data->clearTenants(m.param1.removePrefix(TenantMetadata::tenantMapPrivatePrefix()),
				                   m.param2.removePrefix(TenantMetadata::tenantMapPrivatePrefix()),
				                   currentVersion);
			}
		} else if (m.param1.substr(1).startsWith(tssMappingKeys.begin) &&
		           (m.type == MutationRef::SetValue || m.type == MutationRef::ClearRange)) {
			if (!data->isTss()) {
				UID ssId = TupleCodec<UID>::unpack(m.param1.substr(1).removePrefix(tssMappingKeys.begin));
				ASSERT(ssId == data->thisServerID);
				// Add ss pair id change to mutation log to make durable
				auto& mLV = data->addVersionToMutationLog(data->data().getLatestVersion());
				if (m.type == MutationRef::SetValue) {
					UID tssId = TupleCodec<UID>::unpack(m.param2);
					data->setSSWithTssPair(tssId);
					data->addMutationToMutationLog(mLV,
					                               MutationRef(MutationRef::SetValue,
					                                           persistSSPairID,
					                                           BinaryWriter::toValue(tssId, Unversioned())));
				} else {
					data->clearSSWithTssPair();
					data->addMutationToMutationLog(
					    mLV, MutationRef(MutationRef::ClearRange, persistSSPairID, keyAfter(persistSSPairID)));
				}
			}
		} else if (m.param1.substr(1).startsWith(tssQuarantineKeys.begin) &&
		           (m.type == MutationRef::SetValue || m.type == MutationRef::ClearRange)) {
			if (data->isTss()) {
				UID ssId = decodeTssQuarantineKey(m.param1.substr(1));
				ASSERT(ssId == data->thisServerID);
				if (m.type == MutationRef::SetValue) {
					CODE_PROBE(true, "Putting TSS in quarantine");
					TraceEvent(SevWarn, "TSSQuarantineStart", data->thisServerID).log();
					data->startTssQuarantine();
				} else {
					TraceEvent(SevWarn, "TSSQuarantineStop", data->thisServerID).log();
					TraceEvent("StorageServerWorkerRemoved", data->thisServerID).detail("Reason", "TSSQuarantineStop");
					// dipose of this TSS
					throw worker_removed();
				}
			}
		} else {
			ASSERT(false); // Unknown private mutation
		}
	}

	void applyPrivateCacheData(StorageServer* data, MutationRef const& m) {
		//TraceEvent(SevDebug, "SSPrivateCacheMutation", data->thisServerID).detail("Mutation", m);

		if (processedCacheStartKey) {
			// Because of the implementation of the krm* functions, we expect changes in pairs, [begin,end)
			ASSERT((m.type == MutationRef::SetValue) && m.param1.substr(1).startsWith(storageCachePrefix));
			KeyRangeRef keys(cacheStartKey.removePrefix(systemKeys.begin).removePrefix(storageCachePrefix),
			                 m.param1.removePrefix(systemKeys.begin).removePrefix(storageCachePrefix));
			data->cachedRangeMap.insert(keys, true);

			// Figure out the affected shard ranges and maintain the cached key-range information in the in-memory map
			// TODO revisit- we are not splitting the cached ranges based on shards as of now.
			if (0) {
				auto cachedRanges = data->shards.intersectingRanges(keys);
				for (auto shard = cachedRanges.begin(); shard != cachedRanges.end(); ++shard) {
					KeyRangeRef intersectingRange = shard.range() & keys;
					TraceEvent(SevDebug, "SSPrivateCacheMutationInsertUnexpected", data->thisServerID)
					    .detail("Begin", intersectingRange.begin)
					    .detail("End", intersectingRange.end);
					data->cachedRangeMap.insert(intersectingRange, true);
				}
			}
			processedStartKey = false;
		} else if ((m.type == MutationRef::SetValue) && m.param1.substr(1).startsWith(storageCachePrefix)) {
			// Because of the implementation of the krm* functions, we expect changes in pairs, [begin,end)
			cacheStartKey = m.param1;
			processedCacheStartKey = true;
		} else {
			ASSERT(false); // Unknown private mutation
		}
	}

	// Registers a pending checkpoint request, it will be fullfilled when the desired version is durable.
	void registerPendingCheckpoint(StorageServer* data, const MutationRef& m, Version ver) {
		CheckpointMetaData checkpoint = decodeCheckpointValue(m.param2);
		ASSERT(checkpoint.getState() == CheckpointMetaData::Pending);
		const UID checkpointID = decodeCheckpointKey(m.param1.substr(1));
		checkpoint.version = ver;
		data->pendingCheckpoints[ver].push_back(checkpoint);

		auto& mLV = data->addVersionToMutationLog(ver);
		const Key pendingCheckpointKey(persistPendingCheckpointKeys.begin.toString() + checkpointID.toString());
		data->addMutationToMutationLog(
		    mLV, MutationRef(MutationRef::SetValue, pendingCheckpointKey, checkpointValue(checkpoint)));

		TraceEvent("RegisterPendingCheckpoint", data->thisServerID)
		    .detail("Key", pendingCheckpointKey)
		    .detail("Checkpoint", checkpoint.toString());
	}
};

bool StorageServer::insertTenant(TenantNameRef tenantName, TenantMapEntry tenantEntry, Version version) {
	if (version >= tenantMap.getLatestVersion()) {
		tenantMap.createNewVersion(version);
		tenantPrefixIndex->createNewVersion(version);

		tenantMap.insert(tenantName, tenantEntry);
		tenantPrefixIndex->insert(tenantEntry.prefix, tenantName);

		TraceEvent("InsertTenant", thisServerID).detail("Tenant", tenantName).detail("Version", version);
		return true;
	} else {
		return false;
	}
}

void StorageServer::insertTenant(TenantNameRef tenantName, ValueRef value, Version version) {
	if (insertTenant(tenantName, TenantMapEntry::decode(value), version)) {
		auto& mLV = addVersionToMutationLog(version);
		addMutationToMutationLog(
		    mLV, MutationRef(MutationRef::SetValue, tenantName.withPrefix(persistTenantMapKeys.begin), value));
	}
}

void StorageServer::clearTenants(TenantNameRef startTenant, TenantNameRef endTenant, Version version) {
	if (version >= tenantMap.getLatestVersion()) {
		tenantMap.createNewVersion(version);
		tenantPrefixIndex->createNewVersion(version);

		auto view = tenantMap.at(version);
		for (auto itr = view.lower_bound(startTenant); itr != view.lower_bound(endTenant); ++itr) {
			// Trigger any watches on the prefix associated with the tenant.
			watches.triggerRange(itr->prefix, strinc(itr->prefix));
			tenantPrefixIndex->erase(itr->prefix);
			TraceEvent("EraseTenant", thisServerID).detail("Tenant", itr.key()).detail("Version", version);
		}

		tenantMap.erase(startTenant, endTenant);

		auto& mLV = addVersionToMutationLog(version);
		addMutationToMutationLog(mLV,
		                         MutationRef(MutationRef::ClearRange,
		                                     startTenant.withPrefix(persistTenantMapKeys.begin),
		                                     endTenant.withPrefix(persistTenantMapKeys.begin)));
	}
}

ACTOR Future<Void> tssDelayForever() {
	loop {
		wait(delay(5.0));
		if (g_simulator.speedUpSimulation) {
			return Void();
		}
	}
}

ACTOR Future<Void> update(StorageServer* data, bool* pReceivedUpdate) {
	state double start;
	try {

		// If we are disk bound and durableVersion is very old, we need to block updates or we could run out of
		// memory. This is often referred to as the storage server e-brake (emergency brake)

		// We allow the storage server to make some progress between e-brake periods, referred to as "overage", in
		// order to ensure that it advances desiredOldestVersion enough for updateStorage to make enough progress on
		// freeing up queue size. We also increase these limits if speed up simulation was set IF they were buggified to
		// a very small value.
		state int64_t hardLimit = SERVER_KNOBS->STORAGE_HARD_LIMIT_BYTES;
		state int64_t hardLimitOverage = SERVER_KNOBS->STORAGE_HARD_LIMIT_BYTES_OVERAGE;
		if (g_network->isSimulated() && g_simulator.speedUpSimulation) {
			hardLimit = SERVER_KNOBS->STORAGE_HARD_LIMIT_BYTES_SPEED_UP_SIM;
			hardLimitOverage = SERVER_KNOBS->STORAGE_HARD_LIMIT_BYTES_OVERAGE_SPEED_UP_SIM;
		}
		state double waitStartT = 0;
		if (data->queueSize() >= hardLimit && data->durableVersion.get() < data->desiredOldestVersion.get() &&
		    ((data->desiredOldestVersion.get() - SERVER_KNOBS->STORAGE_HARD_LIMIT_VERSION_OVERAGE >
		      data->lastDurableVersionEBrake) ||
		     (data->counters.bytesInput.getValue() - hardLimitOverage > data->lastBytesInputEBrake))) {

			while (data->queueSize() >= hardLimit && data->durableVersion.get() < data->desiredOldestVersion.get()) {
				if (now() - waitStartT >= 1) {
					TraceEvent(SevWarn, "StorageServerUpdateLag", data->thisServerID)
					    .detail("Version", data->version.get())
					    .detail("DurableVersion", data->durableVersion.get())
					    .detail("DesiredOldestVersion", data->desiredOldestVersion.get())
					    .detail("QueueSize", data->queueSize())
					    .detail("LastBytesInputEBrake", data->lastBytesInputEBrake)
					    .detail("LastDurableVersionEBrake", data->lastDurableVersionEBrake);
					waitStartT = now();
				}

				data->behind = true;
				wait(delayJittered(.005, TaskPriority::TLogPeekReply));
			}
			data->lastBytesInputEBrake = data->counters.bytesInput.getValue();
			data->lastDurableVersionEBrake = data->durableVersion.get();
		}

		if (g_network->isSimulated() && data->isTss() && g_simulator.tssMode == ISimulator::TSSMode::EnabledAddDelay &&
		    !g_simulator.speedUpSimulation && data->tssFaultInjectTime.present() &&
		    data->tssFaultInjectTime.get() < now()) {
			if (deterministicRandom()->random01() < 0.01) {
				TraceEvent(SevWarnAlways, "TSSInjectDelayForever", data->thisServerID).log();
				// small random chance to just completely get stuck here, each tss should eventually hit this in
				// this mode
				wait(tssDelayForever());
			} else {
				// otherwise pause for part of a second
				double delayTime = deterministicRandom()->random01();
				TraceEvent(SevWarnAlways, "TSSInjectDelay", data->thisServerID).detail("Delay", delayTime);
				wait(delay(delayTime));
			}
		}

		if (data->maybeInjectDelay()) {
			wait(delay(deterministicRandom()->random01() * 10.0));
		}

		while (data->byteSampleClearsTooLarge.get()) {
			wait(data->byteSampleClearsTooLarge.onChange());
		}

		state Reference<ILogSystem::IPeekCursor> cursor = data->logCursor;

		state double beforeTLogCursorReads = now();
		loop {
			wait(cursor->getMore());
			if (!cursor->isExhausted()) {
				break;
			}
		}
		data->tlogCursorReadsLatencyHistogram->sampleSeconds(now() - beforeTLogCursorReads);
		if (cursor->popped() > 0) {
			TraceEvent("StorageServerWorkerRemoved", data->thisServerID)
			    .detail("Reason", "PeekPoppedTLogData")
			    .detail("Version", cursor->popped());
			throw worker_removed();
		}

		++data->counters.updateBatches;
		data->lastTLogVersion = cursor->getMaxKnownVersion();
		if (cursor->getMinKnownCommittedVersion() > data->knownCommittedVersion.get()) {
			data->knownCommittedVersion.set(cursor->getMinKnownCommittedVersion());
		}
		data->versionLag = std::max<int64_t>(0, data->lastTLogVersion - data->version.get());

		ASSERT(*pReceivedUpdate == false);
		*pReceivedUpdate = true;

		start = now();
		wait(data->durableVersionLock.take(TaskPriority::TLogPeekReply, 1));
		state FlowLock::Releaser holdingDVL(data->durableVersionLock);
		if (now() - start > 0.1)
			TraceEvent("SSSlowTakeLock1", data->thisServerID)
			    .detailf("From", "%016llx", debug_lastLoadBalanceResultEndpointToken)
			    .detail("Duration", now() - start)
			    .detail("Version", data->version.get());
		data->ssVersionLockLatencyHistogram->sampleSeconds(now() - start);

		start = now();
		state UpdateEagerReadInfo eager;
		state FetchInjectionInfo fii;
		state Reference<ILogSystem::IPeekCursor> cloneCursor2 = cursor->cloneNoMore();
		state Optional<std::unordered_map<BlobCipherDetails, Reference<BlobCipherKey>>> cipherKeys;
		state bool collectingCipherKeys = false;

		// Collect eager read keys.
		// If encrypted mutation is encountered, we collect cipher details and fetch cipher keys, then start over.
		loop {
			state uint64_t changeCounter = data->shardChangeCounter;
			bool epochEnd = false;
			bool hasPrivateData = false;
			bool firstMutation = true;
			bool dbgLastMessageWasProtocol = false;

			std::unordered_set<BlobCipherDetails> cipherDetails;

			Reference<ILogSystem::IPeekCursor> cloneCursor1 = cloneCursor2->cloneNoMore();

			cloneCursor1->setProtocolVersion(data->logProtocol);

			for (; cloneCursor1->hasMessage(); cloneCursor1->nextMessage()) {
				ArenaReader& cloneReader = *cloneCursor1->reader();

				if (LogProtocolMessage::isNextIn(cloneReader)) {
					LogProtocolMessage lpm;
					cloneReader >> lpm;
					//TraceEvent(SevDebug, "SSReadingLPM", data->thisServerID).detail("Mutation", lpm);
					dbgLastMessageWasProtocol = true;
					cloneCursor1->setProtocolVersion(cloneReader.protocolVersion());
				} else if (cloneReader.protocolVersion().hasSpanContext() &&
				           SpanContextMessage::isNextIn(cloneReader)) {
					SpanContextMessage scm;
					cloneReader >> scm;
				} else if (cloneReader.protocolVersion().hasOTELSpanContext() &&
				           OTELSpanContextMessage::isNextIn(cloneReader)) {
					OTELSpanContextMessage scm;
					cloneReader >> scm;
				} else {
					MutationRef msg;
					cloneReader >> msg;
					if (msg.isEncrypted()) {
						if (!cipherKeys.present()) {
							const BlobCipherEncryptHeader* header = msg.encryptionHeader();
							cipherDetails.insert(header->cipherTextDetails);
							cipherDetails.insert(header->cipherHeaderDetails);
							collectingCipherKeys = true;
						} else {
							msg = msg.decrypt(cipherKeys.get(), eager.arena, BlobCipherMetrics::TLOG);
						}
					}
					// TraceEvent(SevDebug, "SSReadingLog", data->thisServerID).detail("Mutation", msg);

					if (!collectingCipherKeys) {
						if (firstMutation && msg.param1.startsWith(systemKeys.end))
							hasPrivateData = true;
						firstMutation = false;

						if (msg.param1 == lastEpochEndPrivateKey) {
							epochEnd = true;
							ASSERT(dbgLastMessageWasProtocol);
						}

						eager.addMutation(msg);
						dbgLastMessageWasProtocol = false;
					}
				}
			}

			if (collectingCipherKeys) {
				std::unordered_map<BlobCipherDetails, Reference<BlobCipherKey>> getCipherKeysResult =
				    wait(getEncryptCipherKeys(data->db, cipherDetails, BlobCipherMetrics::TLOG));
				cipherKeys = getCipherKeysResult;
				collectingCipherKeys = false;
				eager = UpdateEagerReadInfo();
			} else {
				// Any fetchKeys which are ready to transition their shards to the adding,transferred state do so now.
				// If there is an epoch end we skip this step, to increase testability and to prevent inserting a
				// version in the middle of a rolled back version range.
				while (!hasPrivateData && !epochEnd && !data->readyFetchKeys.empty()) {
					auto fk = data->readyFetchKeys.back();
					data->readyFetchKeys.pop_back();
					fk.send(&fii);
					// fetchKeys() would put the data it fetched into the fii. The thread will not return back to this
					// actor until it was completed.
				}

				for (auto& c : fii.changes)
					eager.addMutations(c.mutations);

				wait(doEagerReads(data, &eager));
				if (data->shardChangeCounter == changeCounter)
					break;
				CODE_PROBE(
				    true,
				    "A fetchKeys completed while we were doing this, so eager might be outdated.  Read it again.");
				// SOMEDAY: Theoretically we could check the change counters of individual shards and retry the reads
				// only selectively
				eager = UpdateEagerReadInfo();
				cloneCursor2 = cursor->cloneNoMore();
			}
		}
		data->eagerReadsLatencyHistogram->sampleSeconds(now() - start);

		if (now() - start > 0.1)
			TraceEvent("SSSlowTakeLock2", data->thisServerID)
			    .detailf("From", "%016llx", debug_lastLoadBalanceResultEndpointToken)
			    .detail("Duration", now() - start)
			    .detail("Version", data->version.get());

		data->updateEagerReads = &eager;
		data->debug_inApplyUpdate = true;

		state StorageUpdater updater(data->lastVersionWithData, data->restoredVersion);

		if (EXPENSIVE_VALIDATION)
			data->data().atLatest().validate();
		validate(data);

		state bool injectedChanges = false;
		state int changeNum = 0;
		state int mutationBytes = 0;
		state double beforeFetchKeysUpdates = now();
		for (; changeNum < fii.changes.size(); changeNum++) {
			state int mutationNum = 0;
			state VerUpdateRef* pUpdate = &fii.changes[changeNum];
			for (; mutationNum < pUpdate->mutations.size(); mutationNum++) {
				updater.applyMutation(data, pUpdate->mutations[mutationNum], pUpdate->version, true);
				mutationBytes += pUpdate->mutations[mutationNum].totalSize();
				// data->counters.mutationBytes or data->counters.mutations should not be updated because they
				// should have counted when the mutations arrive from cursor initially.
				injectedChanges = true;
				if (mutationBytes > SERVER_KNOBS->DESIRED_UPDATE_BYTES) {
					mutationBytes = 0;
					wait(delay(SERVER_KNOBS->UPDATE_DELAY));
				}
			}
		}
		data->fetchKeysPTreeUpdatesLatencyHistogram->sampleSeconds(now() - beforeFetchKeysUpdates);

		state Version ver = invalidVersion;
		cloneCursor2->setProtocolVersion(data->logProtocol);
		state SpanContext spanContext = SpanContext();
		state double beforeTLogMsgsUpdates = now();
		state std::set<Key> updatedChangeFeeds;
		for (; cloneCursor2->hasMessage(); cloneCursor2->nextMessage()) {
			if (mutationBytes > SERVER_KNOBS->DESIRED_UPDATE_BYTES) {
				mutationBytes = 0;
				// Instead of just yielding, leave time for the storage server to respond to reads
				wait(delay(SERVER_KNOBS->UPDATE_DELAY));
			}

			if (cloneCursor2->version().version > ver) {
				ASSERT(cloneCursor2->version().version > data->version.get());
			}

			auto& rd = *cloneCursor2->reader();

			if (cloneCursor2->version().version > ver && cloneCursor2->version().version > data->version.get()) {
				++data->counters.updateVersions;
				if (data->currentChangeFeeds.size()) {
					data->changeFeedVersions.emplace_back(
					    std::vector<Key>(data->currentChangeFeeds.begin(), data->currentChangeFeeds.end()), ver);
					updatedChangeFeeds.insert(data->currentChangeFeeds.begin(), data->currentChangeFeeds.end());
					data->currentChangeFeeds.clear();
				}
				ver = cloneCursor2->version().version;
			}

			if (LogProtocolMessage::isNextIn(rd)) {
				LogProtocolMessage lpm;
				rd >> lpm;

				data->logProtocol = rd.protocolVersion();
				data->storage.changeLogProtocol(ver, data->logProtocol);
				cloneCursor2->setProtocolVersion(rd.protocolVersion());
				spanContext.traceID = UID();
			} else if (rd.protocolVersion().hasSpanContext() && SpanContextMessage::isNextIn(rd)) {
				SpanContextMessage scm;
				rd >> scm;
				CODE_PROBE(true, "storageserveractor converting SpanContextMessage into OTEL SpanContext");
				spanContext =
				    SpanContext(UID(scm.spanContext.first(), scm.spanContext.second()),
				                0,
				                scm.spanContext.first() != 0 && scm.spanContext.second() != 0 ? TraceFlags::sampled
				                                                                              : TraceFlags::unsampled);
			} else if (rd.protocolVersion().hasOTELSpanContext() && OTELSpanContextMessage::isNextIn(rd)) {
				CODE_PROBE(true, "storageserveractor reading OTELSpanContextMessage");
				OTELSpanContextMessage scm;
				rd >> scm;
				spanContext = scm.spanContext;
			} else {
				MutationRef msg;
				rd >> msg;
				if (msg.isEncrypted()) {
					ASSERT(cipherKeys.present());
					msg = msg.decrypt(cipherKeys.get(), rd.arena(), BlobCipherMetrics::TLOG);
				}

				Span span("SS:update"_loc, spanContext);
				span.addAttribute("key"_sr, msg.param1);

				// Drop non-private mutations if TSS fault injection is enabled in simulation, or if this is a TSS in
				// quarantine.
				if (g_network->isSimulated() && data->isTss() && !g_simulator.speedUpSimulation &&
				    g_simulator.tssMode == ISimulator::TSSMode::EnabledDropMutations &&
				    data->tssFaultInjectTime.present() && data->tssFaultInjectTime.get() < now() &&
				    (msg.type == MutationRef::SetValue || msg.type == MutationRef::ClearRange) &&
				    (msg.param1.size() < 2 || msg.param1[0] != 0xff || msg.param1[1] != 0xff) &&
				    deterministicRandom()->random01() < 0.05) {
					TraceEvent(SevWarnAlways, "TSSInjectDropMutation", data->thisServerID)
					    .detail("Mutation", msg)
					    .detail("Version", cloneCursor2->version().toString());
				} else if (data->isTSSInQuarantine() &&
				           (msg.param1.size() < 2 || msg.param1[0] != 0xff || msg.param1[1] != 0xff)) {
					TraceEvent("TSSQuarantineDropMutation", data->thisServerID)
					    .suppressFor(10.0)
					    .detail("Version", cloneCursor2->version().toString());
				} else if (ver != invalidVersion) { // This change belongs to a version < minVersion
					DEBUG_MUTATION("SSPeek", ver, msg, data->thisServerID);
					if (ver == data->initialClusterVersion) {
						//TraceEvent("SSPeekMutation", data->thisServerID).log();
						// The following trace event may produce a value with special characters
						TraceEvent("SSPeekMutation", data->thisServerID)
						    .detail("Mutation", msg)
						    .detail("Version", cloneCursor2->version().toString());
					}

					updater.applyMutation(data, msg, ver, false);
					mutationBytes += msg.totalSize();
					data->counters.mutationBytes += msg.totalSize();
					data->counters.logicalBytesInput += msg.expectedSize();
					++data->counters.mutations;
					switch (msg.type) {
					case MutationRef::SetValue:
						++data->counters.setMutations;
						break;
					case MutationRef::ClearRange:
						++data->counters.clearRangeMutations;
						break;
					case MutationRef::AddValue:
					case MutationRef::And:
					case MutationRef::AndV2:
					case MutationRef::AppendIfFits:
					case MutationRef::ByteMax:
					case MutationRef::ByteMin:
					case MutationRef::Max:
					case MutationRef::Min:
					case MutationRef::MinV2:
					case MutationRef::Or:
					case MutationRef::Xor:
					case MutationRef::CompareAndClear:
						++data->counters.atomicMutations;
						break;
					}
				} else
					TraceEvent(SevError, "DiscardingPeekedData", data->thisServerID)
					    .detail("Mutation", msg)
					    .detail("Version", cloneCursor2->version().toString());
			}
		}
		data->tLogMsgsPTreeUpdatesLatencyHistogram->sampleSeconds(now() - beforeTLogMsgsUpdates);
		if (data->currentChangeFeeds.size()) {
			data->changeFeedVersions.emplace_back(
			    std::vector<Key>(data->currentChangeFeeds.begin(), data->currentChangeFeeds.end()), ver);
			updatedChangeFeeds.insert(data->currentChangeFeeds.begin(), data->currentChangeFeeds.end());
			data->currentChangeFeeds.clear();
		}

		if (ver != invalidVersion) {
			data->lastVersionWithData = ver;
		}
		ver = cloneCursor2->version().version - 1;

		if (injectedChanges)
			data->lastVersionWithData = ver;

		data->updateEagerReads = nullptr;
		data->debug_inApplyUpdate = false;

		if (ver == invalidVersion && !fii.changes.empty()) {
			ver = updater.currentVersion;
		}

		if (ver != invalidVersion && ver > data->version.get()) {
			// TODO(alexmiller): Update to version tracking.
			// DEBUG_KEY_RANGE("SSUpdate", ver, KeyRangeRef());

			data->mutableData().createNewVersion(ver);
			if (data->otherError.getFuture().isReady())
				data->otherError.getFuture().get();

			data->counters.fetchedVersions += (ver - data->version.get());
			++data->counters.fetchesFromLogs;
			Optional<UID> curSourceTLogID = cursor->getCurrentPeekLocation();

			if (curSourceTLogID != data->sourceTLogID) {
				data->sourceTLogID = curSourceTLogID;

				TraceEvent("StorageServerSourceTLogID", data->thisServerID)
				    .detail("SourceTLogID",
				            data->sourceTLogID.present() ? data->sourceTLogID.get().toString() : "unknown")
				    .trackLatest(data->storageServerSourceTLogIDEventHolder->trackingKey);
			}

			data->noRecentUpdates.set(false);
			data->lastUpdate = now();

			data->prevVersion = data->version.get();
			data->version.set(ver); // Triggers replies to waiting gets for new version(s)

			for (auto& it : updatedChangeFeeds) {
				auto feed = data->uidChangeFeed.find(it);
				if (feed != data->uidChangeFeed.end()) {
					feed->second->newMutations.trigger();
				}
			}

			setDataVersion(data->thisServerID, data->version.get());
			if (data->otherError.getFuture().isReady())
				data->otherError.getFuture().get();

			Version maxVersionsInMemory =
			    (g_network->isSimulated() && g_simulator.speedUpSimulation)
			        ? std::max(5 * SERVER_KNOBS->VERSIONS_PER_SECOND, SERVER_KNOBS->MAX_READ_TRANSACTION_LIFE_VERSIONS)
			        : SERVER_KNOBS->MAX_READ_TRANSACTION_LIFE_VERSIONS;
			for (int i = 0; i < data->recoveryVersionSkips.size(); i++) {
				maxVersionsInMemory += data->recoveryVersionSkips[i].second;
			}

			// Trigger updateStorage if necessary
			Version proposedOldestVersion =
			    std::max(data->version.get(), cursor->getMinKnownCommittedVersion()) - maxVersionsInMemory;
			if (data->primaryLocality == tagLocalitySpecial || data->tag.locality == data->primaryLocality) {
				proposedOldestVersion = std::max(proposedOldestVersion, data->lastTLogVersion - maxVersionsInMemory);
			}
			proposedOldestVersion = std::min(proposedOldestVersion, data->version.get() - 1);
			proposedOldestVersion = std::max(proposedOldestVersion, data->oldestVersion.get());
			proposedOldestVersion = std::max(proposedOldestVersion, data->desiredOldestVersion.get());
			proposedOldestVersion = std::max(proposedOldestVersion, data->initialClusterVersion);

			//TraceEvent("StorageServerUpdated", data->thisServerID).detail("Ver", ver).detail("DataVersion", data->version.get())
			//	.detail("LastTLogVersion", data->lastTLogVersion).detail("NewOldest",
			// data->oldestVersion.get()).detail("DesiredOldest",data->desiredOldestVersion.get())
			//	.detail("MaxVersionInMemory", maxVersionsInMemory).detail("Proposed",
			// proposedOldestVersion).detail("PrimaryLocality", data->primaryLocality).detail("Tag",
			// data->tag.toString());

			while (!data->recoveryVersionSkips.empty() &&
			       proposedOldestVersion > data->recoveryVersionSkips.front().first) {
				data->recoveryVersionSkips.pop_front();
			}
			data->desiredOldestVersion.set(proposedOldestVersion);
		}

		validate(data);

		if ((data->lastTLogVersion - data->version.get()) < SERVER_KNOBS->STORAGE_RECOVERY_VERSION_LAG_LIMIT) {
			if (data->registerInterfaceAcceptingRequests.canBeSet()) {
				data->registerInterfaceAcceptingRequests.send(Void());
				ErrorOr<Void> e = wait(errorOr(data->interfaceRegistered));
				if (e.isError()) {
					TraceEvent(SevWarn, "StorageInterfaceRegistrationFailed", data->thisServerID).error(e.getError());
				}
			}
		}

		data->logCursor->advanceTo(cloneCursor2->version());
		if (cursor->version().version >= data->lastTLogVersion) {
			if (data->behind) {
				TraceEvent("StorageServerNoLongerBehind", data->thisServerID)
				    .detail("CursorVersion", cursor->version().version)
				    .detail("TLogVersion", data->lastTLogVersion);
			}
			data->behind = false;
		}

		return Void(); // update will get called again ASAP
	} catch (Error& err) {
		state Error e = err;
		if (e.code() == error_code_encrypt_keys_fetch_failed) {
			TraceEvent(SevWarn, "SSUpdateError", data->thisServerID).error(e).backtrace();
		} else if (e.code() != error_code_worker_removed && e.code() != error_code_please_reboot) {
			TraceEvent(SevError, "SSUpdateError", data->thisServerID).error(e).backtrace();
		} else if (e.code() == error_code_please_reboot) {
			wait(data->durableInProgress);
		}
		throw e;
	}
}

ACTOR Future<Void> createCheckpoint(StorageServer* data, CheckpointMetaData metaData) {
	ASSERT(metaData.ssID == data->thisServerID);
	const CheckpointRequest req(metaData.version,
	                            metaData.range,
	                            static_cast<CheckpointFormat>(metaData.format),
	                            metaData.checkpointID,
	                            data->folder + rocksdbCheckpointDirPrefix + metaData.checkpointID.toString());
	state CheckpointMetaData checkpointResult;
	try {
		state CheckpointMetaData res = wait(data->storage.checkpoint(req));
		checkpointResult = res;
		checkpointResult.ssID = data->thisServerID;
		ASSERT(checkpointResult.getState() == CheckpointMetaData::Complete);
		data->checkpoints[checkpointResult.checkpointID] = checkpointResult;
		TraceEvent("StorageCreatedCheckpoint", data->thisServerID).detail("Checkpoint", checkpointResult.toString());
	} catch (Error& e) {
		// If checkpoint creation fails, the failure is persisted.
		checkpointResult = metaData;
		checkpointResult.setState(CheckpointMetaData::Fail);
		TraceEvent("StorageCreatedCheckpointFailure", data->thisServerID)
		    .detail("PendingCheckpoint", checkpointResult.toString());
	}

	// Persist the checkpoint meta data.
	try {
		Key pendingCheckpointKey(persistPendingCheckpointKeys.begin.toString() +
		                         checkpointResult.checkpointID.toString());
		Key persistCheckpointKey(persistCheckpointKeys.begin.toString() + checkpointResult.checkpointID.toString());
		data->storage.clearRange(singleKeyRange(pendingCheckpointKey));
		data->storage.writeKeyValue(KeyValueRef(persistCheckpointKey, checkpointValue(checkpointResult)));
		wait(data->storage.commit());
		TraceEvent("StorageCreateCheckpointPersisted", data->thisServerID)
		    .detail("Checkpoint", checkpointResult.toString());
	} catch (Error& e) {
		// If the checkpoint meta data is not persisted successfully, remove the checkpoint.
		TraceEvent(SevWarn, "StorageCreateCheckpointPersistFailure", data->thisServerID)
		    .errorUnsuppressed(e)
		    .detail("Checkpoint", checkpointResult.toString());
		data->checkpoints[checkpointResult.checkpointID].setState(CheckpointMetaData::Deleting);
		data->actors.add(deleteCheckpointQ(data, metaData.version, checkpointResult));
	}

	return Void();
}

ACTOR Future<Void> updateStorage(StorageServer* data) {
	state UnlimitedCommitBytes unlimitedCommitBytes = UnlimitedCommitBytes::False;
	loop {
		unlimitedCommitBytes = UnlimitedCommitBytes::False;
		ASSERT(data->durableVersion.get() == data->storageVersion());
		if (g_network->isSimulated()) {
			double endTime =
			    g_simulator.checkDisabled(format("%s/updateStorage", data->thisServerID.toString().c_str()));
			if (endTime > now()) {
				wait(delay(endTime - now(), TaskPriority::UpdateStorage));
			}
		}
		wait(data->desiredOldestVersion.whenAtLeast(data->storageVersion() + 1));
		wait(delay(0, TaskPriority::UpdateStorage));

		state Promise<Void> durableInProgress;
		data->durableInProgress = durableInProgress.getFuture();

		state Version startOldestVersion = data->storageVersion();
		state Version newOldestVersion = data->storageVersion();
		state Version desiredVersion = data->desiredOldestVersion.get();
		state int64_t bytesLeft = SERVER_KNOBS->STORAGE_COMMIT_BYTES;

		// Clean up stale checkpoint requests, this is not supposed to happen, since checkpoints are cleaned up on
		// failures. This is kept as a safeguard.
		while (!data->pendingCheckpoints.empty() && data->pendingCheckpoints.begin()->first <= startOldestVersion) {
			for (int idx = 0; idx < data->pendingCheckpoints.begin()->second.size(); ++idx) {
				auto& metaData = data->pendingCheckpoints.begin()->second[idx];
				data->actors.add(deleteCheckpointQ(data, startOldestVersion, metaData));
				TraceEvent(SevWarnAlways, "StorageStaleCheckpointRequest", data->thisServerID)
				    .detail("PendingCheckpoint", metaData.toString())
				    .detail("DurableVersion", startOldestVersion);
			}
			data->pendingCheckpoints.erase(data->pendingCheckpoints.begin());
		}

		// Create checkpoint if the pending request version is within (startOldestVersion, desiredVersion].
		// Versions newer than the checkpoint version won't be committed before the checkpoint is created.
		state bool requireCheckpoint = false;
		if (!data->pendingCheckpoints.empty()) {
			const Version cVer = data->pendingCheckpoints.begin()->first;
			if (cVer <= desiredVersion) {
				TraceEvent(SevDebug, "CheckpointVersionSatisfied", data->thisServerID)
				    .detail("DesiredVersion", desiredVersion)
				    .detail("DurableVersion", data->durableVersion.get())
				    .detail("CheckPointVersion", cVer);
				desiredVersion = cVer;
				requireCheckpoint = true;
			}
		}

		state bool removeKVSRanges = false;
		if (!data->pendingRemoveRanges.empty()) {
			const Version aVer = data->pendingRemoveRanges.begin()->first;
			if (aVer <= desiredVersion) {
				TraceEvent(SevDebug, "RemoveRangeVersionSatisfied", data->thisServerID)
				    .detail("DesiredVersion", desiredVersion)
				    .detail("DurableVersion", data->durableVersion.get())
				    .detail("RemoveRangeVersion", aVer);
				desiredVersion = aVer;
				removeKVSRanges = true;
			}
		}

		state bool addedRanges = false;
		if (!data->pendingAddRanges.empty()) {
			const Version aVer = data->pendingAddRanges.begin()->first;
			if (aVer <= desiredVersion) {
				TraceEvent(SevDebug, "AddRangeVersionSatisfied", data->thisServerID)
				    .detail("DesiredVersion", desiredVersion)
				    .detail("DurableVersion", data->durableVersion.get())
				    .detail("AddRangeVersion", aVer);
				desiredVersion = aVer;
				ASSERT(!data->pendingAddRanges.begin()->second.empty());
				TraceEvent(SevVerbose, "SSAddKVSRangeBegin", data->thisServerID)
				    .detail("Version", data->pendingAddRanges.begin()->first)
				    .detail("DurableVersion", data->durableVersion.get())
				    .detail("NewRanges", describe(data->pendingAddRanges.begin()->second));
				state std::vector<Future<Void>> fAddRanges;
				for (const auto& shard : data->pendingAddRanges.begin()->second) {
					TraceEvent(SevInfo, "SSAddKVSRange", data->thisServerID)
					    .detail("Range", shard.range)
					    .detail("PhysicalShardID", shard.shardId);
					fAddRanges.push_back(data->storage.addRange(shard.range, shard.shardId));
				}
				wait(waitForAll(fAddRanges));
				TraceEvent(SevVerbose, "SSAddKVSRangeEnd", data->thisServerID)
				    .detail("Version", data->pendingAddRanges.begin()->first)
				    .detail("DurableVersion", data->durableVersion.get());
				addedRanges = true;
				// Remove commit byte limit to make sure the private mutaiton(s) associated with the
				// `addRange` are committed.
				unlimitedCommitBytes = UnlimitedCommitBytes::True;
			}
		}

		// Write mutations to storage until we reach the desiredVersion or have written too much (bytesleft)
		state double beforeStorageUpdates = now();
		loop {
			state bool done = data->storage.makeVersionMutationsDurable(
			    newOldestVersion, desiredVersion, bytesLeft, unlimitedCommitBytes);
			if (data->tenantMap.getLatestVersion() < newOldestVersion) {
				data->tenantMap.createNewVersion(newOldestVersion);
				data->tenantPrefixIndex->createNewVersion(newOldestVersion);
			}
			// We want to forget things from these data structures atomically with changing oldestVersion (and "before",
			// since oldestVersion.set() may trigger waiting actors) forgetVersionsBeforeAsync visibly forgets
			// immediately (without waiting) but asynchronously frees memory.
			Future<Void> finishedForgetting =
			    data->mutableData().forgetVersionsBeforeAsync(newOldestVersion, TaskPriority::UpdateStorage) &&
			    data->tenantMap.forgetVersionsBeforeAsync(newOldestVersion, TaskPriority::UpdateStorage) &&
			    data->tenantPrefixIndex->forgetVersionsBeforeAsync(newOldestVersion, TaskPriority::UpdateStorage);
			data->oldestVersion.set(newOldestVersion);
			wait(finishedForgetting);
			wait(yield(TaskPriority::UpdateStorage));
			if (done)
				break;
		}

		if (addedRanges) {
			TraceEvent(SevVerbose, "SSAddKVSRangeMetaData", data->thisServerID)
			    .detail("NewDurableVersion", newOldestVersion)
			    .detail("DesiredVersion", desiredVersion)
			    .detail("OldestRemoveKVSRangesVersion", data->pendingAddRanges.begin()->first);
			ASSERT(newOldestVersion == data->pendingAddRanges.begin()->first);
			ASSERT(newOldestVersion == desiredVersion);
			for (const auto& shard : data->pendingAddRanges.begin()->second) {
				data->storage.persistRangeMapping(shard.range, true);
			}
			data->pendingAddRanges.erase(data->pendingAddRanges.begin());
		}

		if (removeKVSRanges) {
			TraceEvent(SevDebug, "RemoveKVSRangesVersionDurable", data->thisServerID)
			    .detail("NewDurableVersion", newOldestVersion)
			    .detail("DesiredVersion", desiredVersion)
			    .detail("OldestRemoveKVSRangesVersion", data->pendingRemoveRanges.begin()->first);
			ASSERT(newOldestVersion <= data->pendingRemoveRanges.begin()->first);
			if (newOldestVersion == data->pendingRemoveRanges.begin()->first) {
				for (const auto& range : data->pendingRemoveRanges.begin()->second) {
					data->storage.persistRangeMapping(range, false);
				}
			}
		}

		std::set<Key> modifiedChangeFeeds = data->fetchingChangeFeeds;
		data->fetchingChangeFeeds.clear();
		while (!data->changeFeedVersions.empty() && data->changeFeedVersions.front().second <= newOldestVersion) {
			modifiedChangeFeeds.insert(data->changeFeedVersions.front().first.begin(),
			                           data->changeFeedVersions.front().first.end());
			data->changeFeedVersions.pop_front();
		}

		state std::vector<std::pair<Key, Version>> feedFetchVersions;

		state std::vector<Key> updatedChangeFeeds(modifiedChangeFeeds.begin(), modifiedChangeFeeds.end());
		state int curFeed = 0;
		state int64_t durableChangeFeedMutations = 0;
		while (curFeed < updatedChangeFeeds.size()) {
			auto info = data->uidChangeFeed.find(updatedChangeFeeds[curFeed]);
			if (info != data->uidChangeFeed.end()) {
				// Cannot yield in mutation updating loop because of race with fetchVersion
				Version alreadyFetched = std::max(info->second->fetchVersion, info->second->durableFetchVersion.get());
				for (auto& it : info->second->mutations) {
					if (it.version <= alreadyFetched) {
						continue;
					} else if (it.version > newOldestVersion) {
						break;
					}
					data->storage.writeKeyValue(
					    KeyValueRef(changeFeedDurableKey(info->second->id, it.version),
					                changeFeedDurableValue(it.mutations, it.knownCommittedVersion)));
					// FIXME: there appears to be a bug somewhere where the exact same mutation appears twice in a row
					// in the stream. We should fix this assert to be strictly > and re-enable it
					ASSERT(it.version >= info->second->storageVersion);
					info->second->storageVersion = it.version;
					durableChangeFeedMutations++;
				}

				if (info->second->fetchVersion != invalidVersion && !info->second->removing) {
					feedFetchVersions.push_back(std::pair(info->second->id, info->second->fetchVersion));
				}
				// handle case where fetch had version ahead of last in-memory mutation
				if (alreadyFetched > info->second->storageVersion) {
					info->second->storageVersion = std::min(alreadyFetched, newOldestVersion);
					if (alreadyFetched > info->second->storageVersion) {
						// This change feed still has pending mutations fetched and written to storage that are higher
						// than the new durableVersion. To ensure its storage and durable version get updated, we need
						// to add it back to fetchingChangeFeeds
						data->fetchingChangeFeeds.insert(info->first);
					}
				}
				wait(yield(TaskPriority::UpdateStorage));
			}
			curFeed++;
		}

		// Set the new durable version as part of the outstanding change set, before commit
		if (startOldestVersion != newOldestVersion)
			data->storage.makeVersionDurable(newOldestVersion);
		data->storageUpdatesDurableLatencyHistogram->sampleSeconds(now() - beforeStorageUpdates);

		debug_advanceMaxCommittedVersion(data->thisServerID, newOldestVersion);
		state double beforeStorageCommit = now();
		wait(data->storage.canCommit());
		state Future<Void> durable = data->storage.commit();
		++data->counters.kvCommits;
		state Future<Void> durableDelay = Void();

		if (bytesLeft > 0) {
			durableDelay = delay(SERVER_KNOBS->STORAGE_COMMIT_INTERVAL, TaskPriority::UpdateStorage);
		}

		wait(ioTimeoutError(durable, SERVER_KNOBS->MAX_STORAGE_COMMIT_TIME));
		data->storageCommitLatencyHistogram->sampleSeconds(now() - beforeStorageCommit);

		debug_advanceMinCommittedVersion(data->thisServerID, newOldestVersion);

		if (removeKVSRanges) {
			TraceEvent(SevDebug, "RemoveKVSRangesComitted", data->thisServerID)
			    .detail("NewDurableVersion", newOldestVersion)
			    .detail("DesiredVersion", desiredVersion)
			    .detail("OldestRemoveKVSRangesVersion", data->pendingRemoveRanges.begin()->first);
			ASSERT(newOldestVersion <= data->pendingRemoveRanges.begin()->first);
			if (newOldestVersion == data->pendingRemoveRanges.begin()->first) {
				state std::vector<std::string> emptyShardIds;
				for (const auto& range : data->pendingRemoveRanges.begin()->second) {
					auto ids = data->storage.removeRange(range);
					emptyShardIds.insert(emptyShardIds.end(), ids.begin(), ids.end());
					TraceEvent(SevVerbose, "RemoveKVSRange", data->thisServerID).detail("Range", range);
				}
				if (emptyShardIds.size() > 0) {
					state double start = now();
					wait(data->storage.cleanUpShardsIfNeeded(emptyShardIds));
					TraceEvent(SevInfo, "RemoveEmptyPhysicalShards", data->thisServerID)
					    .detail("NumShards", emptyShardIds.size())
					    .detail("TimeSpent", now() - start);
				}
				data->pendingRemoveRanges.erase(data->pendingRemoveRanges.begin());
			}
			removeKVSRanges = false;
		}

		if (requireCheckpoint) {
			// `pendingCheckpoints` is a queue of checkpoint requests ordered by their versoins, and
			// `newOldestVersion` is chosen such that it is no larger than the smallest pending checkpoing
			// version. When the exact desired checkpoint version is committed, updateStorage() is blocked
			// and a checkpoint will be created at that version from the underlying storage engine.
			// Note a pending checkpoint is only dequeued after the corresponding checkpoint is created
			// successfully.
			TraceEvent(SevDebug, "CheckpointVersionDurable", data->thisServerID)
			    .detail("NewDurableVersion", newOldestVersion)
			    .detail("DesiredVersion", desiredVersion)
			    .detail("SmallestCheckPointVersion", data->pendingCheckpoints.begin()->first);
			// newOldestVersion could be smaller than the desired version due to byte limit.
			ASSERT(newOldestVersion <= data->pendingCheckpoints.begin()->first);
			if (newOldestVersion == data->pendingCheckpoints.begin()->first) {
				std::vector<Future<Void>> createCheckpoints;
				// TODO: Combine these checkpoints if necessary.
				for (int idx = 0; idx < data->pendingCheckpoints.begin()->second.size(); ++idx) {
					createCheckpoints.push_back(createCheckpoint(data, data->pendingCheckpoints.begin()->second[idx]));
				}
				wait(waitForAll(createCheckpoints));
				// Erase the pending checkpoint after the checkpoint has been created successfully.
				ASSERT(newOldestVersion == data->pendingCheckpoints.begin()->first);
				data->pendingCheckpoints.erase(data->pendingCheckpoints.begin());
			}
			requireCheckpoint = false;
		}

		if (newOldestVersion > data->rebootAfterDurableVersion) {
			TraceEvent("RebootWhenDurableTriggered", data->thisServerID)
			    .detail("NewOldestVersion", newOldestVersion)
			    .detail("RebootAfterDurableVersion", data->rebootAfterDurableVersion);
			CODE_PROBE(true, "SS rebooting after durable");
			// To avoid brokenPromise error, which is caused by the sender of the durableInProgress (i.e., this
			// process) never sets durableInProgress, we should set durableInProgress before send the
			// please_reboot() error. Otherwise, in the race situation when storage server receives both reboot and
			// brokenPromise of durableInProgress, the worker of the storage server will die.
			// We will eventually end up with no worker for storage server role.
			// The data distributor's buildTeam() will get stuck in building a team
			durableInProgress.sendError(please_reboot());
			throw please_reboot();
		}

		curFeed = 0;
		while (curFeed < updatedChangeFeeds.size()) {
			auto info = data->uidChangeFeed.find(updatedChangeFeeds[curFeed]);
			if (info != data->uidChangeFeed.end()) {
				while (!info->second->mutations.empty() && info->second->mutations.front().version < newOldestVersion) {
					info->second->mutations.pop_front();
				}
				ASSERT(info->second->storageVersion >= info->second->durableVersion);
				info->second->durableVersion = info->second->storageVersion;
				wait(yield(TaskPriority::UpdateStorage));
			}
			curFeed++;
		}

		// if commit included fetched data from this change feed, update the fetched durable version
		curFeed = 0;
		while (curFeed < feedFetchVersions.size()) {
			auto info = data->uidChangeFeed.find(feedFetchVersions[curFeed].first);
			// Don't update if the feed is pending cleanup. Either it will get cleaned up and destroyed, or it will get
			// fetched again, where the fetch version will get reset.
			if (info != data->uidChangeFeed.end() && !data->changeFeedCleanupDurable.count(info->second->id)) {
				if (feedFetchVersions[curFeed].second > info->second->durableFetchVersion.get()) {
					info->second->durableFetchVersion.set(feedFetchVersions[curFeed].second);
				}
				if (feedFetchVersions[curFeed].second == info->second->fetchVersion) {
					// haven't fetched anything else since commit started, reset fetch version
					info->second->fetchVersion = invalidVersion;
				}
			}
			curFeed++;
		}

		// remove any entries from changeFeedCleanupPending that were persisted
		auto cfCleanup = data->changeFeedCleanupDurable.begin();
		while (cfCleanup != data->changeFeedCleanupDurable.end()) {
			if (cfCleanup->second <= newOldestVersion) {
				// remove from the data structure here, if it wasn't added back by another fetch or something
				auto feed = data->uidChangeFeed.find(cfCleanup->first);
				ASSERT(feed != data->uidChangeFeed.end());
				if (feed->second->removing) {
					auto rs = data->keyChangeFeed.modify(feed->second->range);
					for (auto r = rs.begin(); r != rs.end(); ++r) {
						auto& feedList = r->value();
						for (int i = 0; i < feedList.size(); i++) {
							if (feedList[i]->id == cfCleanup->first) {
								swapAndPop(&feedList, i--);
							}
						}
					}
					data->keyChangeFeed.coalesce(feed->second->range.contents());

					data->uidChangeFeed.erase(feed);
				} else {
					CODE_PROBE(true, "Feed re-fetched after remove");
				}
				cfCleanup = data->changeFeedCleanupDurable.erase(cfCleanup);
			} else {
				cfCleanup++;
			}
		}

		data->counters.changeFeedMutationsDurable += durableChangeFeedMutations;

		durableInProgress.send(Void());
		wait(delay(0, TaskPriority::UpdateStorage)); // Setting durableInProgess could cause the storage server to
		                                             // shut down, so delay to check for cancellation

		// Taking and releasing the durableVersionLock ensures that no eager reads both begin before the commit was
		// effective and are applied after we change the durable version. Also ensure that we have to lock while
		// calling changeDurableVersion, because otherwise the latest version of mutableData might be partially
		// loaded.
		state double beforeSSDurableVersionUpdate = now();
		wait(data->durableVersionLock.take());
		data->popVersion(data->durableVersion.get() + 1);

		while (!changeDurableVersion(data, newOldestVersion)) {
			if (g_network->check_yield(TaskPriority::UpdateStorage)) {
				data->durableVersionLock.release();
				wait(delay(0, TaskPriority::UpdateStorage));
				wait(data->durableVersionLock.take());
			}
		}

		data->durableVersionLock.release();
		data->ssDurableVersionUpdateLatencyHistogram->sampleSeconds(now() - beforeSSDurableVersionUpdate);

		//TraceEvent("StorageServerDurable", data->thisServerID).detail("Version", newOldestVersion);
		data->fetchKeysBytesBudget = SERVER_KNOBS->STORAGE_FETCH_BYTES;

		data->fetchKeysBudgetUsed.set(false);
		if (!data->fetchKeysBudgetUsed.get()) {
			wait(durableDelay || data->fetchKeysBudgetUsed.onChange());
		}
	}
}

#ifndef __INTEL_COMPILER
#pragma endregion
#endif

////////////////////////////////// StorageServerDisk ///////////////////////////////////////
#ifndef __INTEL_COMPILER
#pragma region StorageServerDisk
#endif

void StorageServerDisk::makeNewStorageServerDurable(const bool shardAware) {
	if (shardAware) {
		storage->set(persistShardAwareFormat);
	} else {
		storage->set(persistFormat);
	}
	storage->set(KeyValueRef(persistID, BinaryWriter::toValue(data->thisServerID, Unversioned())));
	if (data->tssPairID.present()) {
		storage->set(KeyValueRef(persistTssPairID, BinaryWriter::toValue(data->tssPairID.get(), Unversioned())));
	}
	ASSERT(data->clusterId.getFuture().isReady() && data->clusterId.getFuture().get().isValid());
	storage->set(
	    KeyValueRef(persistClusterIdKey, BinaryWriter::toValue(data->clusterId.getFuture().get(), Unversioned())));
	storage->set(KeyValueRef(persistVersion, BinaryWriter::toValue(data->version.get(), Unversioned())));

	if (shardAware) {
		storage->set(KeyValueRef(persistStorageServerShardKeys.begin.toString(),
		                         ObjectWriter::toValue(StorageServerShard::notAssigned(allKeys, 0), IncludeVersion())));
	} else {
		storage->set(KeyValueRef(persistShardAssignedKeys.begin.toString(), LiteralStringRef("0")));
		storage->set(KeyValueRef(persistShardAvailableKeys.begin.toString(), LiteralStringRef("0")));
	}

	auto view = data->tenantMap.atLatest();
	for (auto itr = view.begin(); itr != view.end(); ++itr) {
		storage->set(KeyValueRef(itr.key().withPrefix(persistTenantMapKeys.begin), itr->encode()));
	}
}

void setAvailableStatus(StorageServer* self, KeyRangeRef keys, bool available) {
	// ASSERT( self->debug_inApplyUpdate );
	ASSERT(!keys.empty());

	Version logV = self->data().getLatestVersion();
	auto& mLV = self->addVersionToMutationLog(logV);

	KeyRange availableKeys = KeyRangeRef(persistShardAvailableKeys.begin.toString() + keys.begin.toString(),
	                                     persistShardAvailableKeys.begin.toString() + keys.end.toString());
	//TraceEvent("SetAvailableStatus", self->thisServerID).detail("Version", mLV.version).detail("RangeBegin", availableKeys.begin).detail("RangeEnd", availableKeys.end);

	self->addMutationToMutationLog(mLV, MutationRef(MutationRef::ClearRange, availableKeys.begin, availableKeys.end));
	++self->counters.kvSystemClearRanges;
	self->addMutationToMutationLog(mLV,
	                               MutationRef(MutationRef::SetValue,
	                                           availableKeys.begin,
	                                           available ? LiteralStringRef("1") : LiteralStringRef("0")));
	if (keys.end != allKeys.end) {
		bool endAvailable = self->shards.rangeContaining(keys.end)->value()->isCFInVersionedData();
		self->addMutationToMutationLog(mLV,
		                               MutationRef(MutationRef::SetValue,
		                                           availableKeys.end,
		                                           endAvailable ? LiteralStringRef("1") : LiteralStringRef("0")));
	}

	// When a shard is moved out, delete all related checkpoints created for data move.
	if (!available) {
		for (auto& [id, checkpoint] : self->checkpoints) {
			if (checkpoint.range.intersects(keys)) {
				Key persistCheckpointKey(persistCheckpointKeys.begin.toString() + checkpoint.checkpointID.toString());
				checkpoint.setState(CheckpointMetaData::Deleting);
				self->addMutationToMutationLog(
				    mLV, MutationRef(MutationRef::SetValue, persistCheckpointKey, checkpointValue(checkpoint)));
			}
			self->actors.add(deleteCheckpointQ(self, mLV.version + 1, checkpoint));
			TraceEvent("SSDeleteCheckpointScheduled", self->thisServerID)
			    .detail("MovedOutRange", keys.toString())
			    .detail("Checkpoint", checkpoint.toString())
			    .detail("DeleteVersion", mLV.version + 1);
		}
	}

	if (BUGGIFY) {
		self->maybeInjectTargetedRestart(logV);
	}
}

void updateStorageShard(StorageServer* data, StorageServerShard shard) {
	if (shard.getShardState() == StorageServerShard::ReadWritePending) {
		shard.setShardState(StorageServerShard::ReadWrite);
	}

	auto& mLV = data->addVersionToMutationLog(data->data().getLatestVersion());

	KeyRange shardKeys = KeyRangeRef(persistStorageServerShardKeys.begin.toString() + shard.range.begin.toString(),
	                                 persistStorageServerShardKeys.begin.toString() + shard.range.end.toString());
	TraceEvent(SevVerbose, "UpdateStorageServerShard", data->thisServerID)
	    .detail("Version", mLV.version)
	    .detail("Shard", shard.toString())
	    .detail("ShardKey", shardKeys.begin);

	data->addMutationToMutationLog(mLV, MutationRef(MutationRef::ClearRange, shardKeys.begin, shardKeys.end));
	++data->counters.kvSystemClearRanges;
	data->addMutationToMutationLog(
	    mLV, MutationRef(MutationRef::SetValue, shardKeys.begin, ObjectWriter::toValue(shard, IncludeVersion())));
	if (shard.range.end != allKeys.end) {
		StorageServerShard endShard = data->shards.rangeContaining(shard.range.end)->value()->toStorageServerShard();
		if (endShard.getShardState() == StorageServerShard::ReadWritePending) {
			endShard.setShardState(StorageServerShard::ReadWrite);
		}
		TraceEvent(SevVerbose, "UpdateStorageServerShardEndShard", data->thisServerID)
		    .detail("Version", mLV.version)
		    .detail("Shard", endShard.toString())
		    .detail("ShardKey", shardKeys.end);
		data->addMutationToMutationLog(
		    mLV, MutationRef(MutationRef::SetValue, shardKeys.end, ObjectWriter::toValue(endShard, IncludeVersion())));
	}
}

void setAssignedStatus(StorageServer* self, KeyRangeRef keys, bool nowAssigned) {
	ASSERT(!keys.empty());
	Version logV = self->data().getLatestVersion();
	auto& mLV = self->addVersionToMutationLog(logV);
	KeyRange assignedKeys = KeyRangeRef(persistShardAssignedKeys.begin.toString() + keys.begin.toString(),
	                                    persistShardAssignedKeys.begin.toString() + keys.end.toString());
	//TraceEvent("SetAssignedStatus", self->thisServerID).detail("Version", mLV.version).detail("RangeBegin", assignedKeys.begin).detail("RangeEnd", assignedKeys.end);
	self->addMutationToMutationLog(mLV, MutationRef(MutationRef::ClearRange, assignedKeys.begin, assignedKeys.end));
	++self->counters.kvSystemClearRanges;
	self->addMutationToMutationLog(mLV,
	                               MutationRef(MutationRef::SetValue,
	                                           assignedKeys.begin,
	                                           nowAssigned ? LiteralStringRef("1") : LiteralStringRef("0")));
	if (keys.end != allKeys.end) {
		bool endAssigned = self->shards.rangeContaining(keys.end)->value()->assigned();
		self->addMutationToMutationLog(mLV,
		                               MutationRef(MutationRef::SetValue,
		                                           assignedKeys.end,
		                                           endAssigned ? LiteralStringRef("1") : LiteralStringRef("0")));
	}

	if (BUGGIFY) {
		self->maybeInjectTargetedRestart(logV);
	}
}

void StorageServerDisk::clearRange(KeyRangeRef keys) {
	storage->clear(keys);
	++(*kvClearRanges);
}

void StorageServerDisk::writeKeyValue(KeyValueRef kv) {
	storage->set(kv);
	*kvCommitLogicalBytes += kv.expectedSize();
}

void StorageServerDisk::writeMutation(MutationRef mutation) {
	if (mutation.type == MutationRef::SetValue) {
		storage->set(KeyValueRef(mutation.param1, mutation.param2));
		*kvCommitLogicalBytes += mutation.expectedSize();
	} else if (mutation.type == MutationRef::ClearRange) {
		storage->clear(KeyRangeRef(mutation.param1, mutation.param2));
		++(*kvClearRanges);
	} else
		ASSERT(false);
}

void StorageServerDisk::writeMutations(const VectorRef<MutationRef>& mutations,
                                       Version debugVersion,
                                       const char* debugContext) {
	for (const auto& m : mutations) {
		DEBUG_MUTATION(debugContext, debugVersion, m, data->thisServerID);
		if (m.type == MutationRef::SetValue) {
			storage->set(KeyValueRef(m.param1, m.param2));
			*kvCommitLogicalBytes += m.expectedSize();
		} else if (m.type == MutationRef::ClearRange) {
			storage->clear(KeyRangeRef(m.param1, m.param2));
			++(*kvClearRanges);
		}
	}
}

bool StorageServerDisk::makeVersionMutationsDurable(Version& prevStorageVersion,
                                                    Version newStorageVersion,
                                                    int64_t& bytesLeft,
                                                    UnlimitedCommitBytes unlimitedCommitBytes) {
	if (!unlimitedCommitBytes && bytesLeft <= 0)
		return true;

	// Apply mutations from the mutationLog
	auto u = data->getMutationLog().upper_bound(prevStorageVersion);
	if (u != data->getMutationLog().end() && u->first <= newStorageVersion) {
		VerUpdateRef const& v = u->second;
		ASSERT(v.version > prevStorageVersion && v.version <= newStorageVersion);
		// TODO(alexmiller): Update to version tracking.
		// DEBUG_KEY_RANGE("makeVersionMutationsDurable", v.version, KeyRangeRef());
		writeMutations(v.mutations, v.version, "makeVersionDurable");
		for (const auto& m : v.mutations)
			bytesLeft -= mvccStorageBytes(m);
		prevStorageVersion = v.version;
		return false;
	} else {
		prevStorageVersion = newStorageVersion;
		return true;
	}
}

// Update data->storage to persist the changes from (data->storageVersion(),version]
void StorageServerDisk::makeVersionDurable(Version version) {
	storage->set(KeyValueRef(persistVersion, BinaryWriter::toValue(version, Unversioned())));
	*kvCommitLogicalBytes += persistVersion.expectedSize() + sizeof(Version);

	// TraceEvent("MakeDurable", data->thisServerID)
	//     .detail("FromVersion", prevStorageVersion)
	//     .detail("ToVersion", version);
}

// Update data->storage to persist tss quarantine state
void StorageServerDisk::makeTssQuarantineDurable() {
	storage->set(KeyValueRef(persistTssQuarantine, LiteralStringRef("1")));
}

void StorageServerDisk::changeLogProtocol(Version version, ProtocolVersion protocol) {
	data->addMutationToMutationLogOrStorage(
	    version,
	    MutationRef(MutationRef::SetValue, persistLogProtocol, BinaryWriter::toValue(protocol, Unversioned())));
}

ACTOR Future<Void> applyByteSampleResult(StorageServer* data,
                                         IKeyValueStore* storage,
                                         Key begin,
                                         Key end,
                                         std::vector<Standalone<VectorRef<KeyValueRef>>>* results = nullptr) {
	state int totalFetches = 0;
	state int totalKeys = 0;
	state int totalBytes = 0;
	loop {
		RangeResult bs = wait(storage->readRange(
		    KeyRangeRef(begin, end), SERVER_KNOBS->STORAGE_LIMIT_BYTES, SERVER_KNOBS->STORAGE_LIMIT_BYTES));
		if (results) {
			results->push_back(bs.castTo<VectorRef<KeyValueRef>>());
			data->bytesRestored += bs.logicalSize();
			data->counters.kvScanBytes += bs.logicalSize();
		}
		int rangeSize = bs.expectedSize();
		totalFetches++;
		totalKeys += bs.size();
		totalBytes += rangeSize;
		for (int j = 0; j < bs.size(); j++) {
			KeyRef key = bs[j].key.removePrefix(persistByteSampleKeys.begin);
			if (!data->byteSampleClears.rangeContaining(key).value()) {
				data->metrics.byteSample.sample.insert(
				    key, BinaryReader::fromStringRef<int32_t>(bs[j].value, Unversioned()), false);
			}
		}
		if (rangeSize >= SERVER_KNOBS->STORAGE_LIMIT_BYTES) {
			Key nextBegin = keyAfter(bs.back().key);
			data->byteSampleClears.insert(KeyRangeRef(begin, nextBegin).removePrefix(persistByteSampleKeys.begin),
			                              true);
			data->byteSampleClearsTooLarge.set(data->byteSampleClears.size() >
			                                   SERVER_KNOBS->MAX_BYTE_SAMPLE_CLEAR_MAP_SIZE);
			begin = nextBegin;
			if (begin == end) {
				break;
			}
		} else {
			data->byteSampleClears.insert(KeyRangeRef(begin.removePrefix(persistByteSampleKeys.begin),
			                                          end == persistByteSampleKeys.end
			                                              ? LiteralStringRef("\xff\xff\xff")
			                                              : end.removePrefix(persistByteSampleKeys.begin)),
			                              true);
			data->byteSampleClearsTooLarge.set(data->byteSampleClears.size() >
			                                   SERVER_KNOBS->MAX_BYTE_SAMPLE_CLEAR_MAP_SIZE);
			break;
		}

		if (!results) {
			wait(delay(SERVER_KNOBS->BYTE_SAMPLE_LOAD_DELAY));
		}
	}
	TraceEvent("RecoveredByteSampleRange", data->thisServerID)
	    .detail("Begin", begin)
	    .detail("End", end)
	    .detail("Fetches", totalFetches)
	    .detail("Keys", totalKeys)
	    .detail("ReadBytes", totalBytes);
	return Void();
}

ACTOR Future<Void> restoreByteSample(StorageServer* data,
                                     IKeyValueStore* storage,
                                     Promise<Void> byteSampleSampleRecovered,
                                     Future<Void> startRestore) {
	state std::vector<Standalone<VectorRef<KeyValueRef>>> byteSampleSample;
	wait(applyByteSampleResult(
	    data, storage, persistByteSampleSampleKeys.begin, persistByteSampleSampleKeys.end, &byteSampleSample));
	byteSampleSampleRecovered.send(Void());
	wait(startRestore);
	wait(delay(SERVER_KNOBS->BYTE_SAMPLE_START_DELAY));

	size_t bytes_per_fetch = 0;
	// Since the expected size also includes (as of now) the space overhead of the container, we calculate our own
	// number here
	for (auto& it : byteSampleSample) {
		for (auto& kv : it) {
			bytes_per_fetch += BinaryReader::fromStringRef<int32_t>(kv.value, Unversioned());
		}
	}
	bytes_per_fetch = (bytes_per_fetch / SERVER_KNOBS->BYTE_SAMPLE_LOAD_PARALLELISM) + 1;

	state std::vector<Future<Void>> sampleRanges;
	int accumulatedSize = 0;
	Key lastStart =
	    persistByteSampleKeys.begin; // make sure the first range starts at the absolute beginning of the byte sample
	for (auto& it : byteSampleSample) {
		for (auto& kv : it) {
			if (accumulatedSize >= bytes_per_fetch) {
				accumulatedSize = 0;
				Key realKey = kv.key.removePrefix(persistByteSampleKeys.begin);
				sampleRanges.push_back(applyByteSampleResult(data, storage, lastStart, realKey));
				lastStart = realKey;
			}
			accumulatedSize += BinaryReader::fromStringRef<int32_t>(kv.value, Unversioned());
		}
	}
	// make sure that the last range goes all the way to the end of the byte sample
	sampleRanges.push_back(applyByteSampleResult(data, storage, lastStart, persistByteSampleKeys.end));

	wait(waitForAll(sampleRanges));
	TraceEvent("RecoveredByteSampleChunkedRead", data->thisServerID).detail("Ranges", sampleRanges.size());

	if (BUGGIFY)
		wait(delay(deterministicRandom()->random01() * 10.0));

	return Void();
}

// Reads the cluster ID from the transaction state store.
ACTOR Future<UID> getClusterId(StorageServer* self) {
	state ReadYourWritesTransaction tr(self->cx);
	loop {
		try {
			self->cx->invalidateCache(Key(), systemKeys);
			tr.setOption(FDBTransactionOptions::ACCESS_SYSTEM_KEYS);
			tr.setOption(FDBTransactionOptions::PRIORITY_SYSTEM_IMMEDIATE);
			tr.setOption(FDBTransactionOptions::LOCK_AWARE);
			Optional<Value> clusterId = wait(tr.get(clusterIdKey));
			ASSERT(clusterId.present());
			return BinaryReader::fromStringRef<UID>(clusterId.get(), Unversioned());
		} catch (Error& e) {
			wait(tr.onError(e));
		}
	}
}

// Read the cluster ID from the transaction state store and persist it to local
// storage. This function should only be necessary during an upgrade when the
// prior FDB version did not support cluster IDs. The normal path for storage
// server recruitment will include the cluster ID in the initial recruitment
// message.
ACTOR Future<Void> persistClusterId(StorageServer* self) {
	state Transaction tr(self->cx);
	loop {
		try {
			Optional<Value> clusterId = wait(tr.get(clusterIdKey));
			if (clusterId.present()) {
				auto uid = BinaryReader::fromStringRef<UID>(clusterId.get(), Unversioned());
				self->storage.writeKeyValue(
				    KeyValueRef(persistClusterIdKey, BinaryWriter::toValue(uid, Unversioned())));
				// Purposely not calling commit here, and letting the recurring
				// commit handle save this value to disk
				self->clusterId.send(uid);
			}
			break;
		} catch (Error& e) {
			wait(tr.onError(e));
		}
	}
	return Void();
}

ACTOR Future<bool> restoreDurableState(StorageServer* data, IKeyValueStore* storage) {
	state Future<Optional<Value>> fFormat = storage->readValue(persistFormat.key);
	state Future<Optional<Value>> fID = storage->readValue(persistID);
	state Future<Optional<Value>> fClusterID = storage->readValue(persistClusterIdKey);
	state Future<Optional<Value>> ftssPairID = storage->readValue(persistTssPairID);
	state Future<Optional<Value>> fssPairID = storage->readValue(persistSSPairID);
	state Future<Optional<Value>> fTssQuarantine = storage->readValue(persistTssQuarantine);
	state Future<Optional<Value>> fVersion = storage->readValue(persistVersion);
	state Future<Optional<Value>> fLogProtocol = storage->readValue(persistLogProtocol);
	state Future<Optional<Value>> fPrimaryLocality = storage->readValue(persistPrimaryLocality);
	state Future<RangeResult> fShardAssigned = storage->readRange(persistShardAssignedKeys);
	state Future<RangeResult> fShardAvailable = storage->readRange(persistShardAvailableKeys);
	state Future<RangeResult> fChangeFeeds = storage->readRange(persistChangeFeedKeys);
	state Future<RangeResult> fPendingCheckpoints = storage->readRange(persistPendingCheckpointKeys);
	state Future<RangeResult> fCheckpoints = storage->readRange(persistCheckpointKeys);
	state Future<RangeResult> fTenantMap = storage->readRange(persistTenantMapKeys);
	state Future<RangeResult> fStorageShards = storage->readRange(persistStorageServerShardKeys);

	state Promise<Void> byteSampleSampleRecovered;
	state Promise<Void> startByteSampleRestore;
	data->byteSampleRecovery =
	    restoreByteSample(data, storage, byteSampleSampleRecovered, startByteSampleRestore.getFuture());

	TraceEvent("ReadingDurableState", data->thisServerID).log();
	wait(waitForAll(std::vector{
	    fFormat, fID, fClusterID, ftssPairID, fssPairID, fTssQuarantine, fVersion, fLogProtocol, fPrimaryLocality }));
	wait(waitForAll(std::vector{ fShardAssigned,
	                             fShardAvailable,
	                             fChangeFeeds,
	                             fPendingCheckpoints,
	                             fCheckpoints,
	                             fTenantMap,
	                             fStorageShards }));
	wait(byteSampleSampleRecovered.getFuture());
	TraceEvent("RestoringDurableState", data->thisServerID).log();

	if (!fFormat.get().present()) {
		// The DB was never initialized
		TraceEvent("DBNeverInitialized", data->thisServerID).log();
		storage->dispose();
		data->thisServerID = UID();
		data->sk = Key();
		return false;
	} else {
		TraceEvent(SevVerbose, "RestoringStorageServerWithPhysicalShards", data->thisServerID).log();
		data->shardAware = fFormat.get().get() == persistShardAwareFormat.value;
	}
	data->bytesRestored += fFormat.get().expectedSize();
	if (!persistFormatReadableRange.contains(fFormat.get().get())) {
		TraceEvent(SevError, "UnsupportedDBFormat")
		    .detail("Format", fFormat.get().get().toString())
		    .detail("Expected", persistFormat.value.toString());
		throw worker_recovery_failed();
	}
	data->thisServerID = BinaryReader::fromStringRef<UID>(fID.get().get(), Unversioned());
	data->bytesRestored += fID.get().expectedSize();
	if (ftssPairID.get().present()) {
		data->setTssPair(BinaryReader::fromStringRef<UID>(ftssPairID.get().get(), Unversioned()));
		data->bytesRestored += ftssPairID.get().expectedSize();
	}

	if (fssPairID.get().present()) {
		data->setSSWithTssPair(BinaryReader::fromStringRef<UID>(fssPairID.get().get(), Unversioned()));
		data->bytesRestored += fssPairID.get().expectedSize();
	}

	if (fClusterID.get().present()) {
		data->clusterId.send(BinaryReader::fromStringRef<UID>(fClusterID.get().get(), Unversioned()));
		data->bytesRestored += fClusterID.get().expectedSize();
	} else {
		CODE_PROBE(true, "storage server upgraded to version supporting cluster IDs");
		data->actors.add(persistClusterId(data));
	}

	// It's a bit sketchy to rely on an untrusted storage engine to persist its quarantine state when the quarantine
	// state means the storage engine already had a durability or correctness error, but it should get
	// re-quarantined very quickly because of a mismatch if it starts trying to do things again
	if (fTssQuarantine.get().present()) {
		CODE_PROBE(true, "TSS restarted while quarantined");
		data->tssInQuarantine = true;
		data->bytesRestored += fTssQuarantine.get().expectedSize();
	}

	data->sk = serverKeysPrefixFor((data->tssPairID.present()) ? data->tssPairID.get() : data->thisServerID)
	               .withPrefix(systemKeys.begin); // FFFF/serverKeys/[this server]/

	if (fLogProtocol.get().present()) {
		data->logProtocol = BinaryReader::fromStringRef<ProtocolVersion>(fLogProtocol.get().get(), Unversioned());
		data->bytesRestored += fLogProtocol.get().expectedSize();
	}

	if (fPrimaryLocality.get().present()) {
		data->primaryLocality = BinaryReader::fromStringRef<int8_t>(fPrimaryLocality.get().get(), Unversioned());
		data->bytesRestored += fPrimaryLocality.get().expectedSize();
	}

	state Version version = BinaryReader::fromStringRef<Version>(fVersion.get().get(), Unversioned());
	debug_checkRestoredVersion(data->thisServerID, version, "StorageServer");
	data->setInitialVersion(version);
	data->bytesRestored += fVersion.get().expectedSize();

	state RangeResult pendingCheckpoints = fPendingCheckpoints.get();
	state int pCLoc;
	for (pCLoc = 0; pCLoc < pendingCheckpoints.size(); ++pCLoc) {
		CheckpointMetaData metaData = decodeCheckpointValue(pendingCheckpoints[pCLoc].value);
		data->pendingCheckpoints[metaData.version].push_back(metaData);
		wait(yield());
	}

	state RangeResult checkpoints = fCheckpoints.get();
	state int cLoc;
	for (cLoc = 0; cLoc < checkpoints.size(); ++cLoc) {
		CheckpointMetaData metaData = decodeCheckpointValue(checkpoints[cLoc].value);
		data->checkpoints[metaData.checkpointID] = metaData;
		if (metaData.getState() == CheckpointMetaData::Deleting) {
			data->actors.add(deleteCheckpointQ(data, version, metaData));
		}
		wait(yield());
	}

	state RangeResult available = fShardAvailable.get();
	data->bytesRestored += available.logicalSize();
	state int availableLoc;
	for (availableLoc = 0; availableLoc < available.size(); availableLoc++) {
		KeyRangeRef keys(available[availableLoc].key.removePrefix(persistShardAvailableKeys.begin),
		                 availableLoc + 1 == available.size()
		                     ? allKeys.end
		                     : available[availableLoc + 1].key.removePrefix(persistShardAvailableKeys.begin));
		ASSERT(!keys.empty());

		bool nowAvailable = available[availableLoc].value != LiteralStringRef("0");
		/*if(nowAvailable)
		  TraceEvent("AvailableShard", data->thisServerID).detail("RangeBegin", keys.begin).detail("RangeEnd", keys.end);*/
		data->newestAvailableVersion.insert(keys, nowAvailable ? latestVersion : invalidVersion);
		wait(yield());
	}

	state RangeResult assigned = fShardAssigned.get();
	data->bytesRestored += assigned.logicalSize();
	state int assignedLoc;
	if (data->shardAware) {
		// TODO(psm): Avoid copying RangeResult around.
		wait(restoreShards(data, version, fStorageShards.get(), assigned, available));
	} else {
		for (assignedLoc = 0; assignedLoc < assigned.size(); assignedLoc++) {
			KeyRangeRef keys(assigned[assignedLoc].key.removePrefix(persistShardAssignedKeys.begin),
			                 assignedLoc + 1 == assigned.size()
			                     ? allKeys.end
			                     : assigned[assignedLoc + 1].key.removePrefix(persistShardAssignedKeys.begin));
			ASSERT(!keys.empty());
			bool nowAssigned = assigned[assignedLoc].value != LiteralStringRef("0");
			/*if(nowAssigned)
			  TraceEvent("AssignedShard", data->thisServerID).detail("RangeBegin", keys.begin).detail("RangeEnd", keys.end);*/
			changeServerKeys(data, keys, nowAssigned, version, CSK_RESTORE);

			if (!nowAssigned)
				ASSERT(data->newestAvailableVersion.allEqual(keys, invalidVersion));
			wait(yield());
		}
	}

	state RangeResult changeFeeds = fChangeFeeds.get();
	data->bytesRestored += changeFeeds.logicalSize();
	state int feedLoc;
	for (feedLoc = 0; feedLoc < changeFeeds.size(); feedLoc++) {
		Key changeFeedId = changeFeeds[feedLoc].key.removePrefix(persistChangeFeedKeys.begin);
		KeyRange changeFeedRange;
		Version popVersion, stopVersion, metadataVersion;
		std::tie(changeFeedRange, popVersion, stopVersion, metadataVersion) =
		    decodeChangeFeedSSValue(changeFeeds[feedLoc].value);
		TraceEvent(SevDebug, "RestoringChangeFeed", data->thisServerID)
		    .detail("FeedID", changeFeedId)
		    .detail("Range", changeFeedRange)
		    .detail("StopVersion", stopVersion)
		    .detail("PopVer", popVersion)
		    .detail("MetadataVersion", metadataVersion);
		Reference<ChangeFeedInfo> changeFeedInfo(new ChangeFeedInfo());
		changeFeedInfo->range = changeFeedRange;
		changeFeedInfo->id = changeFeedId;
		changeFeedInfo->durableVersion = version;
		changeFeedInfo->storageVersion = version;
		changeFeedInfo->emptyVersion = popVersion - 1;
		changeFeedInfo->stopVersion = stopVersion;
		changeFeedInfo->metadataVersion = metadataVersion;
		data->uidChangeFeed[changeFeedId] = changeFeedInfo;
		auto rs = data->keyChangeFeed.modify(changeFeedRange);
		for (auto r = rs.begin(); r != rs.end(); ++r) {
			r->value().push_back(changeFeedInfo);
		}
		wait(yield());
	}
	data->keyChangeFeed.coalesce(allKeys);

	state RangeResult tenantMap = fTenantMap.get();
	state int tenantMapLoc;
	for (tenantMapLoc = 0; tenantMapLoc < tenantMap.size(); tenantMapLoc++) {
		auto const& result = tenantMap[tenantMapLoc];
		TenantName tenantName = result.key.substr(persistTenantMapKeys.begin.size());
		TenantMapEntry tenantEntry = TenantMapEntry::decode(result.value);

		data->tenantMap.insert(tenantName, tenantEntry);
		data->tenantPrefixIndex->insert(tenantEntry.prefix, tenantName);

		TraceEvent("RestoringTenant", data->thisServerID)
		    .detail("Key", tenantMap[tenantMapLoc].key)
		    .detail("TenantName", tenantName)
		    .detail("Prefix", tenantEntry.prefix);

		wait(yield());
	}

	// TODO: why is this seemingly random delay here?
	wait(delay(0.0001));

	{
		// Erase data which isn't available (it is from some fetch at a later version)
		// SOMEDAY: Keep track of keys that might be fetching, make sure we don't have any data elsewhere?
		for (auto it = data->newestAvailableVersion.ranges().begin(); it != data->newestAvailableVersion.ranges().end();
		     ++it) {
			if (it->value() == invalidVersion) {
				KeyRangeRef clearRange(it->begin(), it->end());
				++data->counters.kvSystemClearRanges;
				// TODO(alexmiller): Figure out how to selectively enable spammy data distribution events.
				// DEBUG_KEY_RANGE("clearInvalidVersion", invalidVersion, clearRange);
				storage->clear(clearRange);
				++data->counters.kvSystemClearRanges;
				data->byteSampleApplyClear(clearRange, invalidVersion);
			}
		}
	}

	validate(data, true);
	startByteSampleRestore.send(Void());

	return true;
}

Future<bool> StorageServerDisk::restoreDurableState() {
	return ::restoreDurableState(data, storage);
}

// Determines whether a key-value pair should be included in a byte sample
// Also returns size information about the sample
ByteSampleInfo isKeyValueInSample(KeyValueRef keyValue) {
	ByteSampleInfo info;

	const KeyRef key = keyValue.key;
	info.size = key.size() + keyValue.value.size();

	uint32_t a = 0;
	uint32_t b = 0;
	hashlittle2(key.begin(), key.size(), &a, &b);

	double probability =
	    (double)info.size / (key.size() + SERVER_KNOBS->BYTE_SAMPLING_OVERHEAD) / SERVER_KNOBS->BYTE_SAMPLING_FACTOR;
	info.inSample = a / ((1 << 30) * 4.0) < probability;
	info.sampledSize = info.size / std::min(1.0, probability);

	return info;
}

void StorageServer::addMutationToMutationLogOrStorage(Version ver, MutationRef m) {
	if (ver != invalidVersion) {
		addMutationToMutationLog(addVersionToMutationLog(ver), m);
	} else {
		storage.writeMutation(m);
		byteSampleApplyMutation(m, ver);
	}
}

void StorageServer::byteSampleApplySet(KeyValueRef kv, Version ver) {
	// Update byteSample in memory and (eventually) on disk and notify waiting metrics

	ByteSampleInfo sampleInfo = isKeyValueInSample(kv);
	auto& byteSample = metrics.byteSample.sample;

	int64_t delta = 0;
	const KeyRef key = kv.key;

	auto old = byteSample.find(key);
	if (old != byteSample.end())
		delta = -byteSample.getMetric(old);
	if (sampleInfo.inSample) {
		delta += sampleInfo.sampledSize;
		byteSample.insert(key, sampleInfo.sampledSize);
		addMutationToMutationLogOrStorage(ver,
		                                  MutationRef(MutationRef::SetValue,
		                                              key.withPrefix(persistByteSampleKeys.begin),
		                                              BinaryWriter::toValue(sampleInfo.sampledSize, Unversioned())));
	} else {
		bool any = old != byteSample.end();
		if (!byteSampleRecovery.isReady()) {
			if (!byteSampleClears.rangeContaining(key).value()) {
				byteSampleClears.insert(key, true);
				byteSampleClearsTooLarge.set(byteSampleClears.size() > SERVER_KNOBS->MAX_BYTE_SAMPLE_CLEAR_MAP_SIZE);
				any = true;
			}
		}
		if (any) {
			byteSample.erase(old);
			auto diskRange = singleKeyRange(key.withPrefix(persistByteSampleKeys.begin));
			addMutationToMutationLogOrStorage(ver,
			                                  MutationRef(MutationRef::ClearRange, diskRange.begin, diskRange.end));
			++counters.kvSystemClearRanges;
		}
	}

	if (delta)
		metrics.notifyBytes(key, delta);
}

void StorageServer::byteSampleApplyClear(KeyRangeRef range, Version ver) {
	// Update byteSample in memory and (eventually) on disk via the mutationLog and notify waiting metrics

	auto& byteSample = metrics.byteSample.sample;
	bool any = false;

	if (range.begin < allKeys.end) {
		// NotifyBytes should not be called for keys past allKeys.end
		KeyRangeRef searchRange = KeyRangeRef(range.begin, std::min(range.end, allKeys.end));
		counters.sampledBytesCleared += byteSample.sumRange(searchRange.begin, searchRange.end);

		auto r = metrics.waitMetricsMap.intersectingRanges(searchRange);
		for (auto shard = r.begin(); shard != r.end(); ++shard) {
			KeyRangeRef intersectingRange = shard.range() & range;
			int64_t bytes = byteSample.sumRange(intersectingRange.begin, intersectingRange.end);
			metrics.notifyBytes(shard, -bytes);
			any = any || bytes > 0;
		}
	}

	if (range.end > allKeys.end && byteSample.sumRange(std::max(allKeys.end, range.begin), range.end) > 0)
		any = true;

	if (!byteSampleRecovery.isReady()) {
		auto clearRanges = byteSampleClears.intersectingRanges(range);
		for (auto it : clearRanges) {
			if (!it.value()) {
				byteSampleClears.insert(range, true);
				byteSampleClearsTooLarge.set(byteSampleClears.size() > SERVER_KNOBS->MAX_BYTE_SAMPLE_CLEAR_MAP_SIZE);
				any = true;
				break;
			}
		}
	}

	if (any) {
		byteSample.eraseAsync(range.begin, range.end);
		auto diskRange = range.withPrefix(persistByteSampleKeys.begin);
		addMutationToMutationLogOrStorage(ver, MutationRef(MutationRef::ClearRange, diskRange.begin, diskRange.end));
		++counters.kvSystemClearRanges;
	}
}

ACTOR Future<Void> waitMetrics(StorageServerMetrics* self, WaitMetricsRequest req, Future<Void> timeout) {
	state PromiseStream<StorageMetrics> change;
	state StorageMetrics metrics = self->getMetrics(req.keys);
	state Error error = success();
	state bool timedout = false;

	if (!req.min.allLessOrEqual(metrics) || !metrics.allLessOrEqual(req.max)) {
		CODE_PROBE(true, "ShardWaitMetrics return case 1 (quickly)");
		req.reply.send(metrics);
		return Void();
	}

	{
		auto rs = self->waitMetricsMap.modify(req.keys);
		for (auto r = rs.begin(); r != rs.end(); ++r)
			r->value().push_back(change);
		loop {
			try {
				choose {
					when(StorageMetrics c = waitNext(change.getFuture())) {
						metrics += c;

						// SOMEDAY: validation! The changes here are possibly partial changes (we receive multiple
						// messages per
						//  update to our requested range). This means that the validation would have to occur after
						//  all the messages for one clear or set have been dispatched.

						/*StorageMetrics m = getMetrics( data, req.keys );
						  bool b = ( m.bytes != metrics.bytes || m.bytesPerKSecond != metrics.bytesPerKSecond ||
						  m.iosPerKSecond != metrics.iosPerKSecond ); if (b) { printf("keys: '%s' - '%s' @%p\n",
						  printable(req.keys.begin).c_str(), printable(req.keys.end).c_str(), this);
						  printf("waitMetrics: desync %d (%lld %lld %lld) != (%lld %lld %lld); +(%lld %lld %lld)\n",
						  b, m.bytes, m.bytesPerKSecond, m.iosPerKSecond, metrics.bytes, metrics.bytesPerKSecond,
						  metrics.iosPerKSecond, c.bytes, c.bytesPerKSecond, c.iosPerKSecond);

						  }*/
					}
					when(wait(timeout)) { timedout = true; }
				}
			} catch (Error& e) {
				if (e.code() == error_code_actor_cancelled)
					throw; // This is only cancelled when the main loop had exited...no need in this case to clean
					       // up self
				error = e;
				break;
			}

			if (timedout) {
				CODE_PROBE(true, "ShardWaitMetrics return on timeout");
				// FIXME: instead of using random chance, send wrong_shard_server when the call in from
				// waitMetricsMultiple (requires additional information in the request)
				if (deterministicRandom()->random01() < SERVER_KNOBS->WAIT_METRICS_WRONG_SHARD_CHANCE) {
					req.reply.sendError(wrong_shard_server());
				} else {
					req.reply.send(metrics);
				}
				break;
			}

			if (!req.min.allLessOrEqual(metrics) || !metrics.allLessOrEqual(req.max)) {
				CODE_PROBE(true, "ShardWaitMetrics return case 2 (delayed)");
				req.reply.send(metrics);
				break;
			}
		}

		wait(delay(0)); // prevent iterator invalidation of functions sending changes
	}

	auto rs = self->waitMetricsMap.modify(req.keys);
	for (auto i = rs.begin(); i != rs.end(); ++i) {
		auto& x = i->value();
		for (int j = 0; j < x.size(); j++) {
			if (x[j] == change) {
				swapAndPop(&x, j);
				break;
			}
		}
	}
	self->waitMetricsMap.coalesce(req.keys);

	if (error.code() != error_code_success) {
		if (error.code() != error_code_wrong_shard_server)
			throw error;
		CODE_PROBE(true, "ShardWaitMetrics delayed wrong_shard_server()");
		req.reply.sendError(error);
	}

	return Void();
}

Future<Void> StorageServerMetrics::waitMetrics(WaitMetricsRequest req, Future<Void> delay) {
	return ::waitMetrics(this, req, delay);
}

#ifndef __INTEL_COMPILER
#pragma endregion
#endif

/////////////////////////////// Core //////////////////////////////////////
#ifndef __INTEL_COMPILER
#pragma region Core
#endif

ACTOR Future<Void> metricsCore(StorageServer* self, StorageServerInterface ssi) {
	state Future<Void> doPollMetrics = Void();

	wait(self->byteSampleRecovery);
	TraceEvent("StorageServerRestoreDurableState", self->thisServerID).detail("RestoredBytes", self->bytesRestored);

	// Logs all counters in `counters.cc` and reset the interval.
	self->actors.add(traceCounters("StorageMetrics",
	                               self->thisServerID,
	                               SERVER_KNOBS->STORAGE_LOGGING_DELAY,
	                               &self->counters.cc,
	                               self->thisServerID.toString() + "/StorageMetrics",
	                               [self = self](TraceEvent& te) {
		                               te.detail("StorageEngine", self->storage.getKeyValueStoreType().toString());
		                               te.detail("Tag", self->tag.toString());
		                               StorageBytes sb = self->storage.getStorageBytes();
		                               te.detail("KvstoreBytesUsed", sb.used);
		                               te.detail("KvstoreBytesFree", sb.free);
		                               te.detail("KvstoreBytesAvailable", sb.available);
		                               te.detail("KvstoreBytesTotal", sb.total);
		                               te.detail("KvstoreBytesTemp", sb.temp);
		                               if (self->isTss()) {
			                               te.detail("TSSPairID", self->tssPairID);
			                               te.detail("TSSJointID",
			                                         UID(self->thisServerID.first() ^ self->tssPairID.get().first(),
			                                             self->thisServerID.second() ^ self->tssPairID.get().second()));
		                               } else if (self->isSSWithTSSPair()) {
			                               te.detail("SSPairID", self->ssPairID);
			                               te.detail("TSSJointID",
			                                         UID(self->thisServerID.first() ^ self->ssPairID.get().first(),
			                                             self->thisServerID.second() ^ self->ssPairID.get().second()));
		                               }
	                               }));

	loop {
		choose {
			when(WaitMetricsRequest req = waitNext(ssi.waitMetrics.getFuture())) {
				if (!self->isReadable(req.keys)) {
					CODE_PROBE(true, "waitMetrics immediate wrong_shard_server()");
					self->sendErrorWithPenalty(req.reply, wrong_shard_server(), self->getPenalty());
				} else {
					self->actors.add(
					    self->metrics.waitMetrics(req, delayJittered(SERVER_KNOBS->STORAGE_METRIC_TIMEOUT)));
				}
			}
			when(SplitMetricsRequest req = waitNext(ssi.splitMetrics.getFuture())) {
				if (!self->isReadable(req.keys)) {
					CODE_PROBE(true, "splitMetrics immediate wrong_shard_server()");
					self->sendErrorWithPenalty(req.reply, wrong_shard_server(), self->getPenalty());
				} else {
					self->metrics.splitMetrics(req);
				}
			}
			when(GetStorageMetricsRequest req = waitNext(ssi.getStorageMetrics.getFuture())) {
				StorageBytes sb = self->storage.getStorageBytes();
				self->metrics.getStorageMetrics(
				    req, sb, self->counters.bytesInput.getRate(), self->versionLag, self->lastUpdate);
			}
			when(ReadHotSubRangeRequest req = waitNext(ssi.getReadHotRanges.getFuture())) {
				if (!self->isReadable(req.keys)) {
					CODE_PROBE(true, "readHotSubRanges immediate wrong_shard_server()");
					self->sendErrorWithPenalty(req.reply, wrong_shard_server(), self->getPenalty());
				} else {
					self->metrics.getReadHotRanges(req);
				}
			}
			when(SplitRangeRequest req = waitNext(ssi.getRangeSplitPoints.getFuture())) {
				if (!self->isReadable(req.keys)) {
					CODE_PROBE(true, "getSplitPoints immediate wrong_shard_server()");
					self->sendErrorWithPenalty(req.reply, wrong_shard_server(), self->getPenalty());
				} else {
					self->getSplitPoints(req);
				}
			}
			when(wait(doPollMetrics)) {
				self->metrics.poll();
				doPollMetrics = delay(SERVER_KNOBS->STORAGE_SERVER_POLL_METRICS_DELAY);
			}
		}
	}
}

ACTOR Future<Void> logLongByteSampleRecovery(Future<Void> recovery) {
	choose {
		when(wait(recovery)) {}
		when(wait(delay(SERVER_KNOBS->LONG_BYTE_SAMPLE_RECOVERY_DELAY))) {
			TraceEvent(g_network->isSimulated() ? SevWarn : SevWarnAlways, "LongByteSampleRecovery");
		}
	}

	return Void();
}

ACTOR Future<Void> checkBehind(StorageServer* self) {
	state int behindCount = 0;
	loop {
		wait(delay(SERVER_KNOBS->BEHIND_CHECK_DELAY));
		state Transaction tr(self->cx);
		loop {
			try {
				tr.setOption(FDBTransactionOptions::PRIORITY_SYSTEM_IMMEDIATE);
				tr.setOption(FDBTransactionOptions::LOCK_AWARE);
				Version readVersion = wait(tr.getRawReadVersion());
				if (readVersion > self->version.get() + SERVER_KNOBS->BEHIND_CHECK_VERSIONS) {
					behindCount++;
				} else {
					behindCount = 0;
				}
				self->versionBehind = behindCount >= SERVER_KNOBS->BEHIND_CHECK_COUNT;
				break;
			} catch (Error& e) {
				wait(tr.onError(e));
			}
		}
	}
}

ACTOR Future<Void> serveGetValueRequests(StorageServer* self, FutureStream<GetValueRequest> getValue) {
	getCurrentLineage()->modify(&TransactionLineage::operation) = TransactionLineage::Operation::GetValue;
	loop {
		GetValueRequest req = waitNext(getValue);
		// Warning: This code is executed at extremely high priority (TaskPriority::LoadBalancedEndpoint), so
		// downgrade before doing real work
		if (req.options.present() && req.options.get().debugID.present())
			g_traceBatch.addEvent("GetValueDebug",
			                      req.options.get().debugID.get().first(),
			                      "storageServer.received"); //.detail("TaskID", g_network->getCurrentTask());

		if (SHORT_CIRCUT_ACTUAL_STORAGE && normalKeys.contains(req.key))
			req.reply.send(GetValueReply());
		else
			self->actors.add(self->readGuard(req, getValueQ));
	}
}

ACTOR Future<Void> serveGetKeyValuesRequests(StorageServer* self, FutureStream<GetKeyValuesRequest> getKeyValues) {
	getCurrentLineage()->modify(&TransactionLineage::operation) = TransactionLineage::Operation::GetKeyValues;
	loop {
		GetKeyValuesRequest req = waitNext(getKeyValues);

		// Warning: This code is executed at extremely high priority (TaskPriority::LoadBalancedEndpoint), so
		// downgrade before doing real work
		self->actors.add(self->readGuard(req, getKeyValuesQ));
	}
}

ACTOR Future<Void> serveGetMappedKeyValuesRequests(StorageServer* self,
                                                   FutureStream<GetMappedKeyValuesRequest> getMappedKeyValues) {
	// TODO: Is it fine to keep TransactionLineage::Operation::GetKeyValues here?
	getCurrentLineage()->modify(&TransactionLineage::operation) = TransactionLineage::Operation::GetKeyValues;
	loop {
		GetMappedKeyValuesRequest req = waitNext(getMappedKeyValues);

		// Warning: This code is executed at extremely high priority (TaskPriority::LoadBalancedEndpoint), so downgrade
		// before doing real work
		self->actors.add(self->readGuard(req, getMappedKeyValuesQ));
	}
}

ACTOR Future<Void> serveGetKeyValuesStreamRequests(StorageServer* self,
                                                   FutureStream<GetKeyValuesStreamRequest> getKeyValuesStream) {
	loop {
		GetKeyValuesStreamRequest req = waitNext(getKeyValuesStream);
		// Warning: This code is executed at extremely high priority (TaskPriority::LoadBalancedEndpoint), so
		// downgrade before doing real work
		// FIXME: add readGuard again
		self->actors.add(getKeyValuesStreamQ(self, req));
	}
}

ACTOR Future<Void> serveGetKeyRequests(StorageServer* self, FutureStream<GetKeyRequest> getKey) {
	getCurrentLineage()->modify(&TransactionLineage::operation) = TransactionLineage::Operation::GetKey;
	loop {
		GetKeyRequest req = waitNext(getKey);
		// Warning: This code is executed at extremely high priority (TaskPriority::LoadBalancedEndpoint), so
		// downgrade before doing real work
		self->actors.add(self->readGuard(req, getKeyQ));
	}
}

ACTOR Future<Void> watchValueWaitForVersion(StorageServer* self,
                                            WatchValueRequest req,
                                            PromiseStream<WatchValueRequest> stream) {
	state Span span("SS:watchValueWaitForVersion"_loc, req.spanContext);
	if (req.tenantInfo.name.present()) {
		span.addAttribute("tenant"_sr, req.tenantInfo.name.get());
	}
	getCurrentLineage()->modify(&TransactionLineage::txID) = req.spanContext.traceID;
	try {
		wait(success(waitForVersionNoTooOld(self, req.version)));
		Optional<TenantMapEntry> entry = self->getTenantEntry(latestVersion, req.tenantInfo);
		if (entry.present()) {
			req.key = req.key.withPrefix(entry.get().prefix);
		}
		stream.send(req);
	} catch (Error& e) {
		if (!canReplyWith(e))
			throw e;
		self->sendErrorWithPenalty(req.reply, e, self->getPenalty());
	}
	return Void();
}

ACTOR Future<Void> serveWatchValueRequestsImpl(StorageServer* self, FutureStream<WatchValueRequest> stream) {
	loop {
		getCurrentLineage()->modify(&TransactionLineage::txID) = UID();
		state WatchValueRequest req = waitNext(stream);
		state Reference<ServerWatchMetadata> metadata = self->getWatchMetadata(req.key.contents());
		state Span span("SS:serveWatchValueRequestsImpl"_loc, req.spanContext);
		getCurrentLineage()->modify(&TransactionLineage::txID) = req.spanContext.traceID;
		state ReadOptions options;

		// case 1: no watch set for the current key
		if (!metadata.isValid()) {
			metadata = makeReference<ServerWatchMetadata>(req.key, req.value, req.version, req.tags, req.debugID);
			KeyRef key = self->setWatchMetadata(metadata);
			metadata->watch_impl = forward(watchWaitForValueChange(self, span.context, key), metadata->versionPromise);
			self->actors.add(watchValueSendReply(self, req, metadata->versionPromise.getFuture(), span.context));
		}
		// case 2: there is a watch in the map and it has the same value so just update version
		else if (metadata->value == req.value) {
			if (req.version > metadata->version) {
				metadata->version = req.version;
				metadata->tags = req.tags;
				metadata->debugID = req.debugID;
			}
			self->actors.add(watchValueSendReply(self, req, metadata->versionPromise.getFuture(), span.context));
		}
		// case 3: version in map has a lower version so trigger watch and create a new entry in map
		else if (req.version > metadata->version) {
			self->deleteWatchMetadata(req.key.contents());
			metadata->versionPromise.send(req.version);
			metadata->watch_impl.cancel();

			metadata = makeReference<ServerWatchMetadata>(req.key, req.value, req.version, req.tags, req.debugID);
			KeyRef key = self->setWatchMetadata(metadata);
			metadata->watch_impl = forward(watchWaitForValueChange(self, span.context, key), metadata->versionPromise);

			self->actors.add(watchValueSendReply(self, req, metadata->versionPromise.getFuture(), span.context));
		}
		// case 4: version in the map is higher so immediately trigger watch
		else if (req.version < metadata->version) {
			CODE_PROBE(true, "watch version in map is higher so trigger watch (case 4)");
			req.reply.send(WatchValueReply{ metadata->version });
		}
		// case 5: watch value differs but their versions are the same (rare case) so check with the SS
		else {
			CODE_PROBE(true, "watch version in the map is the same but value is different (case 5)");
			loop {
				try {
					state Version latest = self->version.get();
					options.debugID = metadata->debugID;

					GetValueRequest getReq(
					    span.context, TenantInfo(), metadata->key, latest, metadata->tags, options, VersionVector());
					state Future<Void> getValue = getValueQ(self, getReq);
					GetValueReply reply = wait(getReq.reply.getFuture());
					metadata = self->getWatchMetadata(req.key.contents());

					if (metadata.isValid() && reply.value != metadata->value) { // valSS != valMap
						self->deleteWatchMetadata(req.key.contents());
						metadata->versionPromise.send(req.version);
						metadata->watch_impl.cancel();
					}

					if (reply.value == req.value) { // valSS == valreq
						metadata =
						    makeReference<ServerWatchMetadata>(req.key, req.value, req.version, req.tags, req.debugID);
						KeyRef key = self->setWatchMetadata(metadata);
						metadata->watch_impl =
						    forward(watchWaitForValueChange(self, span.context, key), metadata->versionPromise);
						self->actors.add(
						    watchValueSendReply(self, req, metadata->versionPromise.getFuture(), span.context));
					} else {
						req.reply.send(WatchValueReply{ latest });
					}
					break;
				} catch (Error& e) {
					if (e.code() != error_code_transaction_too_old) {
						if (!canReplyWith(e))
							throw e;
						self->sendErrorWithPenalty(req.reply, e, self->getPenalty());
						break;
					}
					CODE_PROBE(true, "Reading a watched key failed with transaction_too_old case 5");
				}
			}
		}
	}
}

ACTOR Future<Void> serveWatchValueRequests(StorageServer* self, FutureStream<WatchValueRequest> watchValue) {
	state PromiseStream<WatchValueRequest> stream;
	getCurrentLineage()->modify(&TransactionLineage::operation) = TransactionLineage::Operation::WatchValue;
	self->actors.add(serveWatchValueRequestsImpl(self, stream.getFuture()));

	loop {
		WatchValueRequest req = waitNext(watchValue);
		// TODO: fast load balancing?
		if (self->shouldRead(req)) {
			self->actors.add(watchValueWaitForVersion(self, req, stream));
		}
	}
}

ACTOR Future<Void> serveChangeFeedStreamRequests(StorageServer* self,
                                                 FutureStream<ChangeFeedStreamRequest> changeFeedStream) {
	loop {
		ChangeFeedStreamRequest req = waitNext(changeFeedStream);
		// must notify change feed that its shard is moved away ASAP
		self->actors.add(changeFeedStreamQ(self, req, req.debugUID) || stopChangeFeedOnMove(self, req, req.debugUID));
	}
}

ACTOR Future<Void> serveOverlappingChangeFeedsRequests(
    StorageServer* self,
    FutureStream<OverlappingChangeFeedsRequest> overlappingChangeFeeds) {
	loop {
		OverlappingChangeFeedsRequest req = waitNext(overlappingChangeFeeds);
		self->actors.add(self->readGuard(req, overlappingChangeFeedsQ));
	}
}

ACTOR Future<Void> serveChangeFeedPopRequests(StorageServer* self, FutureStream<ChangeFeedPopRequest> changeFeedPops) {
	loop {
		ChangeFeedPopRequest req = waitNext(changeFeedPops);
		self->actors.add(self->readGuard(req, changeFeedPopQ));
	}
}

ACTOR Future<Void> serveChangeFeedVersionUpdateRequests(
    StorageServer* self,
    FutureStream<ChangeFeedVersionUpdateRequest> changeFeedVersionUpdate) {
	loop {
		ChangeFeedVersionUpdateRequest req = waitNext(changeFeedVersionUpdate);
		self->actors.add(self->readGuard(req, changeFeedVersionUpdateQ));
	}
}

ACTOR Future<Void> reportStorageServerState(StorageServer* self) {
	if (!SERVER_KNOBS->REPORT_DD_METRICS) {
		return Void();
	}

	loop {
		wait(delay(SERVER_KNOBS->DD_METRICS_REPORT_INTERVAL));

		const auto numRunningFetchKeys = self->currentRunningFetchKeys.numRunning();
		if (numRunningFetchKeys == 0) {
			continue;
		}

		const auto longestRunningFetchKeys = self->currentRunningFetchKeys.longestTime();

		auto level = SevInfo;
		if (longestRunningFetchKeys.first >= SERVER_KNOBS->FETCH_KEYS_TOO_LONG_TIME_CRITERIA) {
			level = SevWarnAlways;
		}

		TraceEvent(level, "FetchKeysCurrentStatus", self->thisServerID)
		    .detail("Timestamp", now())
		    .detail("LongestRunningTime", longestRunningFetchKeys.first)
		    .detail("StartKey", longestRunningFetchKeys.second.begin)
		    .detail("EndKey", longestRunningFetchKeys.second.end)
		    .detail("NumRunning", numRunningFetchKeys);
	}
}

ACTOR Future<Void> storageServerCore(StorageServer* self, StorageServerInterface ssi) {
	state Future<Void> doUpdate = Void();
	state bool updateReceived = false; // true iff the current update() actor assigned to doUpdate has already
	                                   // received an update from the tlog
	state double lastLoopTopTime = now();
	state Future<Void> dbInfoChange = Void();
	state Future<Void> checkLastUpdate = Void();
	state Future<Void> updateProcessStatsTimer = delay(SERVER_KNOBS->FASTRESTORE_UPDATE_PROCESS_STATS_INTERVAL);

	self->actors.add(updateStorage(self));
	self->actors.add(waitFailureServer(ssi.waitFailure.getFuture()));
	self->actors.add(self->otherError.getFuture());
	self->actors.add(metricsCore(self, ssi));
	self->actors.add(logLongByteSampleRecovery(self->byteSampleRecovery));
	self->actors.add(checkBehind(self));
	self->actors.add(serveGetValueRequests(self, ssi.getValue.getFuture()));
	self->actors.add(serveGetKeyValuesRequests(self, ssi.getKeyValues.getFuture()));
	self->actors.add(serveGetMappedKeyValuesRequests(self, ssi.getMappedKeyValues.getFuture()));
	self->actors.add(serveGetKeyValuesStreamRequests(self, ssi.getKeyValuesStream.getFuture()));
	self->actors.add(serveGetKeyRequests(self, ssi.getKey.getFuture()));
	self->actors.add(serveWatchValueRequests(self, ssi.watchValue.getFuture()));
	self->actors.add(serveChangeFeedStreamRequests(self, ssi.changeFeedStream.getFuture()));
	self->actors.add(serveOverlappingChangeFeedsRequests(self, ssi.overlappingChangeFeeds.getFuture()));
	self->actors.add(serveChangeFeedPopRequests(self, ssi.changeFeedPop.getFuture()));
	self->actors.add(serveChangeFeedVersionUpdateRequests(self, ssi.changeFeedVersionUpdate.getFuture()));
	self->actors.add(traceRole(Role::STORAGE_SERVER, ssi.id()));
	self->actors.add(reportStorageServerState(self));

	self->transactionTagCounter.startNewInterval();
	self->actors.add(
	    recurring([&]() { self->transactionTagCounter.startNewInterval(); }, SERVER_KNOBS->TAG_MEASUREMENT_INTERVAL));

	self->coreStarted.send(Void());

	loop {
		++self->counters.loops;

		double loopTopTime = now();
		double elapsedTime = loopTopTime - lastLoopTopTime;
		if (elapsedTime > 0.050) {
			if (deterministicRandom()->random01() < 0.01)
				TraceEvent(SevWarn, "SlowSSLoopx100", self->thisServerID).detail("Elapsed", elapsedTime);
		}
		lastLoopTopTime = loopTopTime;

		choose {
			when(wait(checkLastUpdate)) {
				if (now() - self->lastUpdate >= CLIENT_KNOBS->NO_RECENT_UPDATES_DURATION) {
					self->noRecentUpdates.set(true);
					checkLastUpdate = delay(CLIENT_KNOBS->NO_RECENT_UPDATES_DURATION);
				} else {
					checkLastUpdate =
					    delay(std::max(CLIENT_KNOBS->NO_RECENT_UPDATES_DURATION - (now() - self->lastUpdate), 0.1));
				}
			}
			when(wait(dbInfoChange)) {
				CODE_PROBE(self->logSystem, "shardServer dbInfo changed");
				dbInfoChange = self->db->onChange();
				if (self->db->get().recoveryState >= RecoveryState::ACCEPTING_COMMITS) {
					self->logSystem = ILogSystem::fromServerDBInfo(self->thisServerID, self->db->get());
					if (self->logSystem) {
						if (self->db->get().logSystemConfig.recoveredAt.present()) {
							self->poppedAllAfter = self->db->get().logSystemConfig.recoveredAt.get();
						}
						self->logCursor = self->logSystem->peekSingle(
						    self->thisServerID, self->version.get() + 1, self->tag, self->history);
						self->popVersion(self->durableVersion.get() + 1, true);
					}
					// If update() is waiting for results from the tlog, it might never get them, so needs to be
					// cancelled.  But if it is waiting later, cancelling it could cause problems (e.g. fetchKeys
					// that already committed to transitioning to waiting state)
					if (!updateReceived) {
						doUpdate = Void();
					}
				}

				Optional<LatencyBandConfig> newLatencyBandConfig = self->db->get().latencyBandConfig;
				if (newLatencyBandConfig.present() != self->latencyBandConfig.present() ||
				    (newLatencyBandConfig.present() &&
				     newLatencyBandConfig.get().readConfig != self->latencyBandConfig.get().readConfig)) {
					self->latencyBandConfig = newLatencyBandConfig;
					self->counters.readLatencyBands.clearBands();
					TraceEvent("LatencyBandReadUpdatingConfig").detail("Present", newLatencyBandConfig.present());
					if (self->latencyBandConfig.present()) {
						for (auto band : self->latencyBandConfig.get().readConfig.bands) {
							self->counters.readLatencyBands.addThreshold(band);
						}
					}
				}
			}
			when(GetShardStateRequest req = waitNext(ssi.getShardState.getFuture())) {
				if (req.mode == GetShardStateRequest::NO_WAIT) {
					if (self->isReadable(req.keys))
						req.reply.send(GetShardStateReply{ self->version.get(), self->durableVersion.get() });
					else
						req.reply.sendError(wrong_shard_server());
				} else {
					self->actors.add(getShardStateQ(self, req));
				}
			}
			when(StorageQueuingMetricsRequest req = waitNext(ssi.getQueuingMetrics.getFuture())) {
				getQueuingMetrics(self, req);
			}
			when(ReplyPromise<KeyValueStoreType> reply = waitNext(ssi.getKeyValueStoreType.getFuture())) {
				reply.send(self->storage.getKeyValueStoreType());
			}
			when(wait(doUpdate)) {
				updateReceived = false;
				if (!self->logSystem)
					doUpdate = Never();
				else
					doUpdate = update(self, &updateReceived);
			}
			when(GetCheckpointRequest req = waitNext(ssi.checkpoint.getFuture())) {
				if (!self->isReadable(req.range)) {
					req.reply.sendError(wrong_shard_server());
					continue;
				} else {
					self->actors.add(getCheckpointQ(self, req));
				}
			}
			when(FetchCheckpointRequest req = waitNext(ssi.fetchCheckpoint.getFuture())) {
				self->actors.add(fetchCheckpointQ(self, req));
			}
			when(UpdateCommitCostRequest req = waitNext(ssi.updateCommitCostRequest.getFuture())) {
				// Ratekeeper might change with a new ID. In this case, always accept the data.
				if (req.ratekeeperID != self->busiestWriteTagContext.ratekeeperID) {
					TraceEvent("RatekeeperIDChange")
					    .detail("OldID", self->busiestWriteTagContext.ratekeeperID)
					    .detail("OldLastUpdateTime", self->busiestWriteTagContext.lastUpdateTime)
					    .detail("NewID", req.ratekeeperID)
					    .detail("LastUpdateTime", req.postTime);
					self->busiestWriteTagContext.ratekeeperID = req.ratekeeperID;
					self->busiestWriteTagContext.lastUpdateTime = -1;
				}
				// In case we received an old request/duplicate request, due to, e.g. network problem
				ASSERT(req.postTime > 0);
				if (req.postTime < self->busiestWriteTagContext.lastUpdateTime) {
					continue;
				}

				self->busiestWriteTagContext.lastUpdateTime = req.postTime;
				TraceEvent("BusiestWriteTag", self->thisServerID)
				    .detail("Elapsed", req.elapsed)
				    .detail("Tag", printable(req.busiestTag))
				    .detail("TagOps", req.opsSum)
				    .detail("TagCost", req.costSum)
				    .detail("TotalCost", req.totalWriteCosts)
				    .detail("Reported", req.reported)
				    .trackLatest(self->busiestWriteTagContext.busiestWriteTagTrackingKey);

				req.reply.send(Void());
			}
			when(FetchCheckpointKeyValuesRequest req = waitNext(ssi.fetchCheckpointKeyValues.getFuture())) {
				self->actors.add(fetchCheckpointKeyValuesQ(self, req));
			}
			when(AuditStorageRequest req = waitNext(ssi.auditStorage.getFuture())) {
				self->actors.add(auditStorageQ(self, req));
			}
			when(wait(updateProcessStatsTimer)) {
				updateProcessStats(self);
				updateProcessStatsTimer = delay(SERVER_KNOBS->FASTRESTORE_UPDATE_PROCESS_STATS_INTERVAL);
			}
			when(wait(self->actors.getResult())) {}
		}
	}
}

bool storageServerTerminated(StorageServer& self, IKeyValueStore* persistentData, Error const& e) {
	self.shuttingDown = true;

	// Clearing shards shuts down any fetchKeys actors; these may do things on cancellation that are best done with
	// self still valid
	self.shards.insert(allKeys, Reference<ShardInfo>());

	// Dispose the IKVS (destroying its data permanently) only if this shutdown is definitely permanent.  Otherwise
	// just close it.
	if (e.code() == error_code_please_reboot) {
		// do nothing.
	} else if (e.code() == error_code_worker_removed || e.code() == error_code_recruitment_failed) {
		// SOMEDAY: could close instead of dispose if tss in quarantine gets removed so it could still be
		// investigated?
		persistentData->dispose();
	} else {
		persistentData->close();
	}

	if (e.code() == error_code_worker_removed || e.code() == error_code_recruitment_failed ||
	    e.code() == error_code_file_not_found || e.code() == error_code_actor_cancelled ||
	    e.code() == error_code_remote_kvs_cancelled) {
		TraceEvent("StorageServerTerminated", self.thisServerID).errorUnsuppressed(e);
		return true;
	} else
		return false;
}

ACTOR Future<Void> memoryStoreRecover(IKeyValueStore* store, Reference<IClusterConnectionRecord> connRecord, UID id) {
	if (store->getType() != KeyValueStoreType::MEMORY || connRecord.getPtr() == nullptr) {
		return Never();
	}

	// create a temp client connect to DB
	Database cx = Database::createDatabase(connRecord, ApiVersion::LATEST_VERSION);

	state Reference<ReadYourWritesTransaction> tr = makeReference<ReadYourWritesTransaction>(cx);
	state int noCanRemoveCount = 0;
	loop {
		try {
			tr->setOption(FDBTransactionOptions::PRIORITY_SYSTEM_IMMEDIATE);
			tr->setOption(FDBTransactionOptions::ACCESS_SYSTEM_KEYS);

			state bool canRemove = wait(canRemoveStorageServer(tr, id));
			if (!canRemove) {
				CODE_PROBE(true,
				           "it's possible that the caller had a transaction in flight that assigned keys to the "
				           "server. Wait for it to reverse its mistake.");
				wait(delayJittered(SERVER_KNOBS->REMOVE_RETRY_DELAY, TaskPriority::UpdateStorage));
				tr->reset();
				TraceEvent("RemoveStorageServerRetrying")
				    .detail("Count", noCanRemoveCount++)
				    .detail("ServerID", id)
				    .detail("CanRemove", canRemove);
			} else {
				return Void();
			}
		} catch (Error& e) {
			state Error err = e;
			wait(tr->onError(e));
			TraceEvent("RemoveStorageServerRetrying").error(err);
		}
	}
}

ACTOR Future<Void> initTenantMap(StorageServer* self) {
	state Reference<ReadYourWritesTransaction> tr = makeReference<ReadYourWritesTransaction>(self->cx);

	loop {
		try {
			tr->setOption(FDBTransactionOptions::ACCESS_SYSTEM_KEYS);
			tr->setOption(FDBTransactionOptions::PRIORITY_SYSTEM_IMMEDIATE);
			tr->setOption(FDBTransactionOptions::LOCK_AWARE);
			state Version version = wait(tr->getReadVersion());
			// This limits the number of tenants, but eventually we shouldn't need to do this at all
			// when SSs store only the local tenants
			KeyBackedRangeResult<std::pair<TenantName, TenantMapEntry>> entries =
			    wait(TenantMetadata::tenantMap().getRange(
			        tr, Optional<TenantName>(), Optional<TenantName>(), CLIENT_KNOBS->MAX_TENANTS_PER_CLUSTER + 1));
			ASSERT(entries.results.size() <= CLIENT_KNOBS->MAX_TENANTS_PER_CLUSTER && !entries.more);

			TraceEvent("InitTenantMap", self->thisServerID)
			    .detail("Version", version)
			    .detail("NumTenants", entries.results.size());

			for (auto entry : entries.results) {
				self->insertTenant(entry.first, entry.second, version);
			}
			break;
		} catch (Error& e) {
			wait(tr->onError(e));
		}
	}

	return Void();
}

ACTOR Future<Void> replaceInterface(StorageServer* self, StorageServerInterface ssi) {
	ASSERT(!ssi.isTss());
	state Transaction tr(self->cx);

	loop {
		state Future<Void> infoChanged = self->db->onChange();
		state Reference<CommitProxyInfo> commitProxies(new CommitProxyInfo(self->db->get().client.commitProxies));
		choose {
			when(GetStorageServerRejoinInfoReply _rep =
			         wait(commitProxies->size()
			                  ? basicLoadBalance(commitProxies,
			                                     &CommitProxyInterface::getStorageServerRejoinInfo,
			                                     GetStorageServerRejoinInfoRequest(ssi.id(), ssi.locality.dcId()))
			                  : Never())) {
				state GetStorageServerRejoinInfoReply rep = _rep;

				try {
					tr.reset();
					tr.setOption(FDBTransactionOptions::PRIORITY_SYSTEM_IMMEDIATE);
					tr.setOption(FDBTransactionOptions::LOCK_AWARE);
					tr.setVersion(rep.version);

					tr.addReadConflictRange(singleKeyRange(serverListKeyFor(ssi.id())));
					tr.addReadConflictRange(singleKeyRange(serverTagKeyFor(ssi.id())));
					tr.addReadConflictRange(serverTagHistoryRangeFor(ssi.id()));
					tr.addReadConflictRange(singleKeyRange(tagLocalityListKeyFor(ssi.locality.dcId())));

					tr.set(serverListKeyFor(ssi.id()), serverListValue(ssi));

					if (rep.newLocality) {
						tr.addReadConflictRange(tagLocalityListKeys);
						tr.set(tagLocalityListKeyFor(ssi.locality.dcId()),
						       tagLocalityListValue(rep.newTag.get().locality));
					}

					// this only should happen if SS moved datacenters
					if (rep.newTag.present()) {
						KeyRange conflictRange = singleKeyRange(serverTagConflictKeyFor(rep.newTag.get()));
						tr.addReadConflictRange(conflictRange);
						tr.addWriteConflictRange(conflictRange);
						tr.setOption(FDBTransactionOptions::FIRST_IN_BATCH);
						tr.set(serverTagKeyFor(ssi.id()), serverTagValue(rep.newTag.get()));
						tr.atomicOp(serverTagHistoryKeyFor(ssi.id()),
						            serverTagValue(rep.tag),
						            MutationRef::SetVersionstampedKey);
					}

					if (rep.history.size() && rep.history.back().first < self->version.get()) {
						tr.clear(serverTagHistoryRangeBefore(ssi.id(), self->version.get()));
					}

					choose {
						when(wait(tr.commit())) {
							self->history = rep.history;

							if (rep.newTag.present()) {
								self->tag = rep.newTag.get();
								self->history.insert(self->history.begin(),
								                     std::make_pair(tr.getCommittedVersion(), rep.tag));
							} else {
								self->tag = rep.tag;
							}
							self->allHistory = self->history;

							TraceEvent("SSTag", self->thisServerID).detail("MyTag", self->tag.toString());
							for (auto it : self->history) {
								TraceEvent("SSHistory", self->thisServerID)
								    .detail("Ver", it.first)
								    .detail("Tag", it.second.toString());
							}

							if (self->history.size() && BUGGIFY) {
								TraceEvent("SSHistoryReboot", self->thisServerID).log();
								throw please_reboot();
							}

							break;
						}
						when(wait(infoChanged)) {}
					}
				} catch (Error& e) {
					wait(tr.onError(e));
				}
			}
			when(wait(infoChanged)) {}
		}
	}

	return Void();
}

ACTOR Future<Void> replaceTSSInterface(StorageServer* self, StorageServerInterface ssi) {
	// RYW for KeyBackedMap
	state Reference<ReadYourWritesTransaction> tr = makeReference<ReadYourWritesTransaction>(self->cx);
	state KeyBackedMap<UID, UID> tssMapDB = KeyBackedMap<UID, UID>(tssMappingKeys.begin);

	ASSERT(ssi.isTss());

	loop {
		try {
			state Tag myTag;

			tr->reset();
			tr->setOption(FDBTransactionOptions::ACCESS_SYSTEM_KEYS);
			tr->setOption(FDBTransactionOptions::PRIORITY_SYSTEM_IMMEDIATE);
			tr->setOption(FDBTransactionOptions::LOCK_AWARE);

			Optional<Value> pairTagValue = wait(tr->get(serverTagKeyFor(self->tssPairID.get())));

			if (!pairTagValue.present()) {
				CODE_PROBE(true, "Race where tss was down, pair was removed, tss starts back up");
				TraceEvent("StorageServerWorkerRemoved", self->thisServerID).detail("Reason", "TssPairMissing");
				throw worker_removed();
			}

			myTag = decodeServerTagValue(pairTagValue.get());

			tr->addReadConflictRange(singleKeyRange(serverListKeyFor(ssi.id())));
			tr->set(serverListKeyFor(ssi.id()), serverListValue(ssi));

			// add itself back to tss mapping
			if (!self->isTSSInQuarantine()) {
				tssMapDB.set(tr, self->tssPairID.get(), ssi.id());
			}

			wait(tr->commit());
			self->tag = myTag;

			break;
		} catch (Error& e) {
			wait(tr->onError(e));
		}
	}

	return Void();
}

ACTOR Future<Void> storageInterfaceRegistration(StorageServer* self,
                                                StorageServerInterface ssi,
                                                Optional<Future<Void>> readyToAcceptRequests) {

	if (readyToAcceptRequests.present()) {
		wait(readyToAcceptRequests.get());
		ssi.startAcceptingRequests();
	} else {
		ssi.stopAcceptingRequests();
	}

	try {
		if (self->isTss()) {
			wait(replaceTSSInterface(self, ssi));
		} else {
			wait(replaceInterface(self, ssi));
		}
	} catch (Error& e) {
		throw;
	}

	return Void();
}

// for creating a new storage server
ACTOR Future<Void> storageServer(IKeyValueStore* persistentData,
                                 StorageServerInterface ssi,
                                 Tag seedTag,
                                 UID clusterId,
                                 Version startVersion,
                                 Version tssSeedVersion,
                                 ReplyPromise<InitializeStorageReply> recruitReply,
                                 Reference<AsyncVar<ServerDBInfo> const> db,
                                 std::string folder,
                                 Reference<IEncryptionKeyProvider> encryptionKeyProvider) {
	state StorageServer self(persistentData, db, ssi, encryptionKeyProvider);
	self.shardAware = SERVER_KNOBS->SHARD_ENCODE_LOCATION_METADATA && persistentData->shardAware();
	state Future<Void> ssCore;
	self.clusterId.send(clusterId);
	self.initialClusterVersion = startVersion;
	if (ssi.isTss()) {
		self.setTssPair(ssi.tssPairID.get());
		ASSERT(self.isTss());
	}

	self.sk = serverKeysPrefixFor(self.tssPairID.present() ? self.tssPairID.get() : self.thisServerID)
	              .withPrefix(systemKeys.begin); // FFFF/serverKeys/[this server]/
	self.folder = folder;

	try {
		wait(self.storage.init());
		wait(self.storage.commit());
		++self.counters.kvCommits;

		if (seedTag == invalidTag) {
			ssi.startAcceptingRequests();
			self.registerInterfaceAcceptingRequests.send(Void());

			// Might throw recruitment_failed in case of simultaneous master failure
			std::pair<Version, Tag> verAndTag = wait(addStorageServer(self.cx, ssi));

			self.tag = verAndTag.second;
			if (ssi.isTss()) {
				self.setInitialVersion(tssSeedVersion);
			} else {
				self.setInitialVersion(verAndTag.first - 1);
			}

			wait(initTenantMap(&self));
		} else {
			self.tag = seedTag;
		}

		self.encryptionKeyProvider->setTenantPrefixIndex(self.tenantPrefixIndex);
		self.storage.makeNewStorageServerDurable(self.shardAware);
		wait(self.storage.commit());
		++self.counters.kvCommits;

		self.interfaceRegistered =
		    storageInterfaceRegistration(&self, ssi, self.registerInterfaceAcceptingRequests.getFuture());
		wait(delay(0));

		TraceEvent("StorageServerInit", ssi.id())
		    .detail("Version", self.version.get())
		    .detail("SeedTag", seedTag.toString())
		    .detail("TssPair", ssi.isTss() ? ssi.tssPairID.get().toString() : "");
		InitializeStorageReply rep;
		rep.interf = ssi;
		rep.addedVersion = self.version.get();
		recruitReply.send(rep);
		self.byteSampleRecovery = Void();

		ssCore = storageServerCore(&self, ssi);
		wait(ssCore);

		throw internal_error();
	} catch (Error& e) {
		// If we die with an error before replying to the recruitment request, send the error to the recruiter
		// (ClusterController, and from there to the DataDistributionTeamCollection)
		if (!recruitReply.isSet())
			recruitReply.sendError(recruitment_failed());

		// If the storage server dies while something that uses self is still on the stack,
		// we want that actor to complete before we terminate and that memory goes out of scope
		state Error err = e;
		if (storageServerTerminated(self, persistentData, err)) {
			ssCore.cancel();
			self.actors.clear(true);
			wait(delay(0));
			return Void();
		}
		ssCore.cancel();
		self.actors.clear(true);
		wait(delay(0));
		throw err;
	}
}

// for recovering an existing storage server
ACTOR Future<Void> storageServer(IKeyValueStore* persistentData,
                                 StorageServerInterface ssi,
                                 Reference<AsyncVar<ServerDBInfo> const> db,
                                 std::string folder,
                                 Promise<Void> recovered,
                                 Reference<IClusterConnectionRecord> connRecord,
                                 Reference<IEncryptionKeyProvider> encryptionKeyProvider) {
	state StorageServer self(persistentData, db, ssi, encryptionKeyProvider);
	state Future<Void> ssCore;
	self.folder = folder;

	try {
		state double start = now();
		TraceEvent("StorageServerRebootStart", self.thisServerID).log();

		wait(self.storage.init());
		choose {
			// after a rollback there might be uncommitted changes.
			// for memory storage engine type, wait until recovery is done before commit
			when(wait(self.storage.commit())) {}

			when(wait(memoryStoreRecover(persistentData, connRecord, self.thisServerID))) {
				TraceEvent("DisposeStorageServer", self.thisServerID).log();
				throw worker_removed();
			}
		}
		++self.counters.kvCommits;

		bool ok = wait(self.storage.restoreDurableState());
		if (!ok) {
			if (recovered.canBeSet())
				recovered.send(Void());
			return Void();
		}
		// Pass a reference of tenantPrefixIndex to the storage engine to support per-tenant data encryption,
		// after the tenant map is recovered in restoreDurableState. In case of a storage server reboot,
		// it is possible that the storage engine is still holding a pre-reboot tenantPrefixIndex, and use that
		// for its own recovery, before we set the tenantPrefixIndex here.
		if (self.encryptionKeyProvider.isValid()) {
			self.encryptionKeyProvider->setTenantPrefixIndex(self.tenantPrefixIndex);
		}
		TraceEvent("SSTimeRestoreDurableState", self.thisServerID).detail("TimeTaken", now() - start);

		// if this is a tss storage file, use that as source of truth for this server being a tss instead of the
		// presence of the tss pair key in the storage engine
		if (ssi.isTss()) {
			ASSERT(self.isTss());
			ssi.tssPairID = self.tssPairID.get();
		} else {
			ASSERT(!self.isTss());
		}

		ASSERT(self.thisServerID == ssi.id());

		self.sk = serverKeysPrefixFor(self.tssPairID.present() ? self.tssPairID.get() : self.thisServerID)
		              .withPrefix(systemKeys.begin); // FFFF/serverKeys/[this server]/

		TraceEvent("StorageServerReboot", self.thisServerID).detail("Version", self.version.get());

		if (recovered.canBeSet())
			recovered.send(Void());

		state Future<Void> f = storageInterfaceRegistration(&self, ssi, {});
		wait(delay(0));
		ErrorOr<Void> e = wait(errorOr(f));
		if (e.isError()) {
			Error e = f.getError();

			throw e;
			// TODO: #5375
			/*
			            if (e.code() != error_code_worker_removed) {
			                throw e;
			            }
			            state UID clusterId = wait(getClusterId(&self));
			            ASSERT(self.clusterId.isValid());
			            UID durableClusterId = wait(self.clusterId.getFuture());
			            ASSERT(durableClusterId.isValid());
			            if (clusterId == durableClusterId) {
			                throw worker_removed();
			            }
			            // When a storage server connects to a new cluster, it deletes its
			            // old data and creates a new, empty data file for the new cluster.
			            // We want to avoid this and force a manual removal of the storage
			            // servers' old data when being assigned to a new cluster to avoid
			            // accidental data loss.
			            TraceEvent(SevWarn, "StorageServerBelongsToExistingCluster")
			                .detail("ServerID", ssi.id())
			                .detail("ClusterID", durableClusterId)
			                .detail("NewClusterID", clusterId);
			            wait(Future<Void>(Never()));
			*/
		}

		self.interfaceRegistered =
		    storageInterfaceRegistration(&self, ssi, self.registerInterfaceAcceptingRequests.getFuture());
		wait(delay(0));

		TraceEvent("StorageServerStartingCore", self.thisServerID).detail("TimeTaken", now() - start);

		ssCore = storageServerCore(&self, ssi);
		wait(ssCore);

		throw internal_error();
	} catch (Error& e) {
		if (self.byteSampleRecovery.isValid()) {
			self.byteSampleRecovery.cancel();
		}

		if (recovered.canBeSet())
			recovered.send(Void());

		// If the storage server dies while something that uses self is still on the stack,
		// we want that actor to complete before we terminate and that memory goes out of scope
		state Error err = e;
		if (storageServerTerminated(self, persistentData, err)) {
			ssCore.cancel();
			self.actors.clear(true);
			wait(delay(0));
			return Void();
		}
		ssCore.cancel();
		self.actors.clear(true);
		wait(delay(0));
		throw err;
	}
}

#ifndef __INTEL_COMPILER
#pragma endregion
#endif

/*
4 Reference count
4 priority
24 pointers
8 lastUpdateVersion
2 updated, replacedPointer
--
42 PTree overhead

8 Version insertVersion
--
50 VersionedMap overhead

12 KeyRef
12 ValueRef
1  isClear
--
25 payload


50 overhead
25 payload
21 structure padding
32 allocator rounds up
---
128 allocated

To reach 64, need to save: 11 bytes + all padding

Possibilities:
  -8 Combine lastUpdateVersion, insertVersion?
  -2 Fold together updated, replacedPointer, isClear bits
  -3 Fold away updated, replacedPointer, isClear
  -8 Move value lengths into arena
  -4 Replace priority with H(pointer)
  -12 Compress pointers (using special allocator)
  -4 Modular lastUpdateVersion (make sure no node survives 4 billion updates)
*/

void versionedMapTest() {
	VersionedMap<int, int> vm;

	printf("SS Ptree node is %zu bytes\n", sizeof(StorageServer::VersionedData::PTreeT));

	const int NSIZE = sizeof(VersionedMap<int, int>::PTreeT);
	const int ASIZE = NSIZE <= 64 ? 64 : nextFastAllocatedSize(NSIZE);

	auto before = FastAllocator<ASIZE>::getTotalMemory();

	for (int v = 1; v <= 1000; ++v) {
		vm.createNewVersion(v);
		for (int i = 0; i < 1000; i++) {
			int k = deterministicRandom()->randomInt(0, 2000000);
			/*for(int k2=k-5; k2<k+5; k2++)
			    if (vm.atLatest().find(k2) != vm.atLatest().end())
			        vm.erase(k2);*/
			vm.erase(k - 5, k + 5);
			vm.insert(k, v);
		}
	}

	auto after = FastAllocator<ASIZE>::getTotalMemory();

	int count = 0;
	for (auto i = vm.atLatest().begin(); i != vm.atLatest().end(); ++i)
		++count;

	printf("PTree node is %d bytes, allocated as %d bytes\n", NSIZE, ASIZE);
	printf("%d distinct after %d insertions\n", count, 1000 * 1000);
	printf("Memory used: %f MB\n", (after - before) / 1e6);
}<|MERGE_RESOLUTION|>--- conflicted
+++ resolved
@@ -1225,19 +1225,16 @@
 			specialCounter(cc, "ServeFetchCheckpointWaiting", [self]() {
 				return self->serveFetchCheckpointParallelismLock.waiters();
 			});
-<<<<<<< HEAD
 			specialCounter(cc, "ServeValidateStorageActive", [self]() {
 				return self->serveAuditStorageParallelismLock.activePermits();
 			});
 			specialCounter(cc, "ServeValidateStorageWaiting", [self]() {
 				return self->serveAuditStorageParallelismLock.waiters();
 			});
-=======
 			specialCounter(
 			    cc, "ChangeFeedDiskReadsActive", [self]() { return self->changeFeedDiskReadsLock.activePermits(); });
 			specialCounter(
 			    cc, "ChangeFeedDiskReadsWaiting", [self]() { return self->changeFeedDiskReadsLock.waiters(); });
->>>>>>> c7924c9f
 			specialCounter(cc, "QueryQueueMax", [self]() { return self->getAndResetMaxQueryQueueSize(); });
 			specialCounter(cc, "BytesStored", [self]() { return self->metrics.byteSample.getEstimate(allKeys); });
 			specialCounter(cc, "ActiveWatches", [self]() { return self->numWatches; });
