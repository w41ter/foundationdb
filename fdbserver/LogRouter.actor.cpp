/*
 * LogRouter.actor.cpp
 *
 * This source file is part of the FoundationDB open source project
 *
 * Copyright 2013-2018 Apple Inc. and the FoundationDB project authors
 * 
 * Licensed under the Apache License, Version 2.0 (the "License");
 * you may not use this file except in compliance with the License.
 * You may obtain a copy of the License at
 * 
 *     http://www.apache.org/licenses/LICENSE-2.0
 * 
 * Unless required by applicable law or agreed to in writing, software
 * distributed under the License is distributed on an "AS IS" BASIS,
 * WITHOUT WARRANTIES OR CONDITIONS OF ANY KIND, either express or implied.
 * See the License for the specific language governing permissions and
 * limitations under the License.
 */

#include "flow/ActorCollection.h"
#include "fdbclient/NativeAPI.actor.h"
#include "fdbrpc/Stats.h"
#include "fdbserver/WorkerInterface.actor.h"
#include "fdbserver/WaitFailure.h"
#include "fdbserver/Knobs.h"
#include "fdbserver/ServerDBInfo.h"
#include "fdbserver/LogSystem.h"
#include "fdbclient/SystemData.h"
#include "fdbserver/ApplyMetadataMutation.h"
#include "fdbserver/RecoveryState.h"
#include "fdbclient/Atomic.h"
#include "flow/Arena.h"
#include "flow/Histogram.h"
#include "flow/TDMetric.actor.h"
#include "flow/actorcompiler.h"  // This must be the last #include.

struct LogRouterData {
	struct TagData : NonCopyable, public ReferenceCounted<TagData> {
		std::deque<std::pair<Version, LengthPrefixedStringRef>> version_messages;
		Version popped;
		Version durableKnownCommittedVersion;
		Tag tag;

		TagData( Tag tag, Version popped, Version durableKnownCommittedVersion ) : tag(tag), popped(popped), durableKnownCommittedVersion(durableKnownCommittedVersion) {}

		TagData(TagData&& r) BOOST_NOEXCEPT : version_messages(std::move(r.version_messages)), tag(r.tag), popped(r.popped), durableKnownCommittedVersion(r.durableKnownCommittedVersion) {}
		void operator= (TagData&& r) BOOST_NOEXCEPT {
			version_messages = std::move(r.version_messages);
			tag = r.tag;
			popped = r.popped;
			durableKnownCommittedVersion = r.durableKnownCommittedVersion;
		}

		// Erase messages not needed to update *from* versions >= before (thus, messages with toversion <= before)
		ACTOR Future<Void> eraseMessagesBefore( TagData *self, Version before, LogRouterData *tlogData, TaskPriority taskID ) {
			while(!self->version_messages.empty() && self->version_messages.front().first < before) {
				Version version = self->version_messages.front().first;
				int64_t messagesErased = 0;

				while(!self->version_messages.empty() && self->version_messages.front().first == version) {
					++messagesErased;

					self->version_messages.pop_front();
				}

				wait(yield(taskID));
			}

			return Void();
		}

		Future<Void> eraseMessagesBefore(Version before, LogRouterData *tlogData, TaskPriority taskID) {
			return eraseMessagesBefore(this, before, tlogData, taskID);
		}
	};

	UID dbgid;
	Reference<AsyncVar<Reference<ILogSystem>>> logSystem;
<<<<<<< HEAD
	NotifiedVersion version; // The largest version at which the log router has peeked mutations
	                         // from satellite tLog or primary tLogs.
	NotifiedVersion minPopped; // The minimum version among all tags that has been popped by remote tLogs.
=======
	Optional<UID> primaryPeekLocation;
	NotifiedVersion version;
	NotifiedVersion minPopped;
>>>>>>> 07e354c4
	Version startVersion;
	Version minKnownCommittedVersion; // The minimum durable version among all LRs.
	                                  // A LR's durable version is the maximum version of mutations that have been
	                                  // popped by remote tLog.
	Version poppedVersion;
	Deque<std::pair<Version, Standalone<VectorRef<uint8_t>>>> messageBlocks;
	Tag routerTag;
	bool allowPops;
	LogSet logSet;
<<<<<<< HEAD
	bool foundEpochEnd; // Cluster is not fully recovered yet. LR has to handle recovery
	double waitForVersionTime = 0; // The total amount of time LR waits for remote tLog to peek and pop its data.
	double maxWaitForVersionTime = 0; // The max one-instance wait time when LR must wait for remote tLog to pop data.
	double getMoreTime = 0; // The total amount of time LR waits for satellite tLog's data to become available.
	double maxGetMoreTime = 0; // The max wait time LR spent in a pull-data-request to satellite tLog.
=======
	bool foundEpochEnd;
	double waitForVersionTime = 0;
	double maxWaitForVersionTime = 0;
	double getMoreTime = 0;
	double maxGetMoreTime = 0;
	int64_t generation = -1;
	Reference<Histogram> peekLatencyDist;
>>>>>>> 07e354c4

	struct PeekTrackerData {
		std::map<int, Promise<std::pair<Version, bool>>> sequence_version;
		double lastUpdate;
	};

	std::map<UID, PeekTrackerData> peekTracker;

	CounterCollection cc;
	Counter getMoreCount; // Increase by 1 when LR tries to pull data from satellite tLog.
	Counter
	    getMoreBlockedCount; // Increase by 1 if data is not available when LR tries to pull data from satellite tLog.
	Future<Void> logger;
	Reference<EventCacheHolder> eventCacheHolder;

	std::vector<Reference<TagData>> tag_data; //we only store data for the remote tag locality

	Reference<TagData> getTagData(Tag tag) {
		ASSERT(tag.locality == tagLocalityRemoteLog);
		if(tag.id >= tag_data.size()) {
			tag_data.resize(tag.id+1);
		}
		return tag_data[tag.id];
	}

	//only callable after getTagData returns a null reference
	Reference<TagData> createTagData(Tag tag, Version popped, Version knownCommittedVersion) {
		Reference<TagData> newTagData = Reference<TagData>( new TagData(tag, popped, knownCommittedVersion) );
		tag_data[tag.id] = newTagData;
		return newTagData;
	}

	LogRouterData(UID dbgid, const InitializeLogRouterRequest& req)
	  : dbgid(dbgid), routerTag(req.routerTag), logSystem(new AsyncVar<Reference<ILogSystem>>()),
	    version(req.startVersion - 1), minPopped(0), generation(req.recoveryCount), startVersion(req.startVersion),
	    allowPops(false), minKnownCommittedVersion(0), poppedVersion(0), foundEpochEnd(false),
	    cc("LogRouter", dbgid.toString()), getMoreCount("GetMoreCount", cc),
	    getMoreBlockedCount("GetMoreBlockedCount", cc),
	    peekLatencyDist(Histogram::getHistogram(LiteralStringRef("LogRouter"), LiteralStringRef("PeekTLogLatency"),
	                                            Histogram::Unit::microseconds)) {
		//setup just enough of a logSet to be able to call getPushLocations
		logSet.logServers.resize(req.tLogLocalities.size());
		logSet.tLogPolicy = req.tLogPolicy;
		logSet.locality = req.locality;
		logSet.updateLocalitySet(req.tLogLocalities);

		for(int i = 0; i < req.tLogLocalities.size(); i++) {
			Tag tag(tagLocalityRemoteLog, i);
			auto tagData = getTagData(tag);
			if(!tagData) {
				tagData = createTagData(tag, 0, 0);
			}
		}

		eventCacheHolder = Reference<EventCacheHolder>( new EventCacheHolder(dbgid.shortString() + ".PeekLocation") );

		// FetchedVersions: How many version of mutations buffered at LR and have not been popped by remote tLogs
		specialCounter(cc, "Version", [this]() { return this->version.get(); });
		specialCounter(cc, "MinPopped", [this](){ return this->minPopped.get(); });
		// TODO: Add minPopped locality and minPoppedId, similar as tLog Metrics
		specialCounter(cc, "FetchedVersions", [this](){ return std::max<Version>(0, std::min<Version>(SERVER_KNOBS->MAX_READ_TRANSACTION_LIFE_VERSIONS, this->version.get() - this->minPopped.get())); });
		specialCounter(cc, "MinKnownCommittedVersion", [this](){ return this->minKnownCommittedVersion; });
		specialCounter(cc, "PoppedVersion", [this](){ return this->poppedVersion; });
		specialCounter(cc, "FoundEpochEnd", [this](){ return this->foundEpochEnd; });
		specialCounter(cc, "WaitForVersionMS", [this](){ double val = this->waitForVersionTime; this->waitForVersionTime = 0; return 1000*val; });
		specialCounter(cc, "WaitForVersionMaxMS", [this](){ double val = this->maxWaitForVersionTime; this->maxWaitForVersionTime = 0; return 1000*val; });
		specialCounter(cc, "GetMoreMS", [this](){ double val = this->getMoreTime; this->getMoreTime = 0; return 1000*val; });
		specialCounter(cc, "GetMoreMaxMS", [this](){ double val = this->maxGetMoreTime; this->maxGetMoreTime = 0; return 1000*val; });
		specialCounter(cc, "Generation", [this]() { return this->generation; });
		logger = traceCounters("LogRouterMetrics", dbgid, SERVER_KNOBS->WORKER_LOGGING_INTERVAL, &cc,
		                       "LogRouterMetrics", [this](TraceEvent& te) {
			                       te.detail("PrimaryPeekLocation", this->primaryPeekLocation);
			                       te.detail("RouterTag", this->routerTag.toString());
		                       });
	}
};

void commitMessages( LogRouterData* self, Version version, const std::vector<TagsAndMessage>& taggedMessages ) {
	if(!taggedMessages.size()) {
		return;
	}

	int msgSize = 0;
	for(auto& i : taggedMessages) {
		msgSize += i.message.size();
	}

	// Grab the last block in the blocks list so we can share its arena
	// We pop all of the elements of it to create a "fresh" vector that starts at the end of the previous vector
	Standalone<VectorRef<uint8_t>> block;
	if(self->messageBlocks.empty()) {
		block = Standalone<VectorRef<uint8_t>>();
		block.reserve(block.arena(), std::max<int64_t>(SERVER_KNOBS->TLOG_MESSAGE_BLOCK_BYTES, msgSize));
	}
	else {
		block = self->messageBlocks.back().second;
	}

	block.pop_front(block.size());

	for(auto& msg : taggedMessages) {
		if(msg.message.size() > block.capacity() - block.size()) {
			self->messageBlocks.emplace_back(version, block);
			block = Standalone<VectorRef<uint8_t>>();
			block.reserve(block.arena(), std::max<int64_t>(SERVER_KNOBS->TLOG_MESSAGE_BLOCK_BYTES, msgSize));
		}

		block.append(block.arena(), msg.message.begin(), msg.message.size());
		for(auto& tag : msg.tags) {
			auto tagData = self->getTagData(tag);
			if(!tagData) {
				tagData = self->createTagData(tag, 0, 0);
			}

			if (version >= tagData->popped) {
				tagData->version_messages.emplace_back(version, LengthPrefixedStringRef((uint32_t*)(block.end() - msg.message.size())));
				if(tagData->version_messages.back().second.expectedSize() > SERVER_KNOBS->MAX_MESSAGE_SIZE) {
					TraceEvent(SevWarnAlways, "LargeMessage").detail("Size", tagData->version_messages.back().second.expectedSize());
				}
			}
		}

		msgSize -= msg.message.size();
	}
	self->messageBlocks.emplace_back(version, block);
}

ACTOR Future<Void> waitForVersion( LogRouterData *self, Version ver ) {
	// The only time the log router should allow a gap in versions larger than MAX_READ_TRANSACTION_LIFE_VERSIONS is when processing epoch end.
	// Since one set of log routers is created per generation of transaction logs, the gap caused by epoch end will be within MAX_VERSIONS_IN_FLIGHT of the log routers start version.
	state double startTime = now();
	if(self->version.get() < self->startVersion) {
		// Log router needs to wait for remote tLogs to process data, whose version is less than self->startVersion,
		// before the log router can pull more data (i.e., data after self->startVersion) from satellite tLog;
		// This prevents LR from getting OOM due to it pulls too much data from satellite tLog at once;
		// Note: each commit writes data to both primary tLog and satellite tLog. Satellite tLog can be viewed as
		//       a part of primary tLogs.
		if(ver > self->startVersion) {
			self->version.set(self->startVersion);
			// Wait for remote tLog to peek and pop from LR,
			// so that LR's minPopped version can increase to self->startVersion
			wait(self->minPopped.whenAtLeast(self->version.get()));
		}
		self->waitForVersionTime += now() - startTime;
		self->maxWaitForVersionTime = std::max(self->maxWaitForVersionTime, now() - startTime);
		return Void();
	}
	if(!self->foundEpochEnd) {
		// Why it only needs to wait for (ver - SERVER_KNOBS->MAX_READ_TRANSACTION_LIFE_VERSIONS), instead of ver?
		wait(self->minPopped.whenAtLeast(std::min(self->version.get(), ver - SERVER_KNOBS->MAX_READ_TRANSACTION_LIFE_VERSIONS)));
	} else {
		while(self->minPopped.get() + SERVER_KNOBS->MAX_READ_TRANSACTION_LIFE_VERSIONS < ver) {
			if(self->minPopped.get() + SERVER_KNOBS->MAX_READ_TRANSACTION_LIFE_VERSIONS > self->version.get()) {
				self->version.set( self->minPopped.get() + SERVER_KNOBS->MAX_READ_TRANSACTION_LIFE_VERSIONS );
				wait(yield(TaskPriority::TLogCommit));
			} else {
				wait(self->minPopped.whenAtLeast((self->minPopped.get()+1)));
			}
		}
	}
	if(ver >= self->startVersion + SERVER_KNOBS->MAX_VERSIONS_IN_FLIGHT) {
		self->foundEpochEnd = true;
	}
	self->waitForVersionTime += now() - startTime;
	self->maxWaitForVersionTime = std::max(self->maxWaitForVersionTime, now() - startTime);
	return Void();
}

// Log router pull data from satellite tLog
ACTOR Future<Void> pullAsyncData( LogRouterData *self ) {
	state Future<Void> dbInfoChange = Void();
	state Reference<ILogSystem::IPeekCursor> r;
	state Version tagAt = self->version.get() + 1;
	state Version tagPopped = 0;
	state Version lastVer = 0;
	state std::vector<int> tags;

	loop {
		loop {
			Future<Void> getMoreF = Never();
			if(r) {
				getMoreF = r->getMore(TaskPriority::TLogCommit);
				++self->getMoreCount;
				if(!getMoreF.isReady()) {
					++self->getMoreBlockedCount;
				}
			}
			state double startTime = now();
			choose {
				when(wait( getMoreF ) ) {
					double peekTime = now() - startTime;
					self->peekLatencyDist->sampleSeconds(peekTime);
					self->getMoreTime += peekTime;
					self->maxGetMoreTime = std::max(self->maxGetMoreTime, peekTime);
					break;
				}
				when( wait( dbInfoChange ) ) { //FIXME: does this actually happen?
					if(r) tagPopped = std::max(tagPopped, r->popped());
					if( self->logSystem->get() ) {
						r = self->logSystem->get()->peekLogRouter( self->dbgid, tagAt, self->routerTag );
						self->primaryPeekLocation = r->getPrimaryPeekLocation();
						TraceEvent("LogRouterPeekLocation", self->dbgid).detail("LogID", r->getPrimaryPeekLocation()).trackLatest(self->eventCacheHolder->trackingKey);
					} else {
						r = Reference<ILogSystem::IPeekCursor>();
					}
					dbInfoChange = self->logSystem->onChange();
				}
			}
		}

		self->minKnownCommittedVersion = std::max(self->minKnownCommittedVersion, r->getMinKnownCommittedVersion());

		state Version ver = 0;
		state std::vector<TagsAndMessage> messages;
		state Arena arena;
		while (true) {
			state bool foundMessage = r->hasMessage();
			if (!foundMessage || r->version().version != ver) {
				ASSERT(r->version().version > lastVer);
				if (ver) {
					wait( waitForVersion(self, ver) );

					commitMessages(self, ver, messages);
					self->version.set( ver );
					wait(yield(TaskPriority::TLogCommit));
					//TraceEvent("LogRouterVersion").detail("Ver",ver);
				}
				lastVer = ver;
				ver = r->version().version;
				messages.clear();
				arena = Arena();

				if (!foundMessage) {
					ver--; //ver is the next possible version we will get data for
					if(ver > self->version.get()) {
						wait( waitForVersion(self, ver) );

						self->version.set( ver );
						wait(yield(TaskPriority::TLogCommit));
					}
					break;
				}
			}

			TagsAndMessage tagAndMsg;
			tagAndMsg.message = r->getMessageWithTags();
			tags.clear();
			self->logSet.getPushLocations(r->getTags(), tags, 0);
			tagAndMsg.tags.reserve(arena, tags.size());
			for (const auto& t : tags) {
				tagAndMsg.tags.push_back(arena, Tag(tagLocalityRemoteLog, t));
			}
			messages.push_back(std::move(tagAndMsg));

			r->nextMessage();
		}

		tagAt = std::max( r->version().version, self->version.get() + 1 );
	}
}

std::deque<std::pair<Version, LengthPrefixedStringRef>> & get_version_messages( LogRouterData* self, Tag tag ) {
	auto tagData = self->getTagData(tag);
	if (!tagData) {
		static std::deque<std::pair<Version, LengthPrefixedStringRef>> empty;
		return empty;
	}
	return tagData->version_messages;
};

void peekMessagesFromMemory( LogRouterData* self, TLogPeekRequest const& req, BinaryWriter& messages, Version& endVersion ) {
	ASSERT( !messages.getLength() );

	auto& deque = get_version_messages(self, req.tag);
	//TraceEvent("TLogPeekMem", self->dbgid).detail("Tag", req.tag1).detail("PDS", self->persistentDataSequence).detail("PDDS", self->persistentDataDurableSequence).detail("Oldest", map1.empty() ? 0 : map1.begin()->key ).detail("OldestMsgCount", map1.empty() ? 0 : map1.begin()->value.size());

	auto it = std::lower_bound(deque.begin(), deque.end(), std::make_pair(req.begin, LengthPrefixedStringRef()), CompareFirst<std::pair<Version, LengthPrefixedStringRef>>());

	Version currentVersion = -1;
	for(; it != deque.end(); ++it) {
		if(it->first != currentVersion) {
			if (messages.getLength() >= SERVER_KNOBS->DESIRED_TOTAL_BYTES) {
				endVersion = currentVersion + 1;
				//TraceEvent("TLogPeekMessagesReached2", self->dbgid);
				break;
			}

			currentVersion = it->first;
			messages << int32_t(-1) << currentVersion;
		}

		messages << it->second.toStringRef();
	}
}

Version poppedVersion( LogRouterData* self, Tag tag) {
	auto tagData = self->getTagData(tag);
	if (!tagData)
		return Version(0);
	return tagData->popped;
}

ACTOR Future<Void> logRouterPeekMessages( LogRouterData* self, TLogPeekRequest req ) {
	state BinaryWriter messages(Unversioned());
	state int sequence = -1;
	state UID peekId;

	if(req.sequence.present()) {
		try {
			peekId = req.sequence.get().first;
			sequence = req.sequence.get().second;
			if (sequence >= SERVER_KNOBS->PARALLEL_GET_MORE_REQUESTS && self->peekTracker.find(peekId) == self->peekTracker.end()) {
				throw timed_out();
			}
			auto& trackerData = self->peekTracker[peekId];
			if (sequence == 0 && trackerData.sequence_version.find(0) == trackerData.sequence_version.end()) {
				trackerData.sequence_version[0].send(std::make_pair(req.begin, req.onlySpilled));
			}
			auto seqBegin = trackerData.sequence_version.begin();
			// The peek cursor and this comparison need to agree about the maximum number of in-flight requests.
			while(trackerData.sequence_version.size() && seqBegin->first <= sequence - SERVER_KNOBS->PARALLEL_GET_MORE_REQUESTS) {
				if(seqBegin->second.canBeSet()) {
					seqBegin->second.sendError(timed_out());
				}
				trackerData.sequence_version.erase(seqBegin);
				seqBegin = trackerData.sequence_version.begin();
			}

			if(trackerData.sequence_version.size() && sequence < seqBegin->first) {
				throw timed_out();
			}

			trackerData.lastUpdate = now();
			std::pair<Version, bool> prevPeekData = wait(trackerData.sequence_version[sequence].getFuture());
			req.begin = prevPeekData.first;
			req.onlySpilled = prevPeekData.second;
			wait(yield());
		} catch( Error &e ) {
			if(e.code() == error_code_timed_out) {
				req.reply.sendError(timed_out());
				return Void();
			} else {
				throw;
			}
		}
	}

	//TraceEvent("LogRouterPeek1", self->dbgid).detail("From", req.reply.getEndpoint().getPrimaryAddress()).detail("Ver", self->version.get()).detail("Begin", req.begin);
	if( req.returnIfBlocked && self->version.get() < req.begin ) {
		//TraceEvent("LogRouterPeek2", self->dbgid);
		req.reply.sendError(end_of_stream());
		if(req.sequence.present()) {
			auto& trackerData = self->peekTracker[peekId];
			auto& sequenceData = trackerData.sequence_version[sequence+1];
			if (!sequenceData.isSet()) {
				sequenceData.send(std::make_pair(req.begin, req.onlySpilled));
			}
		}
		return Void();
	}

	if( self->version.get() < req.begin ) {
		wait( self->version.whenAtLeast( req.begin ) );
		wait( delay(SERVER_KNOBS->TLOG_PEEK_DELAY, g_network->getCurrentTask()) );
	}

	Version poppedVer = poppedVersion(self, req.tag);

	if(poppedVer > req.begin || req.begin < self->startVersion) {
		//This should only happen if a packet is sent multiple times and the reply is not needed. 
		// Since we are using popped differently, do not send a reply.
		TraceEvent(SevWarnAlways, "LogRouterPeekPopped", self->dbgid).detail("Begin", req.begin).detail("Popped", poppedVer).detail("Start", self->startVersion);
		req.reply.send( Never() );
		if(req.sequence.present()) {
			auto& trackerData = self->peekTracker[peekId];
			auto& sequenceData = trackerData.sequence_version[sequence+1];
			if (!sequenceData.isSet()) {
				sequenceData.send(std::make_pair(req.begin, req.onlySpilled));
			}
		}
		return Void();
	}

	Version endVersion = self->version.get() + 1;
	peekMessagesFromMemory( self, req, messages, endVersion );

	TLogPeekReply reply;
	reply.maxKnownVersion = self->version.get();
	reply.minKnownCommittedVersion = self->poppedVersion;
	reply.messages = messages.toValue();
	reply.popped = self->minPopped.get() >= self->startVersion ? self->minPopped.get() : 0;
	reply.end = endVersion;
	reply.onlySpilled = false;

	if(req.sequence.present()) {
		auto& trackerData = self->peekTracker[peekId];
		trackerData.lastUpdate = now();
		auto& sequenceData = trackerData.sequence_version[sequence+1];
		if(trackerData.sequence_version.size() && sequence+1 < trackerData.sequence_version.begin()->first) {
			req.reply.sendError(timed_out());
			if(!sequenceData.isSet())
				sequenceData.sendError(timed_out());
			return Void();
		}
		if(sequenceData.isSet()) {
			if(sequenceData.getFuture().get().first != reply.end) {
				TEST(true); //tlog peek second attempt ended at a different version
				req.reply.sendError(timed_out());
				return Void();
			}
		} else {
			sequenceData.send(std::make_pair(reply.end, reply.onlySpilled));
		}
		reply.begin = req.begin;
	}

	req.reply.send( reply );
	//TraceEvent("LogRouterPeek4", self->dbgid);
	return Void();
}

ACTOR Future<Void> cleanupPeekTrackers( LogRouterData* self ) {
	loop {
		double minTimeUntilExpiration = SERVER_KNOBS->PEEK_TRACKER_EXPIRATION_TIME;
		auto it = self->peekTracker.begin();
		while(it != self->peekTracker.end()) {
			double timeUntilExpiration = it->second.lastUpdate + SERVER_KNOBS->PEEK_TRACKER_EXPIRATION_TIME - now();
			if(timeUntilExpiration < 1.0e-6) {
				for(auto seq : it->second.sequence_version) {
					if(!seq.second.isSet()) {
						seq.second.sendError(timed_out());
					}
				}
				it = self->peekTracker.erase(it);
			} else {
				minTimeUntilExpiration = std::min(minTimeUntilExpiration, timeUntilExpiration);
				++it;
			}
		}

		wait( delay(minTimeUntilExpiration) );
	}
}

ACTOR Future<Void> logRouterPop( LogRouterData* self, TLogPopRequest req ) {
	auto tagData = self->getTagData(req.tag);
	if (!tagData) {
		tagData = self->createTagData(req.tag, req.to, req.durableKnownCommittedVersion);
	} else if (req.to > tagData->popped) {
		tagData->popped = req.to;
		tagData->durableKnownCommittedVersion = req.durableKnownCommittedVersion;
		wait(tagData->eraseMessagesBefore( req.to, self, TaskPriority::TLogPop ));
	}

	state Version minPopped = std::numeric_limits<Version>::max();
	state Version minKnownCommittedVersion = std::numeric_limits<Version>::max();
	for( auto it : self->tag_data ) {
		if(it) {
			minPopped = std::min( it->popped, minPopped );
			minKnownCommittedVersion = std::min( it->durableKnownCommittedVersion, minKnownCommittedVersion );
		}
	}

	while(!self->messageBlocks.empty() && self->messageBlocks.front().first < minPopped) {
		self->messageBlocks.pop_front();
		wait(yield(TaskPriority::TLogPop));
	}

	self->poppedVersion = std::min(minKnownCommittedVersion, self->minKnownCommittedVersion);
	if(self->logSystem->get() && self->allowPops) {
		const Tag popTag = self->logSystem->get()->getPseudoPopTag(self->routerTag, ProcessClass::LogRouterClass);
		self->logSystem->get()->pop(self->poppedVersion, popTag);
	}
	req.reply.send(Void());
	self->minPopped.set(std::max(minPopped, self->minPopped.get()));
	return Void();
}

ACTOR Future<Void> logRouterCore(
	TLogInterface interf,
	InitializeLogRouterRequest req,
	Reference<AsyncVar<ServerDBInfo>> db)
{
	state LogRouterData logRouterData(interf.id(), req);
	state PromiseStream<Future<Void>> addActor;
	state Future<Void> error = actorCollection( addActor.getFuture() );
	state Future<Void> dbInfoChange = Void();

	addActor.send( pullAsyncData(&logRouterData) );
	addActor.send( cleanupPeekTrackers(&logRouterData) );

	loop choose {
		when( wait( dbInfoChange ) ) {
			dbInfoChange = db->onChange();
			logRouterData.allowPops = db->get().recoveryState == RecoveryState::FULLY_RECOVERED;
			logRouterData.logSystem->set(ILogSystem::fromServerDBInfo( logRouterData.dbgid, db->get(), true ));
		}
		when( TLogPeekRequest req = waitNext( interf.peekMessages.getFuture() ) ) {
			addActor.send( logRouterPeekMessages( &logRouterData, req ) );
		}
		when( TLogPopRequest req = waitNext( interf.popMessages.getFuture() ) ) {
			// Request from remote tLog to pop data from LR
			addActor.send( logRouterPop( &logRouterData, req ) );
		}
		when (wait(error)) {}
	}
}

ACTOR Future<Void> checkRemoved(Reference<AsyncVar<ServerDBInfo>> db, uint64_t recoveryCount, TLogInterface myInterface) {
	loop{
		bool isDisplaced = ( (db->get().recoveryCount > recoveryCount && db->get().recoveryState != RecoveryState::UNINITIALIZED) || (db->get().recoveryCount == recoveryCount && db->get().recoveryState == RecoveryState::FULLY_RECOVERED) );
		if(isDisplaced) {
			for(auto& log : db->get().logSystemConfig.tLogs) {
				if( std::count( log.logRouters.begin(), log.logRouters.end(), myInterface.id() ) ) {
					isDisplaced = false;
					break;
				}
			}
		}
		if(isDisplaced) {
			for(auto& old : db->get().logSystemConfig.oldTLogs) {
				for(auto& log : old.tLogs) {
					 if( std::count( log.logRouters.begin(), log.logRouters.end(), myInterface.id() ) ) {
						isDisplaced = false;
						break;
					 }
				}
			}
		}
		if (isDisplaced) {
			throw worker_removed();
		}
		wait(db->onChange());
	}
}

ACTOR Future<Void> logRouter(
	TLogInterface interf,
	InitializeLogRouterRequest req,
	Reference<AsyncVar<ServerDBInfo>> db)
{
	try {
		TraceEvent("LogRouterStart", interf.id()).detail("Start", req.startVersion).detail("Tag", req.routerTag.toString()).detail("Localities", req.tLogLocalities.size()).detail("Locality", req.locality);
		state Future<Void> core = logRouterCore(interf, req, db);
		loop choose{
			when(wait(core)) { return Void(); }
			when(wait(checkRemoved(db, req.recoveryCount, interf))) {}
		}
	}
	catch (Error& e) {
		if (e.code() == error_code_actor_cancelled || e.code() == error_code_worker_removed)
		{
			TraceEvent("LogRouterTerminated", interf.id()).error(e, true);
			return Void();
		}
		throw;
	}
}<|MERGE_RESOLUTION|>--- conflicted
+++ resolved
@@ -77,15 +77,10 @@
 
 	UID dbgid;
 	Reference<AsyncVar<Reference<ILogSystem>>> logSystem;
-<<<<<<< HEAD
+	Optional<UID> primaryPeekLocation;
 	NotifiedVersion version; // The largest version at which the log router has peeked mutations
 	                         // from satellite tLog or primary tLogs.
 	NotifiedVersion minPopped; // The minimum version among all tags that has been popped by remote tLogs.
-=======
-	Optional<UID> primaryPeekLocation;
-	NotifiedVersion version;
-	NotifiedVersion minPopped;
->>>>>>> 07e354c4
 	Version startVersion;
 	Version minKnownCommittedVersion; // The minimum durable version among all LRs.
 	                                  // A LR's durable version is the maximum version of mutations that have been
@@ -95,21 +90,13 @@
 	Tag routerTag;
 	bool allowPops;
 	LogSet logSet;
-<<<<<<< HEAD
 	bool foundEpochEnd; // Cluster is not fully recovered yet. LR has to handle recovery
 	double waitForVersionTime = 0; // The total amount of time LR waits for remote tLog to peek and pop its data.
 	double maxWaitForVersionTime = 0; // The max one-instance wait time when LR must wait for remote tLog to pop data.
 	double getMoreTime = 0; // The total amount of time LR waits for satellite tLog's data to become available.
 	double maxGetMoreTime = 0; // The max wait time LR spent in a pull-data-request to satellite tLog.
-=======
-	bool foundEpochEnd;
-	double waitForVersionTime = 0;
-	double maxWaitForVersionTime = 0;
-	double getMoreTime = 0;
-	double maxGetMoreTime = 0;
 	int64_t generation = -1;
 	Reference<Histogram> peekLatencyDist;
->>>>>>> 07e354c4
 
 	struct PeekTrackerData {
 		std::map<int, Promise<std::pair<Version, bool>>> sequence_version;
