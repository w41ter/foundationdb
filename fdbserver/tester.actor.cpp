--- conflicted
+++ resolved
@@ -1625,25 +1625,18 @@
 		}
 	}
 
-<<<<<<< HEAD
-	if (useDB && defaultTenant.present()) {
-		Optional<TenantGroupName> tenantGroup;
-		TenantMapEntry entry;
-		if (deterministicRandom()->coinflip()) {
-			entry.tenantGroup = "TestTenantGroup"_sr;
-		}
-		TraceEvent("CreatingDefaultTenant").detail("Tenant", defaultTenant.get()).detail("TenantGroup", tenantGroup);
-		wait(ManagementAPI::createTenant(cx.getReference(), defaultTenant.get(), entry));
-=======
 	if (useDB) {
 		std::vector<Future<Void>> tenantFutures;
 		for (auto tenant : tenantsToCreate) {
-			TraceEvent("CreatingTenant").detail("Tenant", tenant);
-			tenantFutures.push_back(ManagementAPI::createTenant(cx.getReference(), tenant));
+			TenantMapEntry entry;
+			if (deterministicRandom()->coinflip()) {
+				entry.tenantGroup = "TestTenantGroup"_sr;
+			}
+			TraceEvent("CreatingTenant").detail("Tenant", tenant).detail("TenantGroup", entry.tenantGroup);
+			tenantFutures.push_back(ManagementAPI::createTenant(cx.getReference(), tenant, entry));
 		}
 
 		wait(waitForAll(tenantFutures));
->>>>>>> 993a79b4
 	}
 
 	if (useDB && waitForQuiescenceBegin) {
