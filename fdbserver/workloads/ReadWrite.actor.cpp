/*
 * ReadWrite.actor.cpp
 *
 * This source file is part of the FoundationDB open source project
 *
 * Copyright 2013-2022 Apple Inc. and the FoundationDB project authors
 *
 * Licensed under the Apache License, Version 2.0 (the "License");
 * you may not use this file except in compliance with the License.
 * You may obtain a copy of the License at
 *
 *     http://www.apache.org/licenses/LICENSE-2.0
 *
 * Unless required by applicable law or agreed to in writing, software
 * distributed under the License is distributed on an "AS IS" BASIS,
 * WITHOUT WARRANTIES OR CONDITIONS OF ANY KIND, either express or implied.
 * See the License for the specific language governing permissions and
 * limitations under the License.
 */

#include <boost/lexical_cast.hpp>
#include <utility>
#include <vector>

#include "fdbrpc/ContinuousSample.h"
#include "fdbclient/NativeAPI.actor.h"
#include "fdbserver/TesterInterface.actor.h"
#include "fdbserver/WorkerInterface.actor.h"
#include "fdbserver/workloads/workloads.actor.h"
#include "fdbserver/workloads/BulkSetup.actor.h"
#include "fdbclient/ReadYourWrites.h"
#include "flow/TDMetric.actor.h"
#include "fdbclient/RunTransaction.actor.h"
#include "flow/actorcompiler.h" // This must be the last #include.

const int sampleSize = 10000;
static Future<Version> nextRV;
static Version lastRV = invalidVersion;

ACTOR static Future<Version> getNextRV(Database db) {
	state Transaction tr(db);
	loop {
		try {
			Version v = wait(tr.getReadVersion());
			return v;
		} catch (Error& e) {
			wait(tr.onError(e));
		}
	}
}
static Future<Version> getInconsistentReadVersion(Database const& db) {
	if (!nextRV.isValid() || nextRV.isReady()) { // if no getNextRV() running
		if (nextRV.isValid())
			lastRV = nextRV.get();
		nextRV = getNextRV(db);
	}
	if (lastRV == invalidVersion)
		return nextRV;
	else
		return lastRV;
}

DESCR struct TransactionSuccessMetric {
	int64_t totalLatency; // ns
	int64_t startLatency; // ns
	int64_t commitLatency; // ns
	int64_t retries; // count
};

DESCR struct TransactionFailureMetric {
	int64_t startLatency; // ns
	int64_t errorCode; // flow error code
};

DESCR struct ReadMetric {
	int64_t readLatency; // ns
};

struct ReadWriteWorkload : KVWorkload {
	// general test setting
	Standalone<StringRef> descriptionString;
	bool doSetup, cancelWorkersAtDuration;
	double testDuration, transactionsPerSecond, warmingDelay, maxInsertRate, debugInterval, debugTime;
	double metricsStart, metricsDuration;
	std::vector<uint64_t> insertionCountsToMeasure; // measure the speed of sequential insertion when bulkSetup

	// test log setting
	bool enableReadLatencyLogging;
	double periodicLoggingInterval;
<<<<<<< HEAD

	// use ReadWrite as a ramp up workload
	bool rampUpLoad; // indicate this is a ramp up workload
	int rampSweepCount; // how many times of ramp up
	bool rampTransactionType; // choose transaction type based on client start time
	bool rampUpConcurrency; // control client concurrency

	// transaction setting
	bool useRYW;
	bool batchPriority;
	bool rangeReads; // read operations are all single key range read
	bool dependentReads; // read operations are issued sequentially
	bool inconsistentReads; // read with previous read version
	bool adjacentReads; // keys are adjacent within a transaction
	bool adjacentWrites;
	double alpha; // probability for run TransactionA type
	// two type of transaction
	int readsPerTransactionA, writesPerTransactionA;
	int readsPerTransactionB, writesPerTransactionB;
	int extraReadConflictRangesPerTransaction, extraWriteConflictRangesPerTransaction;
	std::string valueString;
	// hot traffic pattern
	double hotKeyFraction, forceHotProbability = 0; // key based hot traffic setting
	// server based hot traffic setting
	int skewRound = 0; // skewDuration = ceil(testDuration / skewRound)
	double hotServerFraction = 0, hotServerShardFraction = 1.0; // set > 0 to issue hot key based on shard map
	double hotServerReadFrac, hotServerWriteFrac; // hot many traffic goes to hot servers
	double hotReadWriteServerOverlap; // the portion of intersection of write and hot server

	// hot server state
	typedef std::vector<std::pair<int64_t, int64_t>> IndexRangeVec;
	// keyForIndex generate key from index. So for a shard range, recording the start and end is enough
	std::vector<std::pair<UID, IndexRangeVec>> serverShards; // storage server and the shards it owns
	std::map<UID, StorageServerInterface> serverInterfaces;
	int hotServerCount = 0, currentHotRound = -1;

=======

	// use ReadWrite as a ramp up workload
	bool rampUpLoad; // indicate this is a ramp up workload
	int rampSweepCount; // how many times of ramp up
	bool rampTransactionType; // choose transaction type based on client start time
	bool rampUpConcurrency; // control client concurrency

	// transaction setting
	bool useRYW;
	bool batchPriority;
	bool rangeReads; // read operations are all single key range read
	bool dependentReads; // read operations are issued sequentially
	bool inconsistentReads; // read with previous read version
	bool adjacentReads; // keys are adjacent within a transaction
	bool adjacentWrites;
	double alpha; // probability for run TransactionA type
	// two type of transaction
	int readsPerTransactionA, writesPerTransactionA;
	int readsPerTransactionB, writesPerTransactionB;
	int extraReadConflictRangesPerTransaction, extraWriteConflictRangesPerTransaction;
	std::string valueString;
	// hot traffic pattern
	double hotKeyFraction, forceHotProbability = 0; // key based hot traffic setting

>>>>>>> 5bb70dda
	// states of metric
	Int64MetricHandle totalReadsMetric;
	Int64MetricHandle totalRetriesMetric;
	EventMetricHandle<TransactionSuccessMetric> transactionSuccessMetric;
	EventMetricHandle<TransactionFailureMetric> transactionFailureMetric;
	EventMetricHandle<ReadMetric> readMetric;
	PerfIntCounter aTransactions, bTransactions, retries;
	ContinuousSample<double> latencies, readLatencies, commitLatencies, GRVLatencies, fullReadLatencies;
	double readLatencyTotal;
	int readLatencyCount;
	std::vector<PerfMetric> periodicMetrics;
	std::vector<std::pair<uint64_t, double>> ratesAtKeyCounts; // sequential insertion speed

	// other internal states
	std::vector<Future<Void>> clients;
	double loadTime, clientBegin;

	ReadWriteWorkload(WorkloadContext const& wcx)
	  : KVWorkload(wcx), dependentReads(false), adjacentReads(false), adjacentWrites(false),
	    totalReadsMetric(LiteralStringRef("RWWorkload.TotalReads")),
	    totalRetriesMetric(LiteralStringRef("RWWorkload.TotalRetries")), aTransactions("A Transactions"),
	    bTransactions("B Transactions"), retries("Retries"), latencies(sampleSize), readLatencies(sampleSize),
	    commitLatencies(sampleSize), GRVLatencies(sampleSize), fullReadLatencies(sampleSize), readLatencyTotal(0),
	    readLatencyCount(0), loadTime(0.0), clientBegin(0) {
<<<<<<< HEAD

=======
>>>>>>> 5bb70dda
		transactionSuccessMetric.init(LiteralStringRef("RWWorkload.SuccessfulTransaction"));
		transactionFailureMetric.init(LiteralStringRef("RWWorkload.FailedTransaction"));
		readMetric.init(LiteralStringRef("RWWorkload.Read"));

		testDuration = getOption(options, LiteralStringRef("testDuration"), 10.0);
		transactionsPerSecond = getOption(options, LiteralStringRef("transactionsPerSecond"), 5000.0) / clientCount;
		double allowedLatency = getOption(options, LiteralStringRef("allowedLatency"), 0.250);
		actorCount = ceil(transactionsPerSecond * allowedLatency);
		actorCount = getOption(options, LiteralStringRef("actorCountPerTester"), actorCount);

		readsPerTransactionA = getOption(options, LiteralStringRef("readsPerTransactionA"), 10);
		writesPerTransactionA = getOption(options, LiteralStringRef("writesPerTransactionA"), 0);
		readsPerTransactionB = getOption(options, LiteralStringRef("readsPerTransactionB"), 1);
		writesPerTransactionB = getOption(options, LiteralStringRef("writesPerTransactionB"), 9);
		alpha = getOption(options, LiteralStringRef("alpha"), 0.1);

		extraReadConflictRangesPerTransaction =
		    getOption(options, LiteralStringRef("extraReadConflictRangesPerTransaction"), 0);
		extraWriteConflictRangesPerTransaction =
		    getOption(options, LiteralStringRef("extraWriteConflictRangesPerTransaction"), 0);

		valueString = std::string(maxValueBytes, '.');
		if (nodePrefix > 0) {
			keyBytes += 16;
		}

		metricsStart = getOption(options, LiteralStringRef("metricsStart"), 0.0);
		metricsDuration = getOption(options, LiteralStringRef("metricsDuration"), testDuration);
		if (getOption(options, LiteralStringRef("discardEdgeMeasurements"), true)) {
			// discardEdgeMeasurements keeps the metrics from the middle 3/4 of the test
			metricsStart += testDuration * 0.125;
			metricsDuration *= 0.75;
		}

		dependentReads = getOption(options, LiteralStringRef("dependentReads"), false);
		warmingDelay = getOption(options, LiteralStringRef("warmingDelay"), 0.0);
		maxInsertRate = getOption(options, LiteralStringRef("maxInsertRate"), 1e12);
		debugInterval = getOption(options, LiteralStringRef("debugInterval"), 0.0);
		debugTime = getOption(options, LiteralStringRef("debugTime"), 0.0);
		enableReadLatencyLogging = getOption(options, LiteralStringRef("enableReadLatencyLogging"), false);
		periodicLoggingInterval = getOption(options, LiteralStringRef("periodicLoggingInterval"), 5.0);
		cancelWorkersAtDuration = getOption(options, LiteralStringRef("cancelWorkersAtDuration"), true);
		inconsistentReads = getOption(options, LiteralStringRef("inconsistentReads"), false);
		adjacentReads = getOption(options, LiteralStringRef("adjacentReads"), false);
		adjacentWrites = getOption(options, LiteralStringRef("adjacentWrites"), false);
		rampUpLoad = getOption(options, LiteralStringRef("rampUpLoad"), false);
		useRYW = getOption(options, LiteralStringRef("useRYW"), false);
		rampSweepCount = getOption(options, LiteralStringRef("rampSweepCount"), 1);
		rangeReads = getOption(options, LiteralStringRef("rangeReads"), false);
		rampTransactionType = getOption(options, LiteralStringRef("rampTransactionType"), false);
		rampUpConcurrency = getOption(options, LiteralStringRef("rampUpConcurrency"), false);
		doSetup = getOption(options, LiteralStringRef("setup"), true);
		batchPriority = getOption(options, LiteralStringRef("batchPriority"), false);
		descriptionString = getOption(options, LiteralStringRef("description"), LiteralStringRef("ReadWrite"));

		if (rampUpConcurrency)
			ASSERT(rampSweepCount == 2); // Implementation is hard coded to ramp up and down

		// Validate that keyForIndex() is monotonic
		for (int i = 0; i < 30; i++) {
			int64_t a = deterministicRandom()->randomInt64(0, nodeCount);
			int64_t b = deterministicRandom()->randomInt64(0, nodeCount);
			if (a > b) {
				std::swap(a, b);
			}
			ASSERT(a <= b);
			ASSERT((keyForIndex(a, false) <= keyForIndex(b, false)));
		}

		std::vector<std::string> insertionCountsToMeasureString =
		    getOption(options, LiteralStringRef("insertionCountsToMeasure"), std::vector<std::string>());
		for (int i = 0; i < insertionCountsToMeasureString.size(); i++) {
			try {
				uint64_t count = boost::lexical_cast<uint64_t>(insertionCountsToMeasureString[i]);
				insertionCountsToMeasure.push_back(count);
			} catch (...) {
			}
		}

		{
			// with P(hotTrafficFraction) an access is directed to one of a fraction
			//   of hot keys, else it is directed to a disjoint set of cold keys
			hotKeyFraction = getOption(options, "hotKeyFraction"_sr, 0.0);
			hotServerFraction = getOption(options, "hotServerFraction"_sr, 0.0);
			hotServerShardFraction = getOption(options, "hotServerShardFraction"_sr, 1.0);
			hotReadWriteServerOverlap = getOption(options, "hotReadWriteServerOverlap"_sr, 0.0);
			skewRound = getOption(options, "skewRound"_sr, 0);
			hotServerReadFrac = getOption(options, "hotServerReadFrac"_sr, 0.8);
			hotServerWriteFrac = getOption(options, "hotServerWriteFrac"_sr, 0.0);
			double hotTrafficFraction = getOption(options, LiteralStringRef("hotTrafficFraction"), 0.0);

			if (hotServerFraction > 0) {
				ASSERT((hotServerReadFrac >= hotServerFraction || hotServerWriteFrac >= hotServerFraction) &&
				       skewRound > 0);
			} else if (hotKeyFraction > 0) {
				ASSERT(hotTrafficFraction <= 1);
				ASSERT(hotKeyFraction <= hotTrafficFraction); // hot keys should be actually hot!
				// p(Cold key) = (1-FHP) * (1-hkf)
				// p(Cold key) = (1-htf)
				// solving for FHP gives:
				forceHotProbability = (hotTrafficFraction - hotKeyFraction) / (1 - hotKeyFraction);
			}
		}
	}

	std::string description() const override { return descriptionString.toString(); }
	Future<Void> setup(Database const& cx) override { return _setup(cx, this); }
	Future<Void> start(Database const& cx) override { return _start(cx, this); }

	ACTOR static Future<bool> traceDumpWorkers(Reference<AsyncVar<ServerDBInfo> const> db) {
		try {
			loop {
				choose {
					when(wait(db->onChange())) {}

					when(ErrorOr<std::vector<WorkerDetails>> workerList =
					         wait(db->get().clusterInterface.getWorkers.tryGetReply(GetWorkersRequest()))) {
						if (workerList.present()) {
							std::vector<Future<ErrorOr<Void>>> dumpRequests;
							dumpRequests.reserve(workerList.get().size());
							for (int i = 0; i < workerList.get().size(); i++)
								dumpRequests.push_back(workerList.get()[i].interf.traceBatchDumpRequest.tryGetReply(
								    TraceBatchDumpRequest()));
							wait(waitForAll(dumpRequests));
							return true;
						}
						wait(delay(1.0));
					}
				}
			}
		} catch (Error& e) {
			TraceEvent(SevError, "FailedToDumpWorkers").error(e);
			throw;
		}
	}

	Future<bool> check(Database const& cx) override {
		clients.clear();

		if (!cancelWorkersAtDuration && now() < metricsStart + metricsDuration)
			metricsDuration = now() - metricsStart;

		g_traceBatch.dump();
		if (clientId == 0)
			return traceDumpWorkers(dbInfo);
		else
			return true;
	}

	void getMetrics(std::vector<PerfMetric>& m) override {
		double duration = metricsDuration;
		int reads =
		    (aTransactions.getValue() * readsPerTransactionA) + (bTransactions.getValue() * readsPerTransactionB);
		int writes =
		    (aTransactions.getValue() * writesPerTransactionA) + (bTransactions.getValue() * writesPerTransactionB);
		m.emplace_back("Measured Duration", duration, Averaged::True);
		m.emplace_back(
		    "Transactions/sec", (aTransactions.getValue() + bTransactions.getValue()) / duration, Averaged::False);
		m.emplace_back("Operations/sec", ((reads + writes) / duration), Averaged::False);
		m.push_back(aTransactions.getMetric());
		m.push_back(bTransactions.getMetric());
		m.push_back(retries.getMetric());
		m.emplace_back("Mean load time (seconds)", loadTime, Averaged::True);
		m.emplace_back("Read rows", reads, Averaged::False);
		m.emplace_back("Write rows", writes, Averaged::False);

		if (!rampUpLoad) {
			m.emplace_back("Mean Latency (ms)", 1000 * latencies.mean(), Averaged::True);
			m.emplace_back("Median Latency (ms, averaged)", 1000 * latencies.median(), Averaged::True);
			m.emplace_back("90% Latency (ms, averaged)", 1000 * latencies.percentile(0.90), Averaged::True);
			m.emplace_back("98% Latency (ms, averaged)", 1000 * latencies.percentile(0.98), Averaged::True);
			m.emplace_back("Max Latency (ms, averaged)", 1000 * latencies.max(), Averaged::True);

			m.emplace_back("Mean Row Read Latency (ms)", 1000 * readLatencies.mean(), Averaged::True);
			m.emplace_back("Median Row Read Latency (ms, averaged)", 1000 * readLatencies.median(), Averaged::True);
			m.emplace_back("Max Row Read Latency (ms, averaged)", 1000 * readLatencies.max(), Averaged::True);

			m.emplace_back("Mean Total Read Latency (ms)", 1000 * fullReadLatencies.mean(), Averaged::True);
			m.emplace_back(
			    "Median Total Read Latency (ms, averaged)", 1000 * fullReadLatencies.median(), Averaged::True);
			m.emplace_back("Max Total Latency (ms, averaged)", 1000 * fullReadLatencies.max(), Averaged::True);

			m.emplace_back("Mean GRV Latency (ms)", 1000 * GRVLatencies.mean(), Averaged::True);
			m.emplace_back("Median GRV Latency (ms, averaged)", 1000 * GRVLatencies.median(), Averaged::True);
			m.emplace_back("Max GRV Latency (ms, averaged)", 1000 * GRVLatencies.max(), Averaged::True);

			m.emplace_back("Mean Commit Latency (ms)", 1000 * commitLatencies.mean(), Averaged::True);
			m.emplace_back("Median Commit Latency (ms, averaged)", 1000 * commitLatencies.median(), Averaged::True);
			m.emplace_back("Max Commit Latency (ms, averaged)", 1000 * commitLatencies.max(), Averaged::True);
		}

		m.emplace_back("Read rows/sec", reads / duration, Averaged::False);
		m.emplace_back("Write rows/sec", writes / duration, Averaged::False);
		m.emplace_back(
		    "Bytes read/sec", (reads * (keyBytes + (minValueBytes + maxValueBytes) * 0.5)) / duration, Averaged::False);
		m.emplace_back("Bytes written/sec",
		               (writes * (keyBytes + (minValueBytes + maxValueBytes) * 0.5)) / duration,
		               Averaged::False);
		m.insert(m.end(), periodicMetrics.begin(), periodicMetrics.end());

		std::vector<std::pair<uint64_t, double>>::iterator ratesItr = ratesAtKeyCounts.begin();
		for (; ratesItr != ratesAtKeyCounts.end(); ratesItr++)
			m.emplace_back(format("%lld keys imported bytes/sec", ratesItr->first), ratesItr->second, Averaged::False);
	}

	Value randomValue() {
		return StringRef((uint8_t*)valueString.c_str(),
		                 deterministicRandom()->randomInt(minValueBytes, maxValueBytes + 1));
	}

	Standalone<KeyValueRef> operator()(uint64_t n) { return KeyValueRef(keyForIndex(n, false), randomValue()); }

	template <class Trans>
	void setupTransaction(Trans* tr) {
		if (batchPriority) {
			tr->setOption(FDBTransactionOptions::PRIORITY_BATCH);
		}
	}

	void debugPrintServerShards() const {
		std::cout << std::hex;
		for (auto it : this->serverShards) {
			std::cout << serverInterfaces.at(it.first).address().toString() << ": [";
			for (auto p : it.second) {
				std::cout << "[" << p.first << "," << p.second << "], ";
			}
			std::cout << "] \n";
		}
	}

	// for each boundary except the last one in boundaries, found the first existed key generated from keyForIndex as
	// beginIdx, found the last existed key generated from keyForIndex the endIdx.
	ACTOR static Future<IndexRangeVec> convertKeyBoundaryToIndexShard(Database cx,
	                                                                  ReadWriteWorkload* self,
	                                                                  Standalone<VectorRef<KeyRef>> boundaries) {
		state IndexRangeVec res;
		state int i = 0;
		for (; i < boundaries.size() - 1; ++i) {
			KeyRangeRef currentShard = KeyRangeRef(boundaries[i], boundaries[i + 1]);
			// std::cout << currentShard.toString() << "\n";
			std::vector<RangeResult> ranges = wait(runRYWTransaction(
			    cx, [currentShard](Reference<ReadYourWritesTransaction> tr) -> Future<std::vector<RangeResult>> {
				    std::vector<Future<RangeResult>> f;
				    f.push_back(tr->getRange(currentShard, 1, Snapshot::False, Reverse::False));
				    f.push_back(tr->getRange(currentShard, 1, Snapshot::False, Reverse::True));
				    return getAll(f);
			    }));
			ASSERT(ranges[0].size() == 1 && ranges[1].size() == 1);
			res.emplace_back(self->indexForKey(ranges[0][0].key), self->indexForKey(ranges[1][0].key));
		}

		ASSERT(res.size() == boundaries.size() - 1);
		return res;
	}

	ACTOR static Future<Void> updateServerShards(Database cx, ReadWriteWorkload* self) {
		state Future<RangeResult> serverList =
		    runRYWTransaction(cx, [](Reference<ReadYourWritesTransaction> tr) -> Future<RangeResult> {
			    tr->setOption(FDBTransactionOptions::READ_SYSTEM_KEYS);
			    return tr->getRange(serverListKeys, CLIENT_KNOBS->TOO_MANY);
		    });
		state RangeResult range =
		    wait(runRYWTransaction(cx, [](Reference<ReadYourWritesTransaction> tr) -> Future<RangeResult> {
			    tr->setOption(FDBTransactionOptions::READ_SYSTEM_KEYS);
			    return tr->getRange(serverKeysRange, CLIENT_KNOBS->TOO_MANY);
		    }));
		wait(success(serverList));
		// decode server interfaces
		self->serverInterfaces.clear();
		for (int i = 0; i < serverList.get().size(); i++) {
			auto ssi = decodeServerListValue(serverList.get()[i].value);
			self->serverInterfaces.emplace(ssi.id(), ssi);
		}
		// clear self->serverShards
		self->serverShards.clear();

		// leftEdge < workloadBegin < workloadEnd
		Key workloadBegin = self->keyForIndex(0), workloadEnd = self->keyForIndex(self->nodeCount);
		Key leftEdge(allKeys.begin);
		std::vector<UID> leftServer; // left server owns the range [leftEdge, workloadBegin)
		KeyRangeRef workloadRange(workloadBegin, workloadEnd);
		state std::map<Key, std::vector<UID>> beginServers; // begin index to server ID

		for (auto kv = range.begin(); kv != range.end(); kv++) {
			if (serverHasKey(kv->value)) {
				auto [id, key] = serverKeysDecodeServerBegin(kv->key);

				if (workloadRange.contains(key)) {
					beginServers[key].push_back(id);
				} else if (workloadBegin > key && key > leftEdge) { // update left boundary
					leftEdge = key;
					leftServer.clear();
				}

				if (key == leftEdge) {
					leftServer.push_back(id);
				}
			}
		}
		ASSERT(beginServers.size() == 0 || beginServers.begin()->first >= workloadBegin);
		// handle the left boundary
		if (beginServers.size() == 0 || beginServers.begin()->first > workloadBegin) {
			beginServers[workloadBegin] = leftServer;
		}
		Standalone<VectorRef<KeyRef>> keyBegins;
		for (auto p = beginServers.begin(); p != beginServers.end(); ++p) {
			keyBegins.push_back(keyBegins.arena(), p->first);
		}
		// deep count because wait below will destruct workloadEnd
		keyBegins.push_back_deep(keyBegins.arena(), workloadEnd);

		IndexRangeVec indexShards = wait(convertKeyBoundaryToIndexShard(cx, self, keyBegins));
		ASSERT(beginServers.size() == indexShards.size());
		// sort shard begin idx
		// build self->serverShards, starting from the left shard
		std::map<UID, IndexRangeVec> serverShards;
		int i = 0;
		for (auto p = beginServers.begin(); p != beginServers.end(); ++p) {
			for (int j = 0; j < p->second.size(); ++j) {
				serverShards[p->second[j]].emplace_back(indexShards[i]);
			}
			++i;
		}
		// self->serverShards is ordered by UID
		for (auto it : serverShards) {
			self->serverShards.emplace_back(it);
		}
		//		if (self->clientId == 0) {
		//			self->debugPrintServerShards();
		//		}
		return Void();
	}

	ACTOR static Future<Void> tracePeriodically(ReadWriteWorkload* self) {
		state double start = now();
		state double elapsed = 0.0;
		state int64_t last_ops = 0;

		loop {
			elapsed += self->periodicLoggingInterval;
			wait(delayUntil(start + elapsed));

			TraceEvent((self->description() + "_RowReadLatency").c_str())
			    .detail("Mean", self->readLatencies.mean())
			    .detail("Median", self->readLatencies.median())
			    .detail("Percentile5", self->readLatencies.percentile(.05))
			    .detail("Percentile95", self->readLatencies.percentile(.95))
			    .detail("Percentile99", self->readLatencies.percentile(.99))
			    .detail("Percentile99_9", self->readLatencies.percentile(.999))
			    .detail("Max", self->readLatencies.max())
			    .detail("Count", self->readLatencyCount)
			    .detail("Elapsed", elapsed);

			TraceEvent((self->description() + "_GRVLatency").c_str())
			    .detail("Mean", self->GRVLatencies.mean())
			    .detail("Median", self->GRVLatencies.median())
			    .detail("Percentile5", self->GRVLatencies.percentile(.05))
			    .detail("Percentile95", self->GRVLatencies.percentile(.95))
			    .detail("Percentile99", self->GRVLatencies.percentile(.99))
			    .detail("Percentile99_9", self->GRVLatencies.percentile(.999))
			    .detail("Max", self->GRVLatencies.max());

			TraceEvent((self->description() + "_CommitLatency").c_str())
			    .detail("Mean", self->commitLatencies.mean())
			    .detail("Median", self->commitLatencies.median())
			    .detail("Percentile5", self->commitLatencies.percentile(.05))
			    .detail("Percentile95", self->commitLatencies.percentile(.95))
			    .detail("Percentile99", self->commitLatencies.percentile(.99))
			    .detail("Percentile99_9", self->commitLatencies.percentile(.999))
			    .detail("Max", self->commitLatencies.max());

			TraceEvent((self->description() + "_TotalLatency").c_str())
			    .detail("Mean", self->latencies.mean())
			    .detail("Median", self->latencies.median())
			    .detail("Percentile5", self->latencies.percentile(.05))
			    .detail("Percentile95", self->latencies.percentile(.95))
			    .detail("Percentile99", self->latencies.percentile(.99))
			    .detail("Percentile99_9", self->latencies.percentile(.999))
			    .detail("Max", self->latencies.max());

			int64_t ops =
			    (self->aTransactions.getValue() * (self->readsPerTransactionA + self->writesPerTransactionA)) +
			    (self->bTransactions.getValue() * (self->readsPerTransactionB + self->writesPerTransactionB));
			bool recordBegin = self->shouldRecord(std::max(now() - self->periodicLoggingInterval, self->clientBegin));
			bool recordEnd = self->shouldRecord(now());
			if (recordBegin && recordEnd) {
				std::string ts = format("T=%04.0fs:", elapsed);
				self->periodicMetrics.emplace_back(
				    ts + "Operations/sec", (ops - last_ops) / self->periodicLoggingInterval, Averaged::False);

				// if(self->rampUpLoad) {
				self->periodicMetrics.emplace_back(
				    ts + "Mean Latency (ms)", 1000 * self->latencies.mean(), Averaged::True);
				self->periodicMetrics.emplace_back(
				    ts + "Median Latency (ms, averaged)", 1000 * self->latencies.median(), Averaged::True);
				self->periodicMetrics.emplace_back(
				    ts + "5% Latency (ms, averaged)", 1000 * self->latencies.percentile(.05), Averaged::True);
				self->periodicMetrics.emplace_back(
				    ts + "95% Latency (ms, averaged)", 1000 * self->latencies.percentile(.95), Averaged::True);

				self->periodicMetrics.emplace_back(
				    ts + "Mean Row Read Latency (ms)", 1000 * self->readLatencies.mean(), Averaged::True);
				self->periodicMetrics.emplace_back(
				    ts + "Median Row Read Latency (ms, averaged)", 1000 * self->readLatencies.median(), Averaged::True);
				self->periodicMetrics.emplace_back(ts + "5% Row Read Latency (ms, averaged)",
				                                   1000 * self->readLatencies.percentile(.05),
				                                   Averaged::True);
				self->periodicMetrics.emplace_back(ts + "95% Row Read Latency (ms, averaged)",
				                                   1000 * self->readLatencies.percentile(.95),
				                                   Averaged::True);

				self->periodicMetrics.emplace_back(
				    ts + "Mean Total Read Latency (ms)", 1000 * self->fullReadLatencies.mean(), Averaged::True);
				self->periodicMetrics.emplace_back(ts + "Median Total Read Latency (ms, averaged)",
				                                   1000 * self->fullReadLatencies.median(),
				                                   Averaged::True);
				self->periodicMetrics.emplace_back(ts + "5% Total Read Latency (ms, averaged)",
				                                   1000 * self->fullReadLatencies.percentile(.05),
				                                   Averaged::True);
				self->periodicMetrics.emplace_back(ts + "95% Total Read Latency (ms, averaged)",
				                                   1000 * self->fullReadLatencies.percentile(.95),
				                                   Averaged::True);

				self->periodicMetrics.emplace_back(
				    ts + "Mean GRV Latency (ms)", 1000 * self->GRVLatencies.mean(), Averaged::True);
				self->periodicMetrics.emplace_back(
				    ts + "Median GRV Latency (ms, averaged)", 1000 * self->GRVLatencies.median(), Averaged::True);
				self->periodicMetrics.emplace_back(
				    ts + "5% GRV Latency (ms, averaged)", 1000 * self->GRVLatencies.percentile(.05), Averaged::True);
				self->periodicMetrics.emplace_back(
				    ts + "95% GRV Latency (ms, averaged)", 1000 * self->GRVLatencies.percentile(.95), Averaged::True);

				self->periodicMetrics.emplace_back(
				    ts + "Mean Commit Latency (ms)", 1000 * self->commitLatencies.mean(), Averaged::True);
				self->periodicMetrics.emplace_back(
				    ts + "Median Commit Latency (ms, averaged)", 1000 * self->commitLatencies.median(), Averaged::True);
				self->periodicMetrics.emplace_back(ts + "5% Commit Latency (ms, averaged)",
				                                   1000 * self->commitLatencies.percentile(.05),
				                                   Averaged::True);
				self->periodicMetrics.emplace_back(ts + "95% Commit Latency (ms, averaged)",
				                                   1000 * self->commitLatencies.percentile(.95),
				                                   Averaged::True);
				//}

				self->periodicMetrics.emplace_back(
				    ts + "Max Latency (ms, averaged)", 1000 * self->latencies.max(), Averaged::True);
				self->periodicMetrics.emplace_back(
				    ts + "Max Row Read Latency (ms, averaged)", 1000 * self->readLatencies.max(), Averaged::True);
				self->periodicMetrics.emplace_back(
				    ts + "Max Total Read Latency (ms, averaged)", 1000 * self->fullReadLatencies.max(), Averaged::True);
				self->periodicMetrics.emplace_back(
				    ts + "Max GRV Latency (ms, averaged)", 1000 * self->GRVLatencies.max(), Averaged::True);
				self->periodicMetrics.emplace_back(
				    ts + "Max Commit Latency (ms, averaged)", 1000 * self->commitLatencies.max(), Averaged::True);
			}
			last_ops = ops;

			// if(self->rampUpLoad) {
			self->latencies.clear();
			self->readLatencies.clear();
			self->fullReadLatencies.clear();
			self->GRVLatencies.clear();
			self->commitLatencies.clear();
			//}

			self->readLatencyTotal = 0.0;
			self->readLatencyCount = 0;
		}
	}

	ACTOR static Future<Void> logLatency(Future<Optional<Value>> f,
	                                     ContinuousSample<double>* latencies,
	                                     double* totalLatency,
	                                     int* latencyCount,
	                                     EventMetricHandle<ReadMetric> readMetric,
	                                     bool shouldRecord) {
		state double readBegin = now();
		Optional<Value> value = wait(f);

		double latency = now() - readBegin;
		readMetric->readLatency = latency * 1e9;
		readMetric->log();

		if (shouldRecord) {
			*totalLatency += latency;
			++*latencyCount;
			latencies->addSample(latency);
		}
		return Void();
	}

	ACTOR static Future<Void> logLatency(Future<RangeResult> f,
	                                     ContinuousSample<double>* latencies,
	                                     double* totalLatency,
	                                     int* latencyCount,
	                                     EventMetricHandle<ReadMetric> readMetric,
	                                     bool shouldRecord) {
		state double readBegin = now();
		RangeResult value = wait(f);

		double latency = now() - readBegin;
		readMetric->readLatency = latency * 1e9;
		readMetric->log();

		if (shouldRecord) {
			*totalLatency += latency;
			++*latencyCount;
			latencies->addSample(latency);
		}
		return Void();
	}

	ACTOR template <class Trans>
	Future<Void> readOp(Trans* tr, std::vector<int64_t> keys, ReadWriteWorkload* self, bool shouldRecord) {
		if (!keys.size())
			return Void();
		if (!self->dependentReads) {
			std::vector<Future<Void>> readers;
			if (self->rangeReads) {
				for (int op = 0; op < keys.size(); op++) {
					++self->totalReadsMetric;
					readers.push_back(logLatency(
					    tr->getRange(KeyRangeRef(self->keyForIndex(keys[op]), Key(strinc(self->keyForIndex(keys[op])))),
					                 GetRangeLimits(-1, 80000)),
					    &self->readLatencies,
					    &self->readLatencyTotal,
					    &self->readLatencyCount,
					    self->readMetric,
					    shouldRecord));
				}
			} else {
				for (int op = 0; op < keys.size(); op++) {
					++self->totalReadsMetric;
					readers.push_back(logLatency(tr->get(self->keyForIndex(keys[op])),
					                             &self->readLatencies,
					                             &self->readLatencyTotal,
					                             &self->readLatencyCount,
					                             self->readMetric,
					                             shouldRecord));
				}
			}
			wait(waitForAll(readers));
		} else {
			state int op;
			for (op = 0; op < keys.size(); op++) {
				++self->totalReadsMetric;
				wait(logLatency(tr->get(self->keyForIndex(keys[op])),
				                &self->readLatencies,
				                &self->readLatencyTotal,
				                &self->readLatencyCount,
				                self->readMetric,
				                shouldRecord));
			}
		}
		return Void();
	}

	ACTOR Future<Void> _setup(Database cx, ReadWriteWorkload* self) {
		if (!self->doSetup)
			return Void();

		state Promise<double> loadTime;
		state Promise<std::vector<std::pair<uint64_t, double>>> ratesAtKeyCounts;

		wait(bulkSetup(cx,
		               self,
		               self->nodeCount,
		               loadTime,
		               self->insertionCountsToMeasure.empty(),
		               self->warmingDelay,
		               self->maxInsertRate,
		               self->insertionCountsToMeasure,
		               ratesAtKeyCounts));

		self->loadTime = loadTime.getFuture().get();
		self->ratesAtKeyCounts = ratesAtKeyCounts.getFuture().get();

		return Void();
	}

	ACTOR static Future<Void> warmCache(Database cx, ReadWriteWorkload* self) {
		// Read one record from the database to warm the cache of keyServers
		state std::vector<int64_t> keys;
		keys.push_back(deterministicRandom()->randomInt64(0, self->nodeCount));
		state double startTime = now();
		loop {
			state Transaction tr(cx);
			try {
				self->setupTransaction(&tr);
				wait(self->readOp(&tr, keys, self, false));
				wait(tr.warmRange(allKeys));
				break;
			} catch (Error& e) {
				wait(tr.onError(e));
			}
		}
		wait(delay(std::max(0.1, 1.0 - (now() - startTime))));
		return Void();
	}

	void startReadWriteClients(Database cx, std::vector<Future<Void>>& clients) {
		clientBegin = now();
		for (int c = 0; c < actorCount; c++) {
			Future<Void> worker;
			if (useRYW)
				worker =
				    randomReadWriteClient<ReadYourWritesTransaction>(cx, this, actorCount / transactionsPerSecond, c);
			else
				worker = randomReadWriteClient<Transaction>(cx, this, actorCount / transactionsPerSecond, c);
			clients.push_back(worker);
		}
	}

	ACTOR static Future<Void> _start(Database cx, ReadWriteWorkload* self) {
		wait(warmCache(cx, self));

		state std::vector<Future<Void>> clients;
		if (self->enableReadLatencyLogging)
			clients.push_back(tracePeriodically(self));

		if (self->skewRound > 0) {
			wait(updateServerShards(cx, self));
			for (self->currentHotRound = 0; self->currentHotRound < self->skewRound; ++self->currentHotRound) {
				self->setHotServers();
				self->startReadWriteClients(cx, clients);
				wait(timeout(waitForAll(clients), self->testDuration / self->skewRound, Void()));
				clients.clear();
				wait(delay(5.0) >> updateServerShards(cx, self));
			}
		} else {
			self->startReadWriteClients(cx, clients);
			if (!self->cancelWorkersAtDuration)
				self->clients = clients; // Don't cancel them until check()

			wait(self->cancelWorkersAtDuration ? timeout(waitForAll(clients), self->testDuration, Void())
			                                   : delay(self->testDuration));
		}
		return Void();
	}

	bool shouldRecord() { return shouldRecord(now()); }

	bool shouldRecord(double checkTime) {
		double timeSinceStart = checkTime - clientBegin;
		return timeSinceStart >= metricsStart && timeSinceStart < (metricsStart + metricsDuration);
	}

	// calculate hot server count
	void setHotServers() {
		hotServerCount = ceil(hotServerFraction * serverShards.size());
		std::cout << "Choose " << hotServerCount << "/" << serverShards.size() << "/" << serverInterfaces.size()
		          << " hot servers: [";
		int begin = currentHotRound * hotServerCount;
		for (int i = 0; i < hotServerCount; ++i) {
			int idx = (begin + i) % serverShards.size();
			std::cout << serverInterfaces.at(serverShards[idx].first).address().toString() << ",";
		}
		std::cout << "]\n";
	}

	int64_t getRandomKeyFromHotServer(bool hotServerRead = true) {
		ASSERT(hotServerCount > 0);
		int begin = currentHotRound * hotServerCount;
		if (!hotServerRead) {
			begin += hotServerCount * (1.0 - hotReadWriteServerOverlap); // calculate non-overlap part offset
		}
		int idx = deterministicRandom()->randomInt(begin, begin + hotServerCount) % serverShards.size();
		int shardMax = std::min(serverShards[idx].second.size(),
		                        (size_t)ceil(serverShards[idx].second.size() * hotServerShardFraction));
		int shardIdx = deterministicRandom()->randomInt(0, shardMax);
		return deterministicRandom()->randomInt64(serverShards[idx].second[shardIdx].first,
		                                          serverShards[idx].second[shardIdx].second + 1);
	}

	int64_t getRandomKey(uint64_t nodeCount, bool hotServerRead = true) {
		auto random = deterministicRandom()->random01();
		if (forceHotProbability && random < forceHotProbability) {
			return deterministicRandom()->randomInt64(0, nodeCount * hotKeyFraction) /
			       hotKeyFraction; // spread hot keys over keyspace
		} else if (hotServerFraction > 0) {
			if ((hotServerRead && random < hotServerReadFrac) || (!hotServerRead && random < hotServerWriteFrac)) {
				return getRandomKeyFromHotServer(hotServerRead);
			}
		}
		return deterministicRandom()->randomInt64(0, nodeCount);
	}

	double sweepAlpha(double startTime) {
		double sweepDuration = testDuration / rampSweepCount;
		double numSweeps = (now() - startTime) / sweepDuration;
		int currentSweep = (int)numSweeps;
		double alpha = numSweeps - currentSweep;
		if (currentSweep % 2)
			alpha = 1 - alpha;
		return alpha;
	}

	ACTOR template <class Trans>
	Future<Void> randomReadWriteClient(Database cx, ReadWriteWorkload* self, double delay, int clientIndex) {
		state double startTime = now();
		state double lastTime = now();
		state double GRVStartTime;
		state UID debugID;

		if (self->rampUpConcurrency) {
			wait(::delay(self->testDuration / 2 *
			             (double(clientIndex) / self->actorCount +
			              double(self->clientId) / self->clientCount / self->actorCount)));
			TraceEvent("ClientStarting")
			    .detail("ActorIndex", clientIndex)
			    .detail("ClientIndex", self->clientId)
			    .detail("NumActors", clientIndex * self->clientCount + self->clientId + 1);
		}

		loop {
			wait(poisson(&lastTime, delay));

			if (self->rampUpConcurrency) {
				if (now() - startTime >= self->testDuration / 2 *
				                             (2 - (double(clientIndex) / self->actorCount +
				                                   double(self->clientId) / self->clientCount / self->actorCount))) {
					TraceEvent("ClientStopping")
					    .detail("ActorIndex", clientIndex)
					    .detail("ClientIndex", self->clientId)
					    .detail("NumActors", clientIndex * self->clientCount + self->clientId);
					wait(Never());
				}
			}

			if (!self->rampUpLoad || deterministicRandom()->random01() < self->sweepAlpha(startTime)) {
				state double tstart = now();
				state bool aTransaction = deterministicRandom()->random01() >
				                          (self->rampTransactionType ? self->sweepAlpha(startTime) : self->alpha);

				state std::vector<int64_t> keys;
				state std::vector<Value> values;
				state std::vector<KeyRange> extra_ranges;
				int reads = aTransaction ? self->readsPerTransactionA : self->readsPerTransactionB;
				state int writes = aTransaction ? self->writesPerTransactionA : self->writesPerTransactionB;
				state int extra_read_conflict_ranges = writes ? self->extraReadConflictRangesPerTransaction : 0;
				state int extra_write_conflict_ranges = writes ? self->extraWriteConflictRangesPerTransaction : 0;
				if (!self->adjacentReads) {
					for (int op = 0; op < reads; op++)
						keys.push_back(self->getRandomKey(self->nodeCount));
				} else {
					int startKey = self->getRandomKey(self->nodeCount - reads);
					for (int op = 0; op < reads; op++)
						keys.push_back(startKey + op);
				}

				values.reserve(writes);
				for (int op = 0; op < writes; op++)
					values.push_back(self->randomValue());

				extra_ranges.reserve(extra_read_conflict_ranges + extra_write_conflict_ranges);
				for (int op = 0; op < extra_read_conflict_ranges + extra_write_conflict_ranges; op++)
					extra_ranges.push_back(singleKeyRange(deterministicRandom()->randomUniqueID().toString()));

				state Trans tr(cx);

				if (tstart - self->clientBegin > self->debugTime &&
				    tstart - self->clientBegin <= self->debugTime + self->debugInterval) {
					debugID = deterministicRandom()->randomUniqueID();
					tr.debugTransaction(debugID);
					g_traceBatch.addEvent(
					    "TransactionDebug", debugID.first(), "ReadWrite.randomReadWriteClient.Before");
				} else {
					debugID = UID();
				}

				self->transactionSuccessMetric->retries = 0;
				self->transactionSuccessMetric->commitLatency = -1;

				loop {
					try {
						self->setupTransaction(&tr);

						GRVStartTime = now();
						self->transactionFailureMetric->startLatency = -1;

						Version v =
						    wait(self->inconsistentReads ? getInconsistentReadVersion(cx) : tr.getReadVersion());
						if (self->inconsistentReads)
							tr.setVersion(v);

						double grvLatency = now() - GRVStartTime;
						self->transactionSuccessMetric->startLatency = grvLatency * 1e9;
						self->transactionFailureMetric->startLatency = grvLatency * 1e9;
						if (self->shouldRecord())
							self->GRVLatencies.addSample(grvLatency);

						state double readStart = now();
						wait(self->readOp(&tr, keys, self, self->shouldRecord()));

						double readLatency = now() - readStart;
						if (self->shouldRecord())
							self->fullReadLatencies.addSample(readLatency);

						if (!writes)
							break;

						if (self->adjacentWrites) {
							int64_t startKey = self->getRandomKey(self->nodeCount - writes, false);
							for (int op = 0; op < writes; op++)
								tr.set(self->keyForIndex(startKey + op, false), values[op]);
						} else {
							for (int op = 0; op < writes; op++)
								tr.set(self->keyForIndex(self->getRandomKey(self->nodeCount, false), false),
								       values[op]);
						}
						for (int op = 0; op < extra_read_conflict_ranges; op++)
							tr.addReadConflictRange(extra_ranges[op]);
						for (int op = 0; op < extra_write_conflict_ranges; op++)
							tr.addWriteConflictRange(extra_ranges[op + extra_read_conflict_ranges]);

						state double commitStart = now();
						wait(tr.commit());

						double commitLatency = now() - commitStart;
						self->transactionSuccessMetric->commitLatency = commitLatency * 1e9;
						if (self->shouldRecord())
							self->commitLatencies.addSample(commitLatency);

						break;
					} catch (Error& e) {
						self->transactionFailureMetric->errorCode = e.code();
						self->transactionFailureMetric->log();

						wait(tr.onError(e));

						++self->transactionSuccessMetric->retries;
						++self->totalRetriesMetric;

						if (self->shouldRecord())
							++self->retries;
					}
				}

				if (debugID != UID())
					g_traceBatch.addEvent("TransactionDebug", debugID.first(), "ReadWrite.randomReadWriteClient.After");

				tr = Trans();

				double transactionLatency = now() - tstart;
				self->transactionSuccessMetric->totalLatency = transactionLatency * 1e9;
				self->transactionSuccessMetric->log();

				if (self->shouldRecord()) {
					if (aTransaction)
						++self->aTransactions;
					else
						++self->bTransactions;

					self->latencies.addSample(transactionLatency);
				}
			}
		}
	}
};

ACTOR Future<std::vector<std::pair<uint64_t, double>>> trackInsertionCount(Database cx,
                                                                           std::vector<uint64_t> countsOfInterest,
                                                                           double checkInterval) {
	state KeyRange keyPrefix = KeyRangeRef(std::string("keycount"), std::string("keycount") + char(255));
	state KeyRange bytesPrefix = KeyRangeRef(std::string("bytesstored"), std::string("bytesstored") + char(255));
	state Transaction tr(cx);
	state uint64_t lastInsertionCount = 0;
	state int currentCountIndex = 0;

	state std::vector<std::pair<uint64_t, double>> countInsertionRates;

	state double startTime = now();

	while (currentCountIndex < countsOfInterest.size()) {
		try {
			state Future<RangeResult> countFuture = tr.getRange(keyPrefix, 1000000000);
			state Future<RangeResult> bytesFuture = tr.getRange(bytesPrefix, 1000000000);
			wait(success(countFuture) && success(bytesFuture));

			RangeResult counts = countFuture.get();
			RangeResult bytes = bytesFuture.get();

			uint64_t numInserted = 0;
			for (int i = 0; i < counts.size(); i++)
				numInserted += *(uint64_t*)counts[i].value.begin();

			uint64_t bytesInserted = 0;
			for (int i = 0; i < bytes.size(); i++)
				bytesInserted += *(uint64_t*)bytes[i].value.begin();

			while (currentCountIndex < countsOfInterest.size() &&
			       countsOfInterest[currentCountIndex] > lastInsertionCount &&
			       countsOfInterest[currentCountIndex] <= numInserted)
				countInsertionRates.emplace_back(countsOfInterest[currentCountIndex++],
				                                 bytesInserted / (now() - startTime));

			lastInsertionCount = numInserted;
			wait(delay(checkInterval));
		} catch (Error& e) {
			wait(tr.onError(e));
		}
	}

	return countInsertionRates;
}

WorkloadFactory<ReadWriteWorkload> ReadWriteWorkloadFactory("ReadWrite");

TEST_CASE("/KVWorkload/methods/ParseKeyForIndex") {
	auto wk = ReadWriteWorkload(WorkloadContext());
	for (int i = 0; i < 1000; ++i) {
		auto idx = deterministicRandom()->randomInt64(0, wk.nodeCount);
		Key k = wk.keyForIndex(idx);
		auto parse = wk.indexForKey(k);
		// std::cout << parse << " " << idx << "\n";
		ASSERT(parse == idx);
	}
	for (int i = 0; i < 1000; ++i) {
		auto idx = deterministicRandom()->randomInt64(0, wk.nodeCount);
		Key k = wk.keyForIndex(idx, true);
		auto parse = wk.indexForKey(k, true);
		ASSERT(parse == idx);
	}
	return Void();
}<|MERGE_RESOLUTION|>--- conflicted
+++ resolved
@@ -30,7 +30,6 @@
 #include "fdbserver/workloads/BulkSetup.actor.h"
 #include "fdbclient/ReadYourWrites.h"
 #include "flow/TDMetric.actor.h"
-#include "fdbclient/RunTransaction.actor.h"
 #include "flow/actorcompiler.h" // This must be the last #include.
 
 const int sampleSize = 10000;
@@ -87,7 +86,6 @@
 	// test log setting
 	bool enableReadLatencyLogging;
 	double periodicLoggingInterval;
-<<<<<<< HEAD
 
 	// use ReadWrite as a ramp up workload
 	bool rampUpLoad; // indicate this is a ramp up workload
@@ -111,45 +109,7 @@
 	std::string valueString;
 	// hot traffic pattern
 	double hotKeyFraction, forceHotProbability = 0; // key based hot traffic setting
-	// server based hot traffic setting
-	int skewRound = 0; // skewDuration = ceil(testDuration / skewRound)
-	double hotServerFraction = 0, hotServerShardFraction = 1.0; // set > 0 to issue hot key based on shard map
-	double hotServerReadFrac, hotServerWriteFrac; // hot many traffic goes to hot servers
-	double hotReadWriteServerOverlap; // the portion of intersection of write and hot server
-
-	// hot server state
-	typedef std::vector<std::pair<int64_t, int64_t>> IndexRangeVec;
-	// keyForIndex generate key from index. So for a shard range, recording the start and end is enough
-	std::vector<std::pair<UID, IndexRangeVec>> serverShards; // storage server and the shards it owns
-	std::map<UID, StorageServerInterface> serverInterfaces;
-	int hotServerCount = 0, currentHotRound = -1;
-
-=======
-
-	// use ReadWrite as a ramp up workload
-	bool rampUpLoad; // indicate this is a ramp up workload
-	int rampSweepCount; // how many times of ramp up
-	bool rampTransactionType; // choose transaction type based on client start time
-	bool rampUpConcurrency; // control client concurrency
-
-	// transaction setting
-	bool useRYW;
-	bool batchPriority;
-	bool rangeReads; // read operations are all single key range read
-	bool dependentReads; // read operations are issued sequentially
-	bool inconsistentReads; // read with previous read version
-	bool adjacentReads; // keys are adjacent within a transaction
-	bool adjacentWrites;
-	double alpha; // probability for run TransactionA type
-	// two type of transaction
-	int readsPerTransactionA, writesPerTransactionA;
-	int readsPerTransactionB, writesPerTransactionB;
-	int extraReadConflictRangesPerTransaction, extraWriteConflictRangesPerTransaction;
-	std::string valueString;
-	// hot traffic pattern
-	double hotKeyFraction, forceHotProbability = 0; // key based hot traffic setting
-
->>>>>>> 5bb70dda
+
 	// states of metric
 	Int64MetricHandle totalReadsMetric;
 	Int64MetricHandle totalRetriesMetric;
@@ -174,10 +134,6 @@
 	    bTransactions("B Transactions"), retries("Retries"), latencies(sampleSize), readLatencies(sampleSize),
 	    commitLatencies(sampleSize), GRVLatencies(sampleSize), fullReadLatencies(sampleSize), readLatencyTotal(0),
 	    readLatencyCount(0), loadTime(0.0), clientBegin(0) {
-<<<<<<< HEAD
-
-=======
->>>>>>> 5bb70dda
 		transactionSuccessMetric.init(LiteralStringRef("RWWorkload.SuccessfulTransaction"));
 		transactionFailureMetric.init(LiteralStringRef("RWWorkload.FailedTransaction"));
 		readMetric.init(LiteralStringRef("RWWorkload.Read"));
@@ -260,26 +216,14 @@
 		{
 			// with P(hotTrafficFraction) an access is directed to one of a fraction
 			//   of hot keys, else it is directed to a disjoint set of cold keys
-			hotKeyFraction = getOption(options, "hotKeyFraction"_sr, 0.0);
-			hotServerFraction = getOption(options, "hotServerFraction"_sr, 0.0);
-			hotServerShardFraction = getOption(options, "hotServerShardFraction"_sr, 1.0);
-			hotReadWriteServerOverlap = getOption(options, "hotReadWriteServerOverlap"_sr, 0.0);
-			skewRound = getOption(options, "skewRound"_sr, 0);
-			hotServerReadFrac = getOption(options, "hotServerReadFrac"_sr, 0.8);
-			hotServerWriteFrac = getOption(options, "hotServerWriteFrac"_sr, 0.0);
+			hotKeyFraction = getOption(options, LiteralStringRef("hotKeyFraction"), 0.0);
 			double hotTrafficFraction = getOption(options, LiteralStringRef("hotTrafficFraction"), 0.0);
-
-			if (hotServerFraction > 0) {
-				ASSERT((hotServerReadFrac >= hotServerFraction || hotServerWriteFrac >= hotServerFraction) &&
-				       skewRound > 0);
-			} else if (hotKeyFraction > 0) {
-				ASSERT(hotTrafficFraction <= 1);
-				ASSERT(hotKeyFraction <= hotTrafficFraction); // hot keys should be actually hot!
-				// p(Cold key) = (1-FHP) * (1-hkf)
-				// p(Cold key) = (1-htf)
-				// solving for FHP gives:
-				forceHotProbability = (hotTrafficFraction - hotKeyFraction) / (1 - hotKeyFraction);
-			}
+			ASSERT(hotKeyFraction >= 0 && hotTrafficFraction <= 1);
+			ASSERT(hotKeyFraction <= hotTrafficFraction); // hot keys should be actually hot!
+			// p(Cold key) = (1-FHP) * (1-hkf)
+			// p(Cold key) = (1-htf)
+			// solving for FHP gives:
+			forceHotProbability = (hotTrafficFraction - hotKeyFraction) / (1 - hotKeyFraction);
 		}
 	}
 
@@ -395,120 +339,6 @@
 		if (batchPriority) {
 			tr->setOption(FDBTransactionOptions::PRIORITY_BATCH);
 		}
-	}
-
-	void debugPrintServerShards() const {
-		std::cout << std::hex;
-		for (auto it : this->serverShards) {
-			std::cout << serverInterfaces.at(it.first).address().toString() << ": [";
-			for (auto p : it.second) {
-				std::cout << "[" << p.first << "," << p.second << "], ";
-			}
-			std::cout << "] \n";
-		}
-	}
-
-	// for each boundary except the last one in boundaries, found the first existed key generated from keyForIndex as
-	// beginIdx, found the last existed key generated from keyForIndex the endIdx.
-	ACTOR static Future<IndexRangeVec> convertKeyBoundaryToIndexShard(Database cx,
-	                                                                  ReadWriteWorkload* self,
-	                                                                  Standalone<VectorRef<KeyRef>> boundaries) {
-		state IndexRangeVec res;
-		state int i = 0;
-		for (; i < boundaries.size() - 1; ++i) {
-			KeyRangeRef currentShard = KeyRangeRef(boundaries[i], boundaries[i + 1]);
-			// std::cout << currentShard.toString() << "\n";
-			std::vector<RangeResult> ranges = wait(runRYWTransaction(
-			    cx, [currentShard](Reference<ReadYourWritesTransaction> tr) -> Future<std::vector<RangeResult>> {
-				    std::vector<Future<RangeResult>> f;
-				    f.push_back(tr->getRange(currentShard, 1, Snapshot::False, Reverse::False));
-				    f.push_back(tr->getRange(currentShard, 1, Snapshot::False, Reverse::True));
-				    return getAll(f);
-			    }));
-			ASSERT(ranges[0].size() == 1 && ranges[1].size() == 1);
-			res.emplace_back(self->indexForKey(ranges[0][0].key), self->indexForKey(ranges[1][0].key));
-		}
-
-		ASSERT(res.size() == boundaries.size() - 1);
-		return res;
-	}
-
-	ACTOR static Future<Void> updateServerShards(Database cx, ReadWriteWorkload* self) {
-		state Future<RangeResult> serverList =
-		    runRYWTransaction(cx, [](Reference<ReadYourWritesTransaction> tr) -> Future<RangeResult> {
-			    tr->setOption(FDBTransactionOptions::READ_SYSTEM_KEYS);
-			    return tr->getRange(serverListKeys, CLIENT_KNOBS->TOO_MANY);
-		    });
-		state RangeResult range =
-		    wait(runRYWTransaction(cx, [](Reference<ReadYourWritesTransaction> tr) -> Future<RangeResult> {
-			    tr->setOption(FDBTransactionOptions::READ_SYSTEM_KEYS);
-			    return tr->getRange(serverKeysRange, CLIENT_KNOBS->TOO_MANY);
-		    }));
-		wait(success(serverList));
-		// decode server interfaces
-		self->serverInterfaces.clear();
-		for (int i = 0; i < serverList.get().size(); i++) {
-			auto ssi = decodeServerListValue(serverList.get()[i].value);
-			self->serverInterfaces.emplace(ssi.id(), ssi);
-		}
-		// clear self->serverShards
-		self->serverShards.clear();
-
-		// leftEdge < workloadBegin < workloadEnd
-		Key workloadBegin = self->keyForIndex(0), workloadEnd = self->keyForIndex(self->nodeCount);
-		Key leftEdge(allKeys.begin);
-		std::vector<UID> leftServer; // left server owns the range [leftEdge, workloadBegin)
-		KeyRangeRef workloadRange(workloadBegin, workloadEnd);
-		state std::map<Key, std::vector<UID>> beginServers; // begin index to server ID
-
-		for (auto kv = range.begin(); kv != range.end(); kv++) {
-			if (serverHasKey(kv->value)) {
-				auto [id, key] = serverKeysDecodeServerBegin(kv->key);
-
-				if (workloadRange.contains(key)) {
-					beginServers[key].push_back(id);
-				} else if (workloadBegin > key && key > leftEdge) { // update left boundary
-					leftEdge = key;
-					leftServer.clear();
-				}
-
-				if (key == leftEdge) {
-					leftServer.push_back(id);
-				}
-			}
-		}
-		ASSERT(beginServers.size() == 0 || beginServers.begin()->first >= workloadBegin);
-		// handle the left boundary
-		if (beginServers.size() == 0 || beginServers.begin()->first > workloadBegin) {
-			beginServers[workloadBegin] = leftServer;
-		}
-		Standalone<VectorRef<KeyRef>> keyBegins;
-		for (auto p = beginServers.begin(); p != beginServers.end(); ++p) {
-			keyBegins.push_back(keyBegins.arena(), p->first);
-		}
-		// deep count because wait below will destruct workloadEnd
-		keyBegins.push_back_deep(keyBegins.arena(), workloadEnd);
-
-		IndexRangeVec indexShards = wait(convertKeyBoundaryToIndexShard(cx, self, keyBegins));
-		ASSERT(beginServers.size() == indexShards.size());
-		// sort shard begin idx
-		// build self->serverShards, starting from the left shard
-		std::map<UID, IndexRangeVec> serverShards;
-		int i = 0;
-		for (auto p = beginServers.begin(); p != beginServers.end(); ++p) {
-			for (int j = 0; j < p->second.size(); ++j) {
-				serverShards[p->second[j]].emplace_back(indexShards[i]);
-			}
-			++i;
-		}
-		// self->serverShards is ordered by UID
-		for (auto it : serverShards) {
-			self->serverShards.emplace_back(it);
-		}
-		//		if (self->clientId == 0) {
-		//			self->debugPrintServerShards();
-		//		}
-		return Void();
 	}
 
 	ACTOR static Future<Void> tracePeriodically(ReadWriteWorkload* self) {
@@ -758,13 +588,14 @@
 		return Void();
 	}
 
-	ACTOR static Future<Void> warmCache(Database cx, ReadWriteWorkload* self) {
+	ACTOR Future<Void> _start(Database cx, ReadWriteWorkload* self) {
 		// Read one record from the database to warm the cache of keyServers
 		state std::vector<int64_t> keys;
 		keys.push_back(deterministicRandom()->randomInt64(0, self->nodeCount));
 		state double startTime = now();
 		loop {
 			state Transaction tr(cx);
+
 			try {
 				self->setupTransaction(&tr);
 				wait(self->readOp(&tr, keys, self, false));
@@ -774,47 +605,30 @@
 				wait(tr.onError(e));
 			}
 		}
+
 		wait(delay(std::max(0.1, 1.0 - (now() - startTime))));
-		return Void();
-	}
-
-	void startReadWriteClients(Database cx, std::vector<Future<Void>>& clients) {
-		clientBegin = now();
-		for (int c = 0; c < actorCount; c++) {
-			Future<Void> worker;
-			if (useRYW)
-				worker =
-				    randomReadWriteClient<ReadYourWritesTransaction>(cx, this, actorCount / transactionsPerSecond, c);
-			else
-				worker = randomReadWriteClient<Transaction>(cx, this, actorCount / transactionsPerSecond, c);
-			clients.push_back(worker);
-		}
-	}
-
-	ACTOR static Future<Void> _start(Database cx, ReadWriteWorkload* self) {
-		wait(warmCache(cx, self));
-
-		state std::vector<Future<Void>> clients;
+
+		std::vector<Future<Void>> clients;
 		if (self->enableReadLatencyLogging)
 			clients.push_back(tracePeriodically(self));
 
-		if (self->skewRound > 0) {
-			wait(updateServerShards(cx, self));
-			for (self->currentHotRound = 0; self->currentHotRound < self->skewRound; ++self->currentHotRound) {
-				self->setHotServers();
-				self->startReadWriteClients(cx, clients);
-				wait(timeout(waitForAll(clients), self->testDuration / self->skewRound, Void()));
-				clients.clear();
-				wait(delay(5.0) >> updateServerShards(cx, self));
-			}
-		} else {
-			self->startReadWriteClients(cx, clients);
-			if (!self->cancelWorkersAtDuration)
-				self->clients = clients; // Don't cancel them until check()
-
-			wait(self->cancelWorkersAtDuration ? timeout(waitForAll(clients), self->testDuration, Void())
-			                                   : delay(self->testDuration));
-		}
+		self->clientBegin = now();
+		for (int c = 0; c < self->actorCount; c++) {
+			Future<Void> worker;
+			if (self->useRYW)
+				worker = self->randomReadWriteClient<ReadYourWritesTransaction>(
+				    cx, self, self->actorCount / self->transactionsPerSecond, c);
+			else
+				worker = self->randomReadWriteClient<Transaction>(
+				    cx, self, self->actorCount / self->transactionsPerSecond, c);
+			clients.push_back(worker);
+		}
+
+		if (!self->cancelWorkersAtDuration)
+			self->clients = clients; // Don't cancel them until check()
+
+		wait(self->cancelWorkersAtDuration ? timeout(waitForAll(clients), self->testDuration, Void())
+		                                   : delay(self->testDuration));
 		return Void();
 	}
 
@@ -825,44 +639,12 @@
 		return timeSinceStart >= metricsStart && timeSinceStart < (metricsStart + metricsDuration);
 	}
 
-	// calculate hot server count
-	void setHotServers() {
-		hotServerCount = ceil(hotServerFraction * serverShards.size());
-		std::cout << "Choose " << hotServerCount << "/" << serverShards.size() << "/" << serverInterfaces.size()
-		          << " hot servers: [";
-		int begin = currentHotRound * hotServerCount;
-		for (int i = 0; i < hotServerCount; ++i) {
-			int idx = (begin + i) % serverShards.size();
-			std::cout << serverInterfaces.at(serverShards[idx].first).address().toString() << ",";
-		}
-		std::cout << "]\n";
-	}
-
-	int64_t getRandomKeyFromHotServer(bool hotServerRead = true) {
-		ASSERT(hotServerCount > 0);
-		int begin = currentHotRound * hotServerCount;
-		if (!hotServerRead) {
-			begin += hotServerCount * (1.0 - hotReadWriteServerOverlap); // calculate non-overlap part offset
-		}
-		int idx = deterministicRandom()->randomInt(begin, begin + hotServerCount) % serverShards.size();
-		int shardMax = std::min(serverShards[idx].second.size(),
-		                        (size_t)ceil(serverShards[idx].second.size() * hotServerShardFraction));
-		int shardIdx = deterministicRandom()->randomInt(0, shardMax);
-		return deterministicRandom()->randomInt64(serverShards[idx].second[shardIdx].first,
-		                                          serverShards[idx].second[shardIdx].second + 1);
-	}
-
-	int64_t getRandomKey(uint64_t nodeCount, bool hotServerRead = true) {
-		auto random = deterministicRandom()->random01();
-		if (forceHotProbability && random < forceHotProbability) {
+	int64_t getRandomKey(uint64_t nodeCount) {
+		if (forceHotProbability && deterministicRandom()->random01() < forceHotProbability)
 			return deterministicRandom()->randomInt64(0, nodeCount * hotKeyFraction) /
 			       hotKeyFraction; // spread hot keys over keyspace
-		} else if (hotServerFraction > 0) {
-			if ((hotServerRead && random < hotServerReadFrac) || (!hotServerRead && random < hotServerWriteFrac)) {
-				return getRandomKeyFromHotServer(hotServerRead);
-			}
-		}
-		return deterministicRandom()->randomInt64(0, nodeCount);
+		else
+			return deterministicRandom()->randomInt64(0, nodeCount);
 	}
 
 	double sweepAlpha(double startTime) {
@@ -980,13 +762,12 @@
 							break;
 
 						if (self->adjacentWrites) {
-							int64_t startKey = self->getRandomKey(self->nodeCount - writes, false);
+							int64_t startKey = self->getRandomKey(self->nodeCount - writes);
 							for (int op = 0; op < writes; op++)
 								tr.set(self->keyForIndex(startKey + op, false), values[op]);
 						} else {
 							for (int op = 0; op < writes; op++)
-								tr.set(self->keyForIndex(self->getRandomKey(self->nodeCount, false), false),
-								       values[op]);
+								tr.set(self->keyForIndex(self->getRandomKey(self->nodeCount), false), values[op]);
 						}
 						for (int op = 0; op < extra_read_conflict_ranges; op++)
 							tr.addReadConflictRange(extra_ranges[op]);
@@ -1084,22 +865,4 @@
 	return countInsertionRates;
 }
 
-WorkloadFactory<ReadWriteWorkload> ReadWriteWorkloadFactory("ReadWrite");
-
-TEST_CASE("/KVWorkload/methods/ParseKeyForIndex") {
-	auto wk = ReadWriteWorkload(WorkloadContext());
-	for (int i = 0; i < 1000; ++i) {
-		auto idx = deterministicRandom()->randomInt64(0, wk.nodeCount);
-		Key k = wk.keyForIndex(idx);
-		auto parse = wk.indexForKey(k);
-		// std::cout << parse << " " << idx << "\n";
-		ASSERT(parse == idx);
-	}
-	for (int i = 0; i < 1000; ++i) {
-		auto idx = deterministicRandom()->randomInt64(0, wk.nodeCount);
-		Key k = wk.keyForIndex(idx, true);
-		auto parse = wk.indexForKey(k, true);
-		ASSERT(parse == idx);
-	}
-	return Void();
-}+WorkloadFactory<ReadWriteWorkload> ReadWriteWorkloadFactory("ReadWrite");