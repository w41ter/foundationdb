--- conflicted
+++ resolved
@@ -1402,13 +1402,7 @@
 				reply.batchTransactionRate = self.batchLimits.tpsLimit / self.proxyInfo.size();
 				reply.leaseDuration = SERVER_KNOBS->METRIC_UPDATE_RATE;
 
-<<<<<<< HEAD
-				updateCommitCostEstimation(&self, req.ssTrTagCommitCost);
-
 				if(p.lastThrottledTagChangeId != self.throttledTagChangeId || now() > p.lastTagPushTime + SERVER_KNOBS->TAG_THROTTLE_PUSH_INTERVAL) {
-=======
-				if(p.lastThrottledTagChangeId != self.throttledTagChangeId || now() < p.lastTagPushTime + SERVER_KNOBS->TAG_THROTTLE_PUSH_INTERVAL) {
->>>>>>> ae7bf243
 					p.lastThrottledTagChangeId = self.throttledTagChangeId;
 					p.lastTagPushTime = now();
 
