--- conflicted
+++ resolved
@@ -1288,7 +1288,6 @@
 	}
 }
 
-<<<<<<< HEAD
 // Return true if a single-key mutation is associated with a valid tenant id or a system key
 bool validTenantAccess(MutationRef m) {
 	if (isSystemKey(m.param1))
@@ -1337,8 +1336,6 @@
 	return true;
 }
 
-=======
->>>>>>> 5087c086
 // This first pass through committed transactions deals with "metadata" effects (modifications of txnStateStore, changes
 // to storage servers' responsibilities)
 ACTOR Future<Void> applyMetadataToCommittedTransactions(CommitBatchContext* self) {
