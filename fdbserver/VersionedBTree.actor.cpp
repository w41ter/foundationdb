--- conflicted
+++ resolved
@@ -1916,26 +1916,6 @@
 		}
 	}
 
-<<<<<<< HEAD
-	// Try to evict the item at index from cache
-	// Returns true if item is evicted or was not present in cache
-	bool tryEvict(const IndexType& index) {
-		auto i = cache.find(index);
-		if (i == cache.end() || !i->second.item.evictable()) {
-			return false;
-		}
-		Entry& toEvict = i->second;
-		if (toEvict.hits == 0) {
-			++g_redwoodMetrics.metric.pagerEvictUnhit;
-		}
-		currentSize -= toEvict.size;
-		evictionOrder.erase(EvictionOrderT::s_iterator_to(toEvict));
-		cache.erase(i);
-		return true;
-	}
-
-=======
->>>>>>> 2d5720b6
 	// Get the object for i or create a new one.
 	// After a get(), the object for i is the last in evictionOrder.
 	// If noHit is set, do not consider this access to be cache hit if the object is present
