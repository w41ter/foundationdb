--- conflicted
+++ resolved
@@ -4826,21 +4826,6 @@
 	return Void();
 }
 
-ACTOR Future<Void> ddGetMetrics(GetDataDistributorMetricsRequest req, PromiseStream<GetMetricsListRequest> getShardMetricsList) {
-	ErrorOr<Standalone<VectorRef<DDMetricsRef>>> result = wait(errorOr(brokenPromiseToNever(
-		getShardMetricsList.getReply(GetMetricsListRequest(req.keys, req.shardLimit)))));
-
-	if(result.isError()) {
-		req.reply.sendError(result.getError());
-	} else {
-		GetDataDistributorMetricsReply rep;
-		rep.storageMetricsList = result.get();
-		req.reply.send(rep);
-	}
-
-	return Void();
-}
-
 ACTOR Future<Void> ddSnapCreate(DistributorSnapRequest snapReq, Reference<AsyncVar<struct ServerDBInfo>> db ) {
 	state Future<Void> dbInfoChange = db->onChange();
 	if (!setDDEnabled(false, snapReq.snapUID)) {
@@ -5048,11 +5033,7 @@
 				break;
 			}
 			when(GetDataDistributorMetricsRequest req = waitNext(di.dataDistributorMetrics.getFuture())) {
-<<<<<<< HEAD
-					actors.add(ddGetMetrics(req, getShardMetricsList));
-=======
 				actors.add(ddGetMetrics(req, getShardMetricsList));
->>>>>>> dee016f9
 			}
 			when(DistributorSnapRequest snapReq = waitNext(di.distributorSnapReq.getFuture())) {
 				actors.add(ddSnapCreate(snapReq, db));
