/*
 * SimulatedCluster.actor.cpp
 *
 * This source file is part of the FoundationDB open source project
 *
 * Copyright 2013-2022 Apple Inc. and the FoundationDB project authors
 *
 * Licensed under the Apache License, Version 2.0 (the "License");
 * you may not use this file except in compliance with the License.
 * You may obtain a copy of the License at
 *
 *     http://www.apache.org/licenses/LICENSE-2.0
 *
 * Unless required by applicable law or agreed to in writing, software
 * distributed under the License is distributed on an "AS IS" BASIS,
 * WITHOUT WARRANTIES OR CONDITIONS OF ANY KIND, either express or implied.
 * See the License for the specific language governing permissions and
 * limitations under the License.
 */

#include <cstdint>
#include <fstream>
#include <ostream>
#include <sstream>
#include <string_view>
#include <toml.hpp>
#include "fdbrpc/Locality.h"
#include "fdbrpc/simulator.h"
#include "fdbrpc/IPAllowList.h"
#include "fdbclient/ClusterConnectionFile.h"
#include "fdbclient/ClusterConnectionMemoryRecord.h"
#include "fdbclient/DatabaseContext.h"
#include "fdbserver/TesterInterface.actor.h"
#include "fdbserver/WorkerInterface.actor.h"
#include "fdbclient/ClusterInterface.h"
#include "fdbserver/Knobs.h"
#include "fdbserver/CoordinationInterface.h"
#include "fdbclient/SimpleIni.h"
#include "fdbrpc/AsyncFileNonDurable.actor.h"
#include "fdbclient/ManagementAPI.actor.h"
#include "fdbclient/NativeAPI.actor.h"
#include "fdbclient/BackupAgent.actor.h"
#include "fdbclient/versions.h"
#include "fdbrpc/WellKnownEndpoints.h"
#include "flow/ProtocolVersion.h"
#include "flow/network.h"
#include "flow/TypeTraits.h"
#include "flow/FaultInjection.h"
#include "flow/actorcompiler.h" // This must be the last #include.

#undef max
#undef min

extern "C" int g_expect_full_pointermap;
extern const char* getSourceVersion();

using namespace std::literals;

// TODO: Defining these here is just asking for ODR violations.
template <>
std::string describe(bool const& val) {
	return val ? "true" : "false";
}

template <>
std::string describe(int const& val) {
	return format("%d", val);
}

namespace {

const int MACHINE_REBOOT_TIME = 10;

// The max number of extra blob worker machines we might (i.e. randomly) add to the simulated cluster.
// Note that this is in addition to the two we always have.
const int NUM_EXTRA_BW_MACHINES = 5;

bool destructed = false;

// Configuration details specified in workload test files that change the simulation
// environment details
class TestConfig {
	class ConfigBuilder {
		using value_type = toml::basic_value<toml::discard_comments>;
		using base_variant = std::variant<int, bool, std::string, std::vector<int>, ConfigDBType>;
		using types =
		    variant_map<variant_concat<base_variant, variant_map<base_variant, Optional>>, std::add_pointer_t>;
		std::unordered_map<std::string_view, types> confMap;

		struct visitor {
			const value_type& value;
			visitor(const value_type& v) : value(v) {}
			void operator()(int* val) const { *val = value.as_integer(); }
			void operator()(Optional<int>* val) const { *val = value.as_integer(); }
			void operator()(bool* val) const { *val = value.as_boolean(); }
			void operator()(Optional<bool>* val) const { *val = value.as_boolean(); }
			void operator()(std::string* val) const { *val = value.as_string(); }
			void operator()(Optional<std::string>* val) const { *val = value.as_string(); }
			void operator()(std::vector<int>* val) const {
				auto arr = value.as_array();
				for (const auto& i : arr) {
					val->emplace_back(i.as_integer());
				}
			}
			void operator()(Optional<std::vector<int>>* val) const {
				std::vector<int> res;
				(*this)(&res);
				*val = std::move(res);
			}
			void operator()(ConfigDBType* val) const {
				if (value.as_string() == "random") {
					*val = deterministicRandom()->coinflip() ? ConfigDBType::SIMPLE : ConfigDBType::PAXOS;
				} else {
					*val = configDBTypeFromString(value.as_string());
				}
			}
			void operator()(Optional<ConfigDBType>* val) const {
				ConfigDBType res;
				(*this)(&res);
				*val = std::move(res);
			}
		};

		struct trace_visitor {
			std::string key;
			TraceEvent& evt;
			trace_visitor(std::string const& key, TraceEvent& e) : key("Key" + key), evt(e) {}
			template <class T>
			void operator()(T const* val) const {
				evt.detail(key.c_str(), *val);
			}
			void operator()(std::vector<int> const* val) const {
				if (val->empty()) {
					evt.detail(key.c_str(), "[]");
					return;
				}
				std::stringstream value;
				value << "[" << val->at(0);
				for (int i = 1; i < val->size(); ++i) {
					value << "," << val->at(i);
				}
				value << "]";
				evt.detail(key.c_str(), value.str());
			}
			void operator()(Optional<std::vector<int>> const* val) const {
				if (!val->present()) {
					evt.detail(key.c_str(), *val);
				} else {
					(*this)(&(val->get()));
				}
			}
			void operator()(ConfigDBType const* val) const { evt.detail(key.c_str(), *val); }
			void operator()(Optional<ConfigDBType> const* val) const {
				Optional<std::string> optStr;
				if (val->present()) {
					optStr = configDBTypeToString(val->get());
				}
				evt.detail(key.c_str(), optStr);
			}
		};

	public:
		~ConfigBuilder() {
			TraceEvent evt("SimulatorConfigFromToml");
			for (const auto& p : confMap) {
				std::visit(trace_visitor(std::string(p.first), evt), p.second);
			}
		}

		template <class V>
		ConfigBuilder& add(std::string_view key, V value) {
			confMap.emplace(key, value);
			return *this;
		}

		void set(std::string_view key, const value_type& value) {
			auto iter = confMap.find(key);
			if (iter == confMap.end()) {
				std::cerr << "Unknown configuration attribute " << key << std::endl;
				TraceEvent("UnknownConfigurationAttribute").detail("Name", std::string(key));
				throw unknown_error();
			}
			std::visit(visitor(value), iter->second);
		}
	};

	bool isIniFile(const char* fileName) {
		std::string name = fileName;
		auto pos = name.find_last_of('.');
		ASSERT(pos != std::string::npos && pos + 1 < name.size());
		auto extension = name.substr(pos + 1);
		return extension == "txt"sv;
	}

	void loadIniFile(const char* testFile) {
		std::ifstream ifs;
		ifs.open(testFile, std::ifstream::in);
		if (!ifs.good())
			return;

		std::string cline;

		while (ifs.good()) {
			getline(ifs, cline);
			std::string line = removeWhitespace(std::string(cline));
			if (!line.size() || line.find(';') == 0)
				continue;

			size_t found = line.find('=');
			if (found == std::string::npos)
				// hmmm, not good
				continue;
			std::string attrib = removeWhitespace(line.substr(0, found));
			std::string value = removeWhitespace(line.substr(found + 1));

			if (attrib == "extraDatabaseMode") {
				extraDatabaseMode = ISimulator::stringToExtraDatabaseMode(value);
			}

			if (attrib == "extraDatabaseCount") {
				sscanf(value.c_str(), "%d", &extraDatabaseCount);
			}

			if (attrib == "minimumReplication") {
				sscanf(value.c_str(), "%d", &minimumReplication);
			}

			if (attrib == "minimumRegions") {
				sscanf(value.c_str(), "%d", &minimumRegions);
			}

			if (attrib == "configureLocked") {
				int configureLockedInt;
				sscanf(value.c_str(), "%d", &configureLockedInt);
				configureLocked = (configureLockedInt != 0);
			}

			if (attrib == "startIncompatibleProcess") {
				startIncompatibleProcess = strcmp(value.c_str(), "true") == 0;
			}

			if (attrib == "logAntiQuorum") {
				sscanf(value.c_str(), "%d", &logAntiQuorum);
			}

			if (attrib == "storageEngineExcludeTypes") {
				std::stringstream ss(value);
				for (int i; ss >> i;) {
					storageEngineExcludeTypes.push_back(i);
					if (ss.peek() == ',') {
						ss.ignore();
					}
				}
			}
			if (attrib == "maxTLogVersion") {
				sscanf(value.c_str(), "%d", &maxTLogVersion);
			}
			if (attrib == "disableTss") {
				disableTss = strcmp(value.c_str(), "true") == 0;
			}
			if (attrib == "disableHostname") {
				disableHostname = strcmp(value.c_str(), "true") == 0;
			}
			if (attrib == "disableRemoteKVS") {
				disableRemoteKVS = strcmp(value.c_str(), "true") == 0;
			}
			if (attrib == "restartInfoLocation") {
				isFirstTestInRestart = true;
			}
			if (attrib == "configDBType") {
				if (value == "random") {
					configDBType = deterministicRandom()->coinflip() ? ConfigDBType::SIMPLE : ConfigDBType::PAXOS;
				} else {
					configDBType = configDBTypeFromString(value);
				}
			}
			if (attrib == "randomlyRenameZoneId") {
				randomlyRenameZoneId = strcmp(value.c_str(), "true") == 0;
			}
			if (attrib == "blobGranulesEnabled") {
				blobGranulesEnabled = strcmp(value.c_str(), "true") == 0;
			}
		}

		ifs.close();
	}

	ConfigDBType configDBType{ ConfigDBType::DISABLED };

public:
	ISimulator::ExtraDatabaseMode extraDatabaseMode = ISimulator::ExtraDatabaseMode::Disabled;
	// The number of extra database used if the database mode is MULTIPLE
	int extraDatabaseCount = 1;
	int minimumReplication = 0;
	int minimumRegions = 0;
	bool configureLocked = false;
	bool startIncompatibleProcess = false;
	int logAntiQuorum = -1;
	bool isFirstTestInRestart = false;
	// 7.0 cannot be downgraded to 6.3 after enabling TSS, so disable TSS for 6.3 downgrade tests
	bool disableTss = false;
	// 7.1 cannot be downgraded to 7.0 and below after enabling hostname, so disable hostname for 7.0 downgrade tests
	bool disableHostname = false;
	// remote key value store is a child process spawned by the SS process to run the storage engine
	bool disableRemoteKVS = false;
	// Storage Engine Types: Verify match with SimulationConfig::generateNormalConfig
	//	0 = "ssd"
	//	1 = "memory"
	//	2 = "memory-radixtree-beta"
	//	3 = "ssd-redwood-1-experimental"
	//	4 = "ssd-rocksdb-v1"
	//	5 = "ssd-sharded-rocksdb"
	// Requires a comma-separated list of numbers WITHOUT whitespaces
	std::vector<int> storageEngineExcludeTypes;
	// Set the maximum TLog version that can be selected for a test
	// Refer to FDBTypes.h::TLogVersion. Defaults to the maximum supported version.
	int maxTLogVersion = TLogVersion::MAX_SUPPORTED;
	// Set true to simplify simulation configs for easier debugging
	bool simpleConfig = false;
	int extraMachineCountDC = 0;
	Optional<bool> generateFearless, buggify;
	Optional<int> datacenters, desiredTLogCount, commitProxyCount, grvProxyCount, resolverCount, storageEngineType,
	    stderrSeverity, machineCount, processesPerMachine, coordinators;
	bool blobGranulesEnabled = false;
	Optional<std::string> config;
	bool randomlyRenameZoneId = false;

	bool allowDefaultTenant = true;
	bool allowDisablingTenants = true;
	bool allowCreatingTenants = true;

	ConfigDBType getConfigDBType() const { return configDBType; }

	bool tomlKeyPresent(const toml::value& data, std::string key) {
		if (data.is_table()) {
			for (const auto& [k, v] : data.as_table()) {
				if (k == key || tomlKeyPresent(v, key)) {
					return true;
				}
			}
		} else if (data.is_array()) {
			for (const auto& v : data.as_array()) {
				if (tomlKeyPresent(v, key)) {
					return true;
				}
			}
		}
		return false;
	}

	void readFromConfig(const char* testFile) {
		if (isIniFile(testFile)) {
			loadIniFile(testFile);
			return;
		}
		ConfigBuilder builder;
		std::string extraDatabaseModeStr;
		builder.add("extraDatabaseMode", &extraDatabaseModeStr)
		    .add("extraDatabaseCount", &extraDatabaseCount)
		    .add("minimumReplication", &minimumReplication)
		    .add("minimumRegions", &minimumRegions)
		    .add("configureLocked", &configureLocked)
		    .add("startIncompatibleProcess", &startIncompatibleProcess)
		    .add("logAntiQuorum", &logAntiQuorum)
		    .add("storageEngineExcludeTypes", &storageEngineExcludeTypes)
		    .add("maxTLogVersion", &maxTLogVersion)
		    .add("disableTss", &disableTss)
		    .add("disableHostname", &disableHostname)
		    .add("disableRemoteKVS", &disableRemoteKVS)
		    .add("simpleConfig", &simpleConfig)
		    .add("generateFearless", &generateFearless)
		    .add("datacenters", &datacenters)
		    .add("desiredTLogCount", &desiredTLogCount)
		    .add("commitProxyCount", &commitProxyCount)
		    .add("grvProxyCount", &grvProxyCount)
		    .add("resolverCount", &resolverCount)
		    .add("storageEngineType", &storageEngineType)
		    .add("config", &config)
		    .add("buggify", &buggify)
		    .add("StderrSeverity", &stderrSeverity)
		    .add("machineCount", &machineCount)
		    .add("processesPerMachine", &processesPerMachine)
		    .add("coordinators", &coordinators)
		    .add("configDB", &configDBType)
		    .add("extraMachineCountDC", &extraMachineCountDC)
		    .add("blobGranulesEnabled", &blobGranulesEnabled)
		    .add("allowDefaultTenant", &allowDefaultTenant)
		    .add("allowDisablingTenants", &allowDisablingTenants)
		    .add("allowCreatingTenants", &allowCreatingTenants)
		    .add("randomlyRenameZoneId", &randomlyRenameZoneId);
		try {
			auto file = toml::parse(testFile);
			if (file.contains("configuration") && toml::find(file, "configuration").is_table()) {
				auto conf = toml::find(file, "configuration").as_table();
				for (const auto& [key, value] : conf) {
					if (key == "ClientInfoLogging") {
						setNetworkOption(FDBNetworkOptions::DISABLE_CLIENT_STATISTICS_LOGGING);
					} else if (key == "restartInfoLocation") {
						isFirstTestInRestart = true;
					} else {
						builder.set(key, value);
					}
				}
				if (stderrSeverity.present()) {
					TraceEvent("StderrSeverity").detail("NewSeverity", stderrSeverity.get());
				}
			}
			// look for restartInfoLocation to mark isFirstTestInRestart
			if (!isFirstTestInRestart) {
				isFirstTestInRestart = tomlKeyPresent(file, "restartInfoLocation");
			}
			if (!extraDatabaseModeStr.empty()) {
				extraDatabaseMode = ISimulator::stringToExtraDatabaseMode(extraDatabaseModeStr);
			}
		} catch (std::exception& e) {
			std::cerr << e.what() << std::endl;
			TraceEvent("TOMLParseError").detail("Error", printable(e.what()));
			throw unknown_error();
		}
		// Verify that we can use the passed config
		if (simpleConfig) {
			if (minimumRegions > 1) {
				TraceEvent("ElapsedTime").detail("SimTime", now()).detail("RealTime", 0).detail("RandomUnseed", 0);
				flushAndExit(0);
			}
		}
	}
};

template <class T>
T simulate(const T& in) {
	BinaryWriter writer(AssumeVersion(g_network->protocolVersion()));
	writer << in;
	BinaryReader reader(writer.getData(), writer.getLength(), AssumeVersion(g_network->protocolVersion()));
	T out;
	reader >> out;
	return out;
}

ACTOR Future<Void> runBackup(Reference<IClusterConnectionRecord> connRecord) {
	state std::vector<Future<Void>> agentFutures;

	while (g_simulator.backupAgents == ISimulator::BackupAgentType::WaitForType) {
		wait(delay(1.0));
	}

	if (g_simulator.backupAgents == ISimulator::BackupAgentType::BackupToFile) {
		Database cx = Database::createDatabase(connRecord, -1);

		state FileBackupAgent fileAgent;
		agentFutures.push_back(fileAgent.run(
		    cx, 1.0 / CLIENT_KNOBS->BACKUP_AGGREGATE_POLL_RATE, CLIENT_KNOBS->SIM_BACKUP_TASKS_PER_AGENT));

		while (g_simulator.backupAgents == ISimulator::BackupAgentType::BackupToFile) {
			wait(delay(1.0));
		}

		for (auto it : agentFutures) {
			it.cancel();
		}
	}

	wait(Future<Void>(Never()));
	throw internal_error();
}

ACTOR Future<Void> runDr(Reference<IClusterConnectionRecord> connRecord) {
	state std::vector<Future<Void>> agentFutures;

	while (g_simulator.drAgents == ISimulator::BackupAgentType::WaitForType) {
		wait(delay(1.0));
	}

	if (g_simulator.drAgents == ISimulator::BackupAgentType::BackupToDB) {
		ASSERT(g_simulator.extraDatabases.size() == 1);
		Database cx = Database::createDatabase(connRecord, -1);

		auto extraFile = makeReference<ClusterConnectionMemoryRecord>(g_simulator.extraDatabases[0]);
		state Database drDatabase = Database::createDatabase(extraFile, -1);

		TraceEvent("StartingDrAgents")
		    .detail("ConnectionString", connRecord->getConnectionString().toString())
		    .detail("ExtraString", extraFile->getConnectionString().toString());

		state DatabaseBackupAgent dbAgent = DatabaseBackupAgent(cx);
		state DatabaseBackupAgent extraAgent = DatabaseBackupAgent(drDatabase);

		auto drPollDelay = 1.0 / CLIENT_KNOBS->BACKUP_AGGREGATE_POLL_RATE;

		agentFutures.push_back(extraAgent.run(cx, drPollDelay, CLIENT_KNOBS->SIM_BACKUP_TASKS_PER_AGENT));
		agentFutures.push_back(dbAgent.run(drDatabase, drPollDelay, CLIENT_KNOBS->SIM_BACKUP_TASKS_PER_AGENT));

		while (g_simulator.drAgents == ISimulator::BackupAgentType::BackupToDB) {
			wait(delay(1.0));
		}

		TraceEvent("StoppingDrAgents").log();

		for (auto it : agentFutures) {
			it.cancel();
		}
	}

	wait(Future<Void>(Never()));
	throw internal_error();
}

enum AgentMode { AgentNone = 0, AgentOnly = 1, AgentAddition = 2 };

// SOMEDAY: when a process can be rebooted in isolation from the other on that machine,
//  a loop{} will be needed around the waiting on simulatedFDBD(). For now this simply
//  takes care of house-keeping such as context switching and file closing.
ACTOR Future<ISimulator::KillType> simulatedFDBDRebooter(Reference<IClusterConnectionRecord> connRecord,
                                                         IPAddress ip,
                                                         bool sslEnabled,
                                                         uint16_t port,
                                                         uint16_t listenPerProcess,
                                                         LocalityData localities,
                                                         ProcessClass processClass,
                                                         std::string* dataFolder,
                                                         std::string* coordFolder,
                                                         std::string baseFolder,
                                                         ClusterConnectionString connStr,
                                                         bool useSeedFile,
                                                         AgentMode runBackupAgents,
                                                         std::string whitelistBinPaths,
                                                         ProtocolVersion protocolVersion,
                                                         ConfigDBType configDBType) {
	state ISimulator::ProcessInfo* simProcess = g_simulator.getCurrentProcess();
	state UID randomId = nondeterministicRandom()->randomUniqueID();
	state int cycles = 0;
	state IPAllowList allowList;

	allowList.addTrustedSubnet("0.0.0.0/2"sv);
	allowList.addTrustedSubnet("abcd::/16"sv);

	loop {
		auto waitTime =
		    SERVER_KNOBS->MIN_REBOOT_TIME +
		    (SERVER_KNOBS->MAX_REBOOT_TIME - SERVER_KNOBS->MIN_REBOOT_TIME) * deterministicRandom()->random01();
		cycles++;
		TraceEvent("SimulatedFDBDPreWait")
		    .detail("Cycles", cycles)
		    .detail("RandomId", randomId)
		    .detail("Address", NetworkAddress(ip, port, true, false))
		    .detail("ZoneId", localities.zoneId())
		    .detail("WaitTime", waitTime)
		    .detail("Port", port);

		wait(delay(waitTime));

		state ISimulator::ProcessInfo* process = g_simulator.newProcess("Server",
		                                                                ip,
		                                                                port,
		                                                                sslEnabled,
		                                                                listenPerProcess,
		                                                                localities,
		                                                                processClass,
		                                                                dataFolder->c_str(),
		                                                                coordFolder->c_str(),
		                                                                protocolVersion);
		wait(g_simulator.onProcess(
		    process,
		    TaskPriority::DefaultYield)); // Now switch execution to the process on which we will run
		state Future<ISimulator::KillType> onShutdown = process->onShutdown();

		try {
			TraceEvent("SimulatedRebooterStarting")
			    .detail("Cycles", cycles)
			    .detail("RandomId", randomId)
			    .detail("ZoneId", localities.zoneId())
			    .detail("DataHall", localities.dataHallId())
			    .detail("Address", process->address.toString())
			    .detail("Excluded", process->excluded)
			    .detail("UsingSSL", sslEnabled);
			TraceEvent("ProgramStart")
			    .detail("Cycles", cycles)
			    .detail("RandomId", randomId)
			    .detail("SourceVersion", getSourceVersion())
			    .detail("Version", FDB_VT_VERSION)
			    .detail("PackageName", FDB_VT_PACKAGE_NAME)
			    .detail("DataFolder", *dataFolder)
			    .detail("ConnectionString", connRecord ? connRecord->getConnectionString().toString() : "")
			    .detailf("ActualTime", "%lld", DEBUG_DETERMINISM ? 0 : time(nullptr))
			    .detail("CommandLine", "fdbserver -r simulation")
			    .detail("BuggifyEnabled", isBuggifyEnabled(BuggifyType::General))
			    .detail("Simulated", true)
			    .trackLatest("ProgramStart");

			try {
				// SOMEDAY: test lower memory limits, without making them too small and causing the database to stop
				// making progress
				FlowTransport::createInstance(processClass == ProcessClass::TesterClass || runBackupAgents == AgentOnly,
				                              1,
				                              WLTOKEN_RESERVED_COUNT,
				                              &allowList);
				Sim2FileSystem::newFileSystem();

				std::vector<Future<Void>> futures;
				for (int listenPort = port; listenPort < port + listenPerProcess; ++listenPort) {
					NetworkAddress n(ip, listenPort, true, sslEnabled && listenPort == port);
					futures.push_back(FlowTransport::transport().bind(n, n));
				}
				if (runBackupAgents != AgentOnly) {
					futures.push_back(fdbd(connRecord,
					                       localities,
					                       processClass,
					                       *dataFolder,
					                       *coordFolder,
					                       500e6,
					                       "",
					                       "",
					                       -1,
					                       whitelistBinPaths,
					                       "",
					                       {},
					                       configDBType));
				}
				if (runBackupAgents != AgentNone) {
					futures.push_back(runBackup(connRecord));
					futures.push_back(runDr(connRecord));
				}

				futures.push_back(success(onShutdown));
				wait(waitForAny(futures));
			} catch (Error& e) {
				// If in simulation, if we make it here with an error other than io_timeout but enASIOTimedOut is set
				// then somewhere an io_timeout was converted to a different error.
				if (g_network->isSimulated() && e.code() != error_code_io_timeout &&
				    (bool)g_network->global(INetwork::enASIOTimedOut))
					TraceEvent(SevError, "IOTimeoutErrorSuppressed")
					    .detail("ErrorCode", e.code())
					    .detail("RandomId", randomId)
					    .backtrace();

				if (e.code() == error_code_io_timeout && !onShutdown.isReady()) {
					onShutdown = ISimulator::RebootProcess;
				}

				if (onShutdown.isReady() && onShutdown.isError())
					throw onShutdown.getError();
				if (e.code() != error_code_actor_cancelled)
					printf("SimulatedFDBDTerminated: %s\n", e.what());
				ASSERT(destructed ||
				       g_simulator.getCurrentProcess() == process); // simulatedFDBD catch called on different process
				TraceEvent(e.code() == error_code_actor_cancelled || e.code() == error_code_file_not_found ||
				                   e.code() == error_code_incompatible_software_version || destructed
				               ? SevInfo
				               : SevError,
				           "SimulatedFDBDTerminated")
				    .errorUnsuppressed(e)
				    .detail("ZoneId", localities.zoneId());
			}

			TraceEvent("SimulatedFDBDDone")
			    .detail("Cycles", cycles)
			    .detail("RandomId", randomId)
			    .detail("Address", process->address)
			    .detail("Excluded", process->excluded)
			    .detail("ZoneId", localities.zoneId())
			    .detail("KillType", onShutdown.isReady() ? onShutdown.get() : ISimulator::None);

			if (!onShutdown.isReady())
				onShutdown = ISimulator::InjectFaults;
		} catch (Error& e) {
			TraceEvent(destructed ? SevInfo : SevError, "SimulatedFDBDRebooterError")
			    .errorUnsuppressed(e)
			    .detail("ZoneId", localities.zoneId())
			    .detail("RandomId", randomId);
			onShutdown = e;
		}

		ASSERT(destructed || g_simulator.getCurrentProcess() == process);

		if (!process->shutdownSignal.isSet() && !destructed) {
			process->rebooting = true;
			process->shutdownSignal.send(ISimulator::None);
		}
		TraceEvent("SimulatedFDBDWait")
		    .detail("Cycles", cycles)
		    .detail("RandomId", randomId)
		    .detail("Address", process->address)
		    .detail("Excluded", process->excluded)
		    .detail("Rebooting", process->rebooting)
		    .detail("ZoneId", localities.zoneId());
		wait(g_simulator.onProcess(simProcess));

		wait(delay(0.00001 + FLOW_KNOBS->MAX_BUGGIFIED_DELAY)); // One last chance for the process to clean up?

		g_simulator.destroyProcess(
		    process); // Leak memory here; the process may be used in other parts of the simulation

		auto shutdownResult = onShutdown.get();
		TraceEvent("SimulatedFDBDShutdown")
		    .detail("Cycles", cycles)
		    .detail("RandomId", randomId)
		    .detail("Address", process->address)
		    .detail("Excluded", process->excluded)
		    .detail("ZoneId", localities.zoneId())
		    .detail("KillType", shutdownResult);

		if (shutdownResult < ISimulator::RebootProcessAndDelete) {
			TraceEvent("SimulatedFDBDLowerReboot")
			    .detail("Cycles", cycles)
			    .detail("RandomId", randomId)
			    .detail("Address", process->address)
			    .detail("Excluded", process->excluded)
			    .detail("ZoneId", localities.zoneId())
			    .detail("KillType", shutdownResult);
			return onShutdown.get();
		}

		if (onShutdown.get() == ISimulator::RebootProcessAndDelete) {
			TraceEvent("SimulatedFDBDRebootAndDelete")
			    .detail("Cycles", cycles)
			    .detail("RandomId", randomId)
			    .detail("Address", process->address)
			    .detail("ZoneId", localities.zoneId())
			    .detail("KillType", shutdownResult);
			*coordFolder = joinPath(baseFolder, deterministicRandom()->randomUniqueID().toString());
			*dataFolder = joinPath(baseFolder, deterministicRandom()->randomUniqueID().toString());
			platform::createDirectory(*dataFolder);

			if (!useSeedFile) {
				writeFile(joinPath(*dataFolder, "fdb.cluster"), connStr.toString());
				connRecord = makeReference<ClusterConnectionFile>(joinPath(*dataFolder, "fdb.cluster"));
			} else {
				connRecord =
				    makeReference<ClusterConnectionFile>(joinPath(*dataFolder, "fdb.cluster"), connStr.toString());
			}
		} else {
			TraceEvent("SimulatedFDBDJustRepeat")
			    .detail("Cycles", cycles)
			    .detail("RandomId", randomId)
			    .detail("Address", process->address)
			    .detail("ZoneId", localities.zoneId())
			    .detail("KillType", shutdownResult);
		}
	}
}

// Since a datacenter kill is considered to be the same as killing a machine, files cannot be swapped across datacenters
std::map<Optional<Standalone<StringRef>>, std::vector<std::vector<std::string>>> availableFolders;
// process count is no longer needed because it is now the length of the vector of ip's, because it was one ip per
// process
ACTOR Future<Void> simulatedMachine(ClusterConnectionString connStr,
                                    std::vector<IPAddress> ips,
                                    bool sslEnabled,
                                    LocalityData localities,
                                    ProcessClass processClass,
                                    std::string baseFolder,
                                    bool restarting,
                                    bool useSeedFile,
                                    AgentMode runBackupAgents,
                                    bool sslOnly,
                                    std::string whitelistBinPaths,
                                    ProtocolVersion protocolVersion,
                                    ConfigDBType configDBType) {
	state int bootCount = 0;
	state std::vector<std::string> myFolders;
	state std::vector<std::string> coordFolders;
	state UID randomId = nondeterministicRandom()->randomUniqueID();
	state int listenPerProcess = (sslEnabled && !sslOnly) ? 2 : 1;

	try {
		CSimpleIni ini;
		ini.SetUnicode();
		ini.LoadFile(joinPath(baseFolder, "restartInfo.ini").c_str());

		for (int i = 0; i < ips.size(); i++) {
			if (restarting) {
				myFolders.push_back(
				    ini.GetValue(printable(localities.machineId()).c_str(),
				                 format("%d", i * listenPerProcess).c_str(),
				                 joinPath(baseFolder, deterministicRandom()->randomUniqueID().toString()).c_str()));

				if (i == 0) {
					std::string coordinationFolder =
					    ini.GetValue(printable(localities.machineId()).c_str(), "coordinationFolder", "");
					if (!coordinationFolder.size())
						coordinationFolder = ini.GetValue(
						    printable(localities.machineId()).c_str(),
						    format("c%d", i * listenPerProcess).c_str(),
						    joinPath(baseFolder, deterministicRandom()->randomUniqueID().toString()).c_str());
					coordFolders.push_back(coordinationFolder);
				} else {
					coordFolders.push_back(
					    ini.GetValue(printable(localities.machineId()).c_str(),
					                 format("c%d", i * listenPerProcess).c_str(),
					                 joinPath(baseFolder, deterministicRandom()->randomUniqueID().toString()).c_str()));
				}
			} else {
				coordFolders.push_back(joinPath(baseFolder, deterministicRandom()->randomUniqueID().toString()));
				std::string thisFolder = deterministicRandom()->randomUniqueID().toString();
				myFolders.push_back(joinPath(baseFolder, thisFolder));
				platform::createDirectory(myFolders[i]);

				if (!useSeedFile)
					writeFile(joinPath(myFolders[i], "fdb.cluster"), connStr.toString());
			}
		}

		loop {
			state std::vector<Future<ISimulator::KillType>> processes;
			for (int i = 0; i < ips.size(); i++) {
				std::string path = joinPath(myFolders[i], "fdb.cluster");
				Reference<IClusterConnectionRecord> clusterFile(
				    useSeedFile ? new ClusterConnectionFile(path, connStr.toString())
				                : new ClusterConnectionFile(path));
				const int listenPort = i * listenPerProcess + 1;
				AgentMode agentMode =
				    runBackupAgents == AgentOnly ? (i == ips.size() - 1 ? AgentOnly : AgentNone) : runBackupAgents;
				if (g_simulator.hasDiffProtocolProcess && !g_simulator.setDiffProtocol && agentMode == AgentNone) {
					processes.push_back(simulatedFDBDRebooter(clusterFile,
					                                          ips[i],
					                                          sslEnabled,
					                                          listenPort,
					                                          listenPerProcess,
					                                          localities,
					                                          processClass,
					                                          &myFolders[i],
					                                          &coordFolders[i],
					                                          baseFolder,
					                                          connStr,
					                                          useSeedFile,
					                                          agentMode,
					                                          whitelistBinPaths,
					                                          protocolVersion,
					                                          configDBType));
					g_simulator.setDiffProtocol = true;
				} else {
					processes.push_back(simulatedFDBDRebooter(clusterFile,
					                                          ips[i],
					                                          sslEnabled,
					                                          listenPort,
					                                          listenPerProcess,
					                                          localities,
					                                          processClass,
					                                          &myFolders[i],
					                                          &coordFolders[i],
					                                          baseFolder,
					                                          connStr,
					                                          useSeedFile,
					                                          agentMode,
					                                          whitelistBinPaths,
					                                          g_network->protocolVersion(),
					                                          configDBType));
				}
				TraceEvent("SimulatedMachineProcess", randomId)
				    .detail("Address", NetworkAddress(ips[i], listenPort, true, false))
				    .detail("ZoneId", localities.zoneId())
				    .detail("DataHall", localities.dataHallId())
				    .detail("Folder", myFolders[i]);
			}

			TEST(bootCount >= 1); // Simulated machine rebooted
			TEST(bootCount >= 2); // Simulated machine rebooted twice
			TEST(bootCount >= 3); // Simulated machine rebooted three times
			++bootCount;

			TraceEvent("SimulatedMachineStart", randomId)
			    .detail("Folder0", myFolders[0])
			    .detail("CFolder0", coordFolders[0])
			    .detail("MachineIPs", toIPVectorString(ips))
			    .detail("SSL", sslEnabled)
			    .detail("Processes", processes.size())
			    .detail("BootCount", bootCount)
			    .detail("ProcessClass", processClass.toString())
			    .detail("Restarting", restarting)
			    .detail("UseSeedFile", useSeedFile)
			    .detail("ZoneId", localities.zoneId())
			    .detail("DataHall", localities.dataHallId())
			    .detail("Locality", localities.toString());

			wait(waitForAll(processes));

			TraceEvent("SimulatedMachineRebootStart", randomId)
			    .detail("Folder0", myFolders[0])
			    .detail("CFolder0", coordFolders[0])
			    .detail("MachineIPs", toIPVectorString(ips))
			    .detail("ZoneId", localities.zoneId())
			    .detail("DataHall", localities.dataHallId());

			{
				// Kill all open files, which may cause them to write invalid data.
				auto& machineCache = g_simulator.getMachineById(localities.machineId())->openFiles;

				// Copy the file pointers to a vector because the map may be modified while we are killing files
				std::vector<AsyncFileNonDurable*> files;
				for (auto fileItr = machineCache.begin(); fileItr != machineCache.end(); ++fileItr) {
					ASSERT(fileItr->second.get().isReady());
					files.push_back((AsyncFileNonDurable*)fileItr->second.get().get().getPtr());
				}

				std::vector<Future<Void>> killFutures;
				for (auto fileItr = files.begin(); fileItr != files.end(); ++fileItr)
					killFutures.push_back((*fileItr)->kill());

				wait(waitForAll(killFutures));
			}

			state std::set<std::string> filenames;
			state std::string closingStr;
			auto& machineCache = g_simulator.getMachineById(localities.machineId())->openFiles;
			for (auto it : machineCache) {
				filenames.insert(it.first);
				closingStr += it.first + ", ";
				ASSERT(it.second.get().canGet());
			}

			for (auto it : g_simulator.getMachineById(localities.machineId())->deletingOrClosingFiles) {
				filenames.insert(it);
				closingStr += it + ", ";
			}

			TraceEvent("SimulatedMachineRebootAfterKills", randomId)
			    .detail("Folder0", myFolders[0])
			    .detail("CFolder0", coordFolders[0])
			    .detail("MachineIPs", toIPVectorString(ips))
			    .detail("Closing", closingStr)
			    .detail("ZoneId", localities.zoneId())
			    .detail("DataHall", localities.dataHallId());

			ISimulator::MachineInfo* machine = g_simulator.getMachineById(localities.machineId());
			machine->closingFiles = filenames;
			g_simulator.getMachineById(localities.machineId())->openFiles.clear();

			// During a reboot:
			//   The process is expected to close all files and be inactive in zero time, but not necessarily
			//   without delay(0)-equivalents, so delay(0) a few times waiting for it to achieve that goal.
			// After an injected fault:
			//   The process is expected to shut down eventually, but not necessarily instantly.  Wait up to 60 seconds.
			state int shutdownDelayCount = 0;
			state double backoff = 0;
			loop {
				auto& machineCache = g_simulator.getMachineById(localities.machineId())->closingFiles;

				if (!machineCache.empty()) {
					std::string openFiles;
					int i = 0;
					for (auto it = machineCache.begin(); it != machineCache.end() && i < 5; ++it) {
						openFiles += *it + ", ";
						i++;
					}
					TraceEvent("MachineFilesOpen", randomId)
					    .detail("PAddr", toIPVectorString(ips))
					    .detail("OpenFiles", openFiles);
				} else
					break;

				if (shutdownDelayCount++ >= 50) { // Worker doesn't shut down instantly on reboot
					TraceEvent(SevError, "SimulatedFDBDFilesCheck", randomId)
					    .detail("PAddrs", toIPVectorString(ips))
					    .detail("ZoneId", localities.zoneId())
					    .detail("DataHall", localities.dataHallId());
					ASSERT(false);
				}

				wait(delay(backoff));
				backoff = std::min(backoff + 1.0, 6.0);
			}

			TraceEvent("SimulatedFDBDFilesClosed", randomId)
			    .detail("Address", toIPVectorString(ips))
			    .detail("ZoneId", localities.zoneId())
			    .detail("DataHall", localities.dataHallId());

			g_simulator.destroyMachine(localities.machineId());

			// SOMEDAY: when processes can be rebooted, this check will be needed
			// ASSERT( this machine is rebooting );

			// Since processes can end with different codes, take the highest (least severe) to detmine what to do
			state ISimulator::KillType killType = processes[0].get();
			for (int i = 1; i < ips.size(); i++)
				killType = std::max(processes[i].get(), killType);

			TEST(true); // Simulated machine has been rebooted

			state bool swap = killType == ISimulator::Reboot && BUGGIFY_WITH_PROB(0.75) &&
			                  g_simulator.canSwapToMachine(localities.zoneId());
			if (swap)
				availableFolders[localities.dcId()].push_back(myFolders);

			auto rebootTime = deterministicRandom()->random01() * MACHINE_REBOOT_TIME;

			TraceEvent("SimulatedMachineShutdown", randomId)
			    .detail("Swap", swap)
			    .detail("KillType", killType)
			    .detail("RebootTime", rebootTime)
			    .detail("ZoneId", localities.zoneId())
			    .detail("DataHall", localities.dataHallId())
			    .detail("MachineIPs", toIPVectorString(ips));

			wait(delay(rebootTime));

			if (swap) {
				auto& avail = availableFolders[localities.dcId()];
				int i = deterministicRandom()->randomInt(0, avail.size());
				if (i != avail.size() - 1)
					std::swap(avail[i], avail.back());
				auto toRebootFrom = avail.back();
				avail.pop_back();

				if (myFolders != toRebootFrom) {
					TEST(true); // Simulated machine swapped data folders
					TraceEvent("SimulatedMachineFolderSwap", randomId)
					    .detail("OldFolder0", myFolders[0])
					    .detail("NewFolder0", toRebootFrom[0])
					    .detail("MachineIPs", toIPVectorString(ips));
				}
				myFolders = toRebootFrom;
				if (!useSeedFile) {
					for (auto f : toRebootFrom) {
						if (!fileExists(joinPath(f, "fdb.cluster"))) {
							writeFile(joinPath(f, "fdb.cluster"), connStr.toString());
						}
					}
				}
			} else if (killType == ISimulator::RebootAndDelete) {
				for (int i = 0; i < ips.size(); i++) {
					coordFolders[i] = joinPath(baseFolder, deterministicRandom()->randomUniqueID().toString());
					myFolders[i] = joinPath(baseFolder, deterministicRandom()->randomUniqueID().toString());
					platform::createDirectory(myFolders[i]);

					if (!useSeedFile) {
						writeFile(joinPath(myFolders[i], "fdb.cluster"), connStr.toString());
					}
				}

				TEST(true); // Simulated machine rebooted with data loss
			}

			// this machine is rebooting = false;
		}
	} catch (Error& e) {
		g_simulator.getMachineById(localities.machineId())->openFiles.clear();
		throw;
	}
}

IPAddress makeIPAddressForSim(bool isIPv6, std::array<int, 4> parts) {
	if (isIPv6) {
		IPAddress::IPAddressStore addrStore{ 0xAB, 0xCD };
		uint16_t* ptr = (uint16_t*)addrStore.data();
		ptr[4] = (uint16_t)(parts[0] << 8);
		ptr[5] = (uint16_t)(parts[1] << 8);
		ptr[6] = (uint16_t)(parts[2] << 8);
		ptr[7] = (uint16_t)(parts[3] << 8);
		return IPAddress(addrStore);
	} else {
		return IPAddress(parts[0] << 24 | parts[1] << 16 | parts[2] << 8 | parts[3]);
	}
}

#include "fdbclient/MonitorLeader.h"

// Configures the system according to the given specifications in order to run
// simulation, but with the additional consideration that it is meant to act
// like a "rebooted" machine, mostly used for restarting tests.
ACTOR Future<Void> restartSimulatedSystem(std::vector<Future<Void>>* systemActors,
                                          std::string baseFolder,
                                          int* pTesterCount,
                                          Optional<ClusterConnectionString>* pConnString,
                                          Standalone<StringRef>* pStartingConfiguration,
                                          TestConfig testConfig,
                                          std::string whitelistBinPaths,
                                          ProtocolVersion protocolVersion) {
	CSimpleIni ini;
	ini.SetUnicode();
	ini.LoadFile(joinPath(baseFolder, "restartInfo.ini").c_str());

	auto configDBType = testConfig.getConfigDBType();

	// Randomly change data center id names to test that localities
	// can be modified on cluster restart
	bool renameZoneIds = testConfig.randomlyRenameZoneId ? deterministicRandom()->random01() < 0.1 : false;
	TEST(renameZoneIds); // Zone ID names altered in restart test

	// allows multiple ipAddr entries
	ini.SetMultiKey();

	try {
		int machineCount = atoi(ini.GetValue("META", "machineCount"));
		int processesPerMachine = atoi(ini.GetValue("META", "processesPerMachine"));
		int listenersPerProcess = 1;
		auto listenersPerProcessStr = ini.GetValue("META", "listenersPerProcess");
		if (listenersPerProcessStr != nullptr) {
			listenersPerProcess = atoi(listenersPerProcessStr);
		}
		int desiredCoordinators = atoi(ini.GetValue("META", "desiredCoordinators"));
		int testerCount = atoi(ini.GetValue("META", "testerCount"));
		auto tssModeStr = ini.GetValue("META", "tssMode");
		if (tssModeStr != nullptr) {
			g_simulator.tssMode = (ISimulator::TSSMode)atoi(tssModeStr);
		}
		ClusterConnectionString conn(ini.GetValue("META", "connectionString"));
<<<<<<< HEAD
		if (testConfig.extraDatabaseMode == ISimulator::ExtraDatabaseMode::Local) {
			g_simulator.extraDatabases.clear();
			g_simulator.extraDatabases.push_back(conn);
=======
		if (enableExtraDB) {
			g_simulator.extraDB = new ClusterConnectionString(ini.GetValue("META", "connectionString"));
>>>>>>> ec9c3cf0
		}
		if (!testConfig.disableHostname) {
			auto mockDNSStr = ini.GetValue("META", "mockDNS");
			if (mockDNSStr != nullptr) {
				INetworkConnections::net()->parseMockDNSFromString(mockDNSStr);
			}
		}
		if (testConfig.disableRemoteKVS) {
			IKnobCollection::getMutableGlobalKnobCollection().setKnob("remote_kv_store",
			                                                          KnobValueRef::create(bool{ false }));
			TraceEvent(SevDebug, "DisaableRemoteKVS").log();
		}
		*pConnString = conn;
		*pTesterCount = testerCount;
		bool usingSSL = conn.toString().find(":tls") != std::string::npos || listenersPerProcess > 1;
		int useSeedForMachine = deterministicRandom()->randomInt(0, machineCount);
		std::vector<std::string> dcIds;
		for (int i = 0; i < machineCount; i++) {
			Optional<Standalone<StringRef>> dcUID;
			Optional<Standalone<StringRef>> zoneId;
			std::string machineIdString = ini.GetValue("META", format("%d", i).c_str());
			Standalone<StringRef> machineId = StringRef(machineIdString);

			std::string dcUIDini = ini.GetValue(machineIdString.c_str(), "dcUID");
			if (!dcUIDini.empty()) {
				dcUID = StringRef(dcUIDini);
			}

			auto zoneIDini = ini.GetValue(machineIdString.c_str(), "zoneId");
			if (zoneIDini == nullptr) {
				zoneId = machineId;
			} else {
				auto zoneIdStr = std::string(zoneIDini);
				if (renameZoneIds) {
					zoneIdStr = "modified/" + zoneIdStr;
				}
				zoneId = Standalone<StringRef>(zoneIdStr);
			}

			ProcessClass::ClassType cType =
			    (ProcessClass::ClassType)(atoi(ini.GetValue(machineIdString.c_str(), "mClass")));
			// using specialized class types can lead to nondeterministic recruitment
			if (cType == ProcessClass::MasterClass || cType == ProcessClass::ResolutionClass) {
				cType = ProcessClass::StatelessClass;
			}
			ProcessClass processClass = ProcessClass(cType, ProcessClass::CommandLineSource);

			if (processClass != ProcessClass::TesterClass) {
				dcIds.push_back(dcUIDini);
			}

			std::vector<IPAddress> ipAddrs;
			int processes = atoi(ini.GetValue(machineIdString.c_str(), "processes"));

			auto ip = ini.GetValue(machineIdString.c_str(), "ipAddr");

			// Helper to translate the IP address stored in INI file to out IPAddress representation.
			// After IPv6 work, we store the actual string representation of IP address, however earlier, it was
			// instead the 32 bit integer value.
			auto parseIp = [](const char* ipStr) -> IPAddress {
				Optional<IPAddress> parsedIp = IPAddress::parse(ipStr);
				if (parsedIp.present()) {
					return parsedIp.get();
				} else {
					return IPAddress(strtoul(ipStr, nullptr, 10));
				}
			};

			if (ip == nullptr) {
				for (int i = 0; i < processes; i++) {
					const char* val =
					    ini.GetValue(machineIdString.c_str(), format("ipAddr%d", i * listenersPerProcess).c_str());
					ipAddrs.push_back(parseIp(val));
				}
			} else {
				// old way
				ipAddrs.push_back(parseIp(ip));

				for (int i = 1; i < processes; i++) {
					if (ipAddrs.back().isV6()) {
						IPAddress::IPAddressStore store = ipAddrs.back().toV6();
						uint16_t* ptr = (uint16_t*)store.data();
						ptr[7] += 1;
						ipAddrs.push_back(IPAddress(store));
					} else {
						ipAddrs.push_back(IPAddress(ipAddrs.back().toV4() + 1));
					}
				}
			}

			LocalityData localities(Optional<Standalone<StringRef>>(), zoneId, machineId, dcUID);
			localities.set("data_hall"_sr, dcUID);

			// SOMEDAY: parse backup agent from test file
			systemActors->push_back(reportErrors(
			    simulatedMachine(conn,
			                     ipAddrs,
			                     usingSSL,
			                     localities,
			                     processClass,
			                     baseFolder,
			                     true,
			                     i == useSeedForMachine,
			                     AgentAddition,
			                     usingSSL && (listenersPerProcess == 1 || processClass == ProcessClass::TesterClass),
			                     whitelistBinPaths,
			                     protocolVersion,
			                     configDBType),
			    processClass == ProcessClass::TesterClass ? "SimulatedTesterMachine" : "SimulatedMachine"));
		}

		g_simulator.desiredCoordinators = desiredCoordinators;
		g_simulator.processesPerMachine = processesPerMachine;

		uniquify(dcIds);
		if (!BUGGIFY && dcIds.size() == 2 && dcIds[0] != "" && dcIds[1] != "") {
			StatusObject primaryObj;
			StatusObject primaryDcObj;
			primaryDcObj["id"] = dcIds[0];
			primaryDcObj["priority"] = 2;
			StatusArray primaryDcArr;
			primaryDcArr.push_back(primaryDcObj);

			StatusObject remoteObj;
			StatusObject remoteDcObj;
			remoteDcObj["id"] = dcIds[1];
			remoteDcObj["priority"] = 1;
			StatusArray remoteDcArr;
			remoteDcArr.push_back(remoteDcObj);

			primaryObj["datacenters"] = primaryDcArr;
			remoteObj["datacenters"] = remoteDcArr;

			StatusArray regionArr;
			regionArr.push_back(primaryObj);
			regionArr.push_back(remoteObj);

			*pStartingConfiguration =
			    "single usable_regions=2 regions=" +
			    json_spirit::write_string(json_spirit::mValue(regionArr), json_spirit::Output_options::none);
		}

		g_simulator.restarted = true;

		TraceEvent("RestartSimulatorSettings")
		    .detail("DesiredCoordinators", g_simulator.desiredCoordinators)
		    .detail("ProcessesPerMachine", g_simulator.processesPerMachine)
		    .detail("ListenersPerProcess", listenersPerProcess);
	} catch (Error& e) {
		TraceEvent(SevError, "RestartSimulationError").error(e);
	}

	wait(delay(1.0));

	return Void();
}

// Configuration details compiled in a structure used when setting up a simulated cluster
struct SimulationConfig {
	explicit SimulationConfig(const TestConfig& testConfig);
	ISimulator::ExtraDatabaseMode extraDatabaseMode;
	int extraDatabaseCount;
	bool generateFearless;

	DatabaseConfiguration db;

	void set_config(std::string config);

	// Simulation layout
	int datacenters;
	int replication_type;
	int machine_count; // Total, not per DC.
	int processes_per_machine;
	int coordinators;

private:
	void setRandomConfig();
	void setSimpleConfig();
	void setSpecificConfig(const TestConfig& testConfig);
	void setDatacenters(const TestConfig& testConfig);
	void setStorageEngine(const TestConfig& testConfig);
	void setRegions(const TestConfig& testConfig);
	void setReplicationType(const TestConfig& testConfig);
	void setMachineCount(const TestConfig& testConfig);
	void setCoordinators(const TestConfig& testConfig);
	void setProcessesPerMachine(const TestConfig& testConfig);
	void setTss(const TestConfig& testConfig);
	void generateNormalConfig(const TestConfig& testConfig);
};

SimulationConfig::SimulationConfig(const TestConfig& testConfig)
  : extraDatabaseMode(testConfig.extraDatabaseMode), extraDatabaseCount(testConfig.extraDatabaseCount) {
	generateNormalConfig(testConfig);
}

void SimulationConfig::set_config(std::string config) {
	// The only mechanism we have for turning "single" into what single means
	// is buildConfiguration()... :/
	std::map<std::string, std::string> hack_map;
	ASSERT(buildConfiguration(config, hack_map) != ConfigurationResult::NO_OPTIONS_PROVIDED);
	for (auto kv : hack_map)
		db.set(kv.first, kv.second);
}

[[maybe_unused]] StringRef StringRefOf(const char* s) {
	return StringRef((uint8_t*)s, strlen(s));
}

// Set the randomly generated options of the config. Compiled here to easily observe and trace random options
void SimulationConfig::setRandomConfig() {
	if (deterministicRandom()->random01() < 0.25) {
		db.desiredTLogCount = deterministicRandom()->randomInt(1, 7);
	}
	if (deterministicRandom()->random01() < 0.25) {
		db.commitProxyCount = deterministicRandom()->randomInt(1, 7);
	}
	if (deterministicRandom()->random01() < 0.25) {
		db.grvProxyCount = deterministicRandom()->randomInt(1, 4);
	}
	if (deterministicRandom()->random01() < 0.25) {
		db.resolverCount = deterministicRandom()->randomInt(1, 7);
	}
	// TraceEvent("SimulatedConfigRandom")
	// 	.detail("DesiredTLogCount", db.desiredTLogCount)
	// 	.detail("CommitProxyCount", db.commitProxyCount)
	// 	.detail("GRVProxyCount", db.grvProxyCount)
	// 	.detail("ResolverCount", db.resolverCount);

	if (deterministicRandom()->random01() < 0.5) {
		// TraceEvent("SimulatedConfigRandom").detail("PerpetualWiggle", 0);
		set_config("perpetual_storage_wiggle=0");
	} else {
		// TraceEvent("SimulatedConfigRandom").detail("PerpetualWiggle", 1);
		set_config("perpetual_storage_wiggle=1");
	}

	if (deterministicRandom()->random01() < 0.5) {
		set_config("backup_worker_enabled:=1");
	}
}

// Overwrite DB with simple options, used when simpleConfig is true in the TestConfig
void SimulationConfig::setSimpleConfig() {
	db.desiredTLogCount = 1;
	db.commitProxyCount = 1;
	db.grvProxyCount = 1;
	db.resolverCount = 1;
}

// Overwrite previous options with ones specified by TestConfig
void SimulationConfig::setSpecificConfig(const TestConfig& testConfig) {
	if (testConfig.desiredTLogCount.present()) {
		db.desiredTLogCount = testConfig.desiredTLogCount.get();
	}
	if (testConfig.commitProxyCount.present()) {
		db.commitProxyCount = testConfig.commitProxyCount.get();
	}
	if (testConfig.grvProxyCount.present()) {
		db.grvProxyCount = testConfig.grvProxyCount.get();
	}
	if (testConfig.resolverCount.present()) {
		db.resolverCount = testConfig.resolverCount.get();
	}
}

// Sets generateFearless and number of dataCenters based on testConfig details
// The number of datacenters may be overwritten in setRegions
void SimulationConfig::setDatacenters(const TestConfig& testConfig) {
	generateFearless =
	    testConfig.simpleConfig ? false : (testConfig.minimumRegions > 1 || deterministicRandom()->random01() < 0.5);
	if (testConfig.generateFearless.present()) {
		// overwrite whatever decision we made before
		generateFearless = testConfig.generateFearless.get();
	}
	datacenters =
	    testConfig.simpleConfig
	        ? 1
	        : (generateFearless ? (testConfig.minimumReplication > 0 || deterministicRandom()->random01() < 0.5 ? 4 : 6)
	                            : deterministicRandom()->randomInt(1, 4));

	// Overwrite with specific option if present
	if (testConfig.datacenters.present()) {
		datacenters = testConfig.datacenters.get();
	}
}

// Sets storage engine based on testConfig details
void SimulationConfig::setStorageEngine(const TestConfig& testConfig) {
	// Using [0, 4) to disable the RocksDB storage engine.
	// TODO: Figure out what is broken with the RocksDB engine in simulation.
	int storage_engine_type = deterministicRandom()->randomInt(0, 4);
	if (testConfig.storageEngineType.present()) {
		storage_engine_type = testConfig.storageEngineType.get();
	} else {
		// Continuously re-pick the storage engine type if it's the one we want to exclude
		while (std::find(testConfig.storageEngineExcludeTypes.begin(),
		                 testConfig.storageEngineExcludeTypes.end(),
		                 storage_engine_type) != testConfig.storageEngineExcludeTypes.end()) {
			storage_engine_type = deterministicRandom()->randomInt(0, 5);
		}
	}

	switch (storage_engine_type) {
	case 0: {
		TEST(true); // Simulated cluster using ssd storage engine
		set_config("ssd");
		break;
	}
	case 1: {
		TEST(true); // Simulated cluster using default memory storage engine
		set_config("memory");
		break;
	}
	case 2: {
		TEST(true); // Simulated cluster using radix-tree storage engine
		set_config("memory-radixtree-beta");
		break;
	}
	case 3: {
		TEST(true); // Simulated cluster using redwood storage engine
		set_config("ssd-redwood-1-experimental");
		break;
	}
	case 4: {
		TEST(true); // Simulated cluster using RocksDB storage engine
		set_config("ssd-rocksdb-v1");
		// Tests using the RocksDB engine are necessarily non-deterministic because of RocksDB
		// background threads.
		TraceEvent(SevWarnAlways, "RocksDBNonDeterminism")
		    .detail("Explanation", "The RocksDB storage engine is threaded and non-deterministic");
		noUnseed = true;
		break;
	}
	case 5: {
		TEST(true); // Simulated cluster using Sharded RocksDB storage engine
		set_config("ssd-sharded-rocksdb");
		// Tests using the RocksDB engine are necessarily non-deterministic because of RocksDB
		// background threads.
		TraceEvent(SevWarnAlways, "RocksDBNonDeterminism")
		    .detail("Explanation", "The Sharded RocksDB storage engine is threaded and non-deterministic");
		noUnseed = true;
		break;
	}
	default:
		ASSERT(false); // Programmer forgot to adjust cases.
	}
}

// Sets replication type and TLogSpillType and Version
void SimulationConfig::setReplicationType(const TestConfig& testConfig) {
	replication_type = testConfig.simpleConfig
	                       ? 1
	                       : (std::max(testConfig.minimumReplication,
	                                   datacenters > 4 ? deterministicRandom()->randomInt(1, 3)
	                                                   : std::min(deterministicRandom()->randomInt(0, 6), 3)));
	if (testConfig.config.present()) {
		set_config(testConfig.config.get());
	} else {
		switch (replication_type) {
		case 0: {
			TEST(true); // Simulated cluster using custom redundancy mode
			int storage_servers = deterministicRandom()->randomInt(1, generateFearless ? 4 : 5);
			// FIXME: log replicas must be more than storage replicas because otherwise better master exists will not
			// recognize it needs to change dcs
			int replication_factor = deterministicRandom()->randomInt(storage_servers, generateFearless ? 4 : 5);
			int anti_quorum = deterministicRandom()->randomInt(
			    0,
			    (replication_factor / 2) +
			        1); // The anti quorum cannot be more than half of the replication factor, or the
			            // log system will continue to accept commits when a recovery is impossible
			// Go through buildConfiguration, as it sets tLogPolicy/storagePolicy.
			set_config(format("storage_replicas:=%d log_replicas:=%d log_anti_quorum:=%d "
			                  "replica_datacenters:=1 min_replica_datacenters:=1",
			                  storage_servers,
			                  replication_factor,
			                  anti_quorum));
			break;
		}
		case 1: {
			TEST(true); // Simulated cluster running in single redundancy mode
			set_config("single");
			break;
		}
		case 2: {
			TEST(true); // Simulated cluster running in double redundancy mode
			set_config("double");
			break;
		}
		case 3: {
			if (datacenters <= 2 || generateFearless) {
				TEST(true); // Simulated cluster running in triple redundancy mode
				set_config("triple");
			} else if (datacenters == 3) {
				TEST(true); // Simulated cluster running in 3 data-hall mode
				set_config("three_data_hall");
			} else {
				ASSERT(false);
			}
			break;
		}
		default:
			ASSERT(false); // Programmer forgot to adjust cases.
		}
		if (deterministicRandom()->random01() < 0.5) {
			int logSpill = deterministicRandom()->randomInt(TLogSpillType::VALUE, TLogSpillType::END);
			set_config(format("log_spill:=%d", logSpill));
			int logVersion =
			    deterministicRandom()->randomInt(TLogVersion::MIN_RECRUITABLE, testConfig.maxTLogVersion + 1);
			set_config(format("log_version:=%d", logVersion));
		} else {
			if (deterministicRandom()->random01() < 0.7)
				set_config(format("log_version:=%d", testConfig.maxTLogVersion));
			if (deterministicRandom()->random01() < 0.5)
				set_config(format("log_spill:=%d", TLogSpillType::DEFAULT));
		}
	}
}

// Set the regions of the config, including the primary and remote options
// This will also determine the replication types used for satellite and remote.
void SimulationConfig::setRegions(const TestConfig& testConfig) {
	// The kill region workload relies on the fact that all "0", "2", and "4" are all of the possible primary dcids.
	StatusObject primaryObj;
	StatusObject primaryDcObj;
	primaryDcObj["id"] = "0";
	primaryDcObj["priority"] = 2;
	StatusArray primaryDcArr;
	primaryDcArr.push_back(primaryDcObj);

	StatusObject remoteObj;
	StatusObject remoteDcObj;
	remoteDcObj["id"] = "1";
	remoteDcObj["priority"] = 1;
	StatusArray remoteDcArr;
	remoteDcArr.push_back(remoteDcObj);

	bool needsRemote = generateFearless;
	if (generateFearless) {
		if (datacenters > 4) {
			// FIXME: we cannot use one satellite replication with more than one satellite per region because
			// canKillProcesses does not respect usable_dcs
			int satellite_replication_type = deterministicRandom()->randomInt(0, 3);
			switch (satellite_replication_type) {
			case 0: {
				TEST(true); // Simulated cluster using no satellite redundancy mode (>4 datacenters)
				break;
			}
			case 1: {
				TEST(true); // Simulated cluster using two satellite fast redundancy mode
				primaryObj["satellite_redundancy_mode"] = "two_satellite_fast";
				remoteObj["satellite_redundancy_mode"] = "two_satellite_fast";
				break;
			}
			case 2: {
				TEST(true); // Simulated cluster using two satellite safe redundancy mode
				primaryObj["satellite_redundancy_mode"] = "two_satellite_safe";
				remoteObj["satellite_redundancy_mode"] = "two_satellite_safe";
				break;
			}
			default:
				ASSERT(false); // Programmer forgot to adjust cases.
			}
		} else {
			int satellite_replication_type = deterministicRandom()->randomInt(0, 5);
			switch (satellite_replication_type) {
			case 0: {
				// FIXME: implement
				TEST(true); // Simulated cluster using custom satellite redundancy mode
				break;
			}
			case 1: {
				TEST(true); // Simulated cluster using no satellite redundancy mode (<4 datacenters)
				break;
			}
			case 2: {
				TEST(true); // Simulated cluster using single satellite redundancy mode
				primaryObj["satellite_redundancy_mode"] = "one_satellite_single";
				remoteObj["satellite_redundancy_mode"] = "one_satellite_single";
				break;
			}
			case 3: {
				TEST(true); // Simulated cluster using double satellite redundancy mode
				primaryObj["satellite_redundancy_mode"] = "one_satellite_double";
				remoteObj["satellite_redundancy_mode"] = "one_satellite_double";
				break;
			}
			case 4: {
				TEST(true); // Simulated cluster using triple satellite redundancy mode
				primaryObj["satellite_redundancy_mode"] = "one_satellite_triple";
				remoteObj["satellite_redundancy_mode"] = "one_satellite_triple";
				break;
			}
			default:
				ASSERT(false); // Programmer forgot to adjust cases.
			}
		}

		if (deterministicRandom()->random01() < 0.25)
			primaryObj["satellite_logs"] = deterministicRandom()->randomInt(1, 7);
		if (deterministicRandom()->random01() < 0.25)
			remoteObj["satellite_logs"] = deterministicRandom()->randomInt(1, 7);

		// We cannot run with a remote DC when MAX_READ_TRANSACTION_LIFE_VERSIONS is too small, because the log
		// routers will not be able to keep up.
		if (testConfig.minimumRegions <= 1 &&
		    (deterministicRandom()->random01() < 0.25 ||
		     SERVER_KNOBS->MAX_READ_TRANSACTION_LIFE_VERSIONS < SERVER_KNOBS->VERSIONS_PER_SECOND)) {
			TEST(true); // Simulated cluster using one region
			needsRemote = false;
		} else {
			TEST(true); // Simulated cluster using two regions
			db.usableRegions = 2;
		}

		int remote_replication_type = deterministicRandom()->randomInt(0, datacenters > 4 ? 4 : 5);
		switch (remote_replication_type) {
		case 0: {
			// FIXME: implement
			TEST(true); // Simulated cluster using custom remote redundancy mode
			break;
		}
		case 1: {
			TEST(true); // Simulated cluster using default remote redundancy mode
			break;
		}
		case 2: {
			TEST(true); // Simulated cluster using single remote redundancy mode
			set_config("remote_single");
			break;
		}
		case 3: {
			TEST(true); // Simulated cluster using double remote redundancy mode
			set_config("remote_double");
			break;
		}
		case 4: {
			TEST(true); // Simulated cluster using triple remote redundancy mode
			set_config("remote_triple");
			break;
		}
		default:
			ASSERT(false); // Programmer forgot to adjust cases.
		}

		if (deterministicRandom()->random01() < 0.25)
			db.desiredLogRouterCount = deterministicRandom()->randomInt(1, 7);
		if (deterministicRandom()->random01() < 0.25)
			db.remoteDesiredTLogCount = deterministicRandom()->randomInt(1, 7);

		bool useNormalDCsAsSatellites =
		    datacenters > 4 && testConfig.minimumRegions < 2 && deterministicRandom()->random01() < 0.3;
		StatusObject primarySatelliteObj;
		primarySatelliteObj["id"] = useNormalDCsAsSatellites ? "1" : "2";
		primarySatelliteObj["priority"] = 1;
		primarySatelliteObj["satellite"] = 1;
		if (deterministicRandom()->random01() < 0.25)
			primarySatelliteObj["satellite_logs"] = deterministicRandom()->randomInt(1, 7);
		primaryDcArr.push_back(primarySatelliteObj);

		StatusObject remoteSatelliteObj;
		remoteSatelliteObj["id"] = useNormalDCsAsSatellites ? "0" : "3";
		remoteSatelliteObj["priority"] = 1;
		remoteSatelliteObj["satellite"] = 1;
		if (deterministicRandom()->random01() < 0.25)
			remoteSatelliteObj["satellite_logs"] = deterministicRandom()->randomInt(1, 7);
		remoteDcArr.push_back(remoteSatelliteObj);

		if (datacenters > 4) {
			StatusObject primarySatelliteObjB;
			primarySatelliteObjB["id"] = useNormalDCsAsSatellites ? "2" : "4";
			primarySatelliteObjB["priority"] = 1;
			primarySatelliteObjB["satellite"] = 1;
			if (deterministicRandom()->random01() < 0.25)
				primarySatelliteObjB["satellite_logs"] = deterministicRandom()->randomInt(1, 7);
			primaryDcArr.push_back(primarySatelliteObjB);

			StatusObject remoteSatelliteObjB;
			remoteSatelliteObjB["id"] = useNormalDCsAsSatellites ? "2" : "5";
			remoteSatelliteObjB["priority"] = 1;
			remoteSatelliteObjB["satellite"] = 1;
			if (deterministicRandom()->random01() < 0.25)
				remoteSatelliteObjB["satellite_logs"] = deterministicRandom()->randomInt(1, 7);
			remoteDcArr.push_back(remoteSatelliteObjB);
		}
		if (useNormalDCsAsSatellites) {
			datacenters = 3;
		}
	}

	primaryObj["datacenters"] = primaryDcArr;
	remoteObj["datacenters"] = remoteDcArr;

	StatusArray regionArr;
	regionArr.push_back(primaryObj);
	if (needsRemote || deterministicRandom()->random01() < 0.5) {
		regionArr.push_back(remoteObj);
	}

	if (needsRemote) {
		g_simulator.originalRegions =
		    "regions=" + json_spirit::write_string(json_spirit::mValue(regionArr), json_spirit::Output_options::none);

		StatusArray disablePrimary = regionArr;
		disablePrimary[0].get_obj()["datacenters"].get_array()[0].get_obj()["priority"] = -1;
		g_simulator.disablePrimary = "regions=" + json_spirit::write_string(json_spirit::mValue(disablePrimary),
		                                                                    json_spirit::Output_options::none);

		StatusArray disableRemote = regionArr;
		disableRemote[1].get_obj()["datacenters"].get_array()[0].get_obj()["priority"] = -1;
		g_simulator.disableRemote = "regions=" + json_spirit::write_string(json_spirit::mValue(disableRemote),
		                                                                   json_spirit::Output_options::none);
	} else {
		// In order to generate a starting configuration with the remote disabled, do not apply the region
		// configuration to the DatabaseConfiguration until after creating the starting conf string.
		set_config("regions=" +
		           json_spirit::write_string(json_spirit::mValue(regionArr), json_spirit::Output_options::none));
	}
}

// Sets the machine count based on the testConfig. May be overwritten later
// if the end result is not a viable config.
void SimulationConfig::setMachineCount(const TestConfig& testConfig) {
	if (testConfig.machineCount.present()) {
		machine_count = testConfig.machineCount.get();
	} else if (generateFearless && testConfig.minimumReplication > 1) {
		// low latency tests in fearless configurations need 4 machines per datacenter (3 for triple replication, 1 that
		// is down during failures).
		machine_count = 16;
	} else if (generateFearless) {
		machine_count = 12;
	} else if (db.tLogPolicy && db.tLogPolicy->info() == "data_hall^2 x zoneid^2 x 1") {
		machine_count = 9;
	} else {
		// datacenters+2 so that the configure database workload can configure into three_data_hall
		machine_count = std::max(datacenters + 2,
		                         ((db.minDatacentersRequired() > 0) ? datacenters : 1) *
		                             std::max(3, db.minZonesRequiredPerDatacenter()));
		machine_count = deterministicRandom()->randomInt(
		    machine_count,
		    std::max(machine_count + 1, extraDatabaseMode == ISimulator::ExtraDatabaseMode::Disabled ? 10 : 6));
		// generateMachineTeamTestConfig set up the number of servers per machine and the number of machines such that
		// if we do not remove the surplus server and machine teams, the simulation test will report error.
		// This is needed to make sure the number of server (and machine) teams is no larger than the desired number.
		bool generateMachineTeamTestConfig = BUGGIFY_WITH_PROB(0.1) ? true : false;
		if (generateMachineTeamTestConfig) {
			// When DESIRED_TEAMS_PER_SERVER is set to 1, the desired machine team number is 5
			// while the max possible machine team number is 10.
			// If machine_count > 5, we can still test the effectivenss of machine teams
			// Note: machine_count may be much larger than 5 because we may have a big replication factor
			machine_count = std::max(machine_count,
			                         deterministicRandom()->randomInt(
			                             5, extraDatabaseMode == ISimulator::ExtraDatabaseMode::Disabled ? 10 : 6));
		}
	}
	machine_count += datacenters * testConfig.extraMachineCountDC;
}

// Sets the coordinator count based on the testConfig. May be overwritten later
// if the end result is not a viable config.
void SimulationConfig::setCoordinators(const TestConfig& testConfig) {
	if (testConfig.coordinators.present()) {
		coordinators = testConfig.coordinators.get();
	} else {
		// because we protect a majority of coordinators from being killed, it is better to run with low numbers of
		// coordinators to prevent too many processes from being protected
		coordinators = (testConfig.minimumRegions <= 1 && BUGGIFY)
		                   ? deterministicRandom()->randomInt(1, std::max(machine_count, 2))
		                   : 1;
	}
}

// Sets the processes per machine based on the testConfig.
void SimulationConfig::setProcessesPerMachine(const TestConfig& testConfig) {
	if (testConfig.processesPerMachine.present()) {
		processes_per_machine = testConfig.processesPerMachine.get();
	} else if (generateFearless) {
		processes_per_machine = 1;
	} else {
		processes_per_machine = deterministicRandom()->randomInt(
		    1, (extraDatabaseMode == ISimulator::ExtraDatabaseMode::Disabled ? 28 : 14) / machine_count + 2);
	}
}

// Sets the TSS configuration based on the testConfig.
// Also configures the cluster behaviour through setting some flags on the simulator.
void SimulationConfig::setTss(const TestConfig& testConfig) {
	int tssCount = 0;
	if (!testConfig.simpleConfig && !testConfig.disableTss && deterministicRandom()->random01() < 0.25) {
		// 1 or 2 tss
		tssCount = deterministicRandom()->randomInt(1, 3);
	}

	// reduce tss to half of extra non-seed servers that can be recruited in usable regions.
	tssCount =
	    std::max(0, std::min(tssCount, db.usableRegions * ((machine_count / datacenters) - db.storageTeamSize) / 2));

	if (!testConfig.config.present() && tssCount > 0) {
		std::string confStr = format("tss_count:=%d tss_storage_engine:=%d", tssCount, db.storageServerStoreType);
		set_config(confStr);
		double tssRandom = deterministicRandom()->random01();
		if (tssRandom > 0.5 || !faultInjectionActivated) {
			// normal tss mode
			g_simulator.tssMode = ISimulator::TSSMode::EnabledNormal;
		} else if (tssRandom < 0.25 && !testConfig.isFirstTestInRestart) {
			// fault injection - don't enable in first test in restart because second test won't know it intentionally
			// lost data
			g_simulator.tssMode = ISimulator::TSSMode::EnabledDropMutations;
		} else {
			// delay injection
			g_simulator.tssMode = ISimulator::TSSMode::EnabledAddDelay;
		}
		printf("enabling tss for simulation in mode %d: %s\n", g_simulator.tssMode, confStr.c_str());
	}
}

void setConfigDB(TestConfig const& testConfig) {
	g_simulator.configDBType = testConfig.getConfigDBType();
}

// Generates and sets an appropriate configuration for the database according to
// the provided testConfig. Some attributes are randomly generated for more coverage
// of different combinations
void SimulationConfig::generateNormalConfig(const TestConfig& testConfig) {
	set_config("new");
	// Some of these options will overwrite one another so the ordering is important.
	// This is a bit inefficient but separates the different types of option setting paths for better readability.
	setDatacenters(testConfig);

	// These 3 sets will only change the settings with trivial logic and low coupling with
	// other portions of the configuration. The parameters that are more involved and use
	// complex logic will be found in their respective "set----" methods following after.
	setRandomConfig();
	if (testConfig.simpleConfig) {
		setSimpleConfig();
	}
	setSpecificConfig(testConfig);

	setStorageEngine(testConfig);
	setReplicationType(testConfig);
	if (generateFearless || (datacenters == 2 && deterministicRandom()->random01() < 0.5)) {
		setRegions(testConfig);
	}
	setMachineCount(testConfig);
	setCoordinators(testConfig);

	if (testConfig.minimumReplication > 1 && datacenters == 3) {
		// low latency tests in 3 data hall mode need 2 other data centers with 2 machines each to avoid waiting for
		// logs to recover.
		machine_count = std::max(machine_count, 6);
		coordinators = 3;
	}

	setProcessesPerMachine(testConfig);
	setTss(testConfig);
	setConfigDB(testConfig);
}

// Configures the system according to the given specifications in order to run
// simulation under the correct conditions
void setupSimulatedSystem(std::vector<Future<Void>>* systemActors,
                          std::string baseFolder,
                          int* pTesterCount,
                          Optional<ClusterConnectionString>* pConnString,
                          Standalone<StringRef>* pStartingConfiguration,
                          std::string whitelistBinPaths,
                          TestConfig testConfig,
                          ProtocolVersion protocolVersion,
                          TenantMode tenantMode) {
	// SOMEDAY: this does not test multi-interface configurations
	SimulationConfig simconfig(testConfig);
	if (testConfig.logAntiQuorum != -1) {
		simconfig.db.tLogWriteAntiQuorum = testConfig.logAntiQuorum;
	}

	simconfig.db.tenantMode = tenantMode;

	StatusObject startingConfigJSON = simconfig.db.toJSON(true);
	std::string startingConfigString = "new";
	if (testConfig.configureLocked) {
		startingConfigString += " locked";
	}
	if (testConfig.disableRemoteKVS) {
		IKnobCollection::getMutableGlobalKnobCollection().setKnob("remote_kv_store",
		                                                          KnobValueRef::create(bool{ false }));
		TraceEvent(SevDebug, "DisaableRemoteKVS").log();
	}
	auto configDBType = testConfig.getConfigDBType();
	for (auto kv : startingConfigJSON) {
		if ("tss_storage_engine" == kv.first) {
			continue;
		}
		if ("perpetual_storage_wiggle_locality" == kv.first) {
			if (deterministicRandom()->random01() < 0.25) {
				int dcId = deterministicRandom()->randomInt(0, simconfig.datacenters);
				startingConfigString += " " + kv.first + "=" + "data_hall:" + std::to_string(dcId);
			}
			continue;
		}
		startingConfigString += " ";
		if (kv.second.type() == json_spirit::int_type) {
			startingConfigString += kv.first + ":=" + format("%d", kv.second.get_int());
		} else if (kv.second.type() == json_spirit::str_type) {
			if ("storage_migration_type" == kv.first || "tenant_mode" == kv.first) {
				startingConfigString += kv.first + "=" + kv.second.get_str();
			} else {
				startingConfigString += kv.second.get_str();
			}
		} else if (kv.second.type() == json_spirit::array_type) {
			startingConfigString += kv.first + "=" +
			                        json_spirit::write_string(json_spirit::mValue(kv.second.get_array()),
			                                                  json_spirit::Output_options::none);
		} else {
			ASSERT(false);
		}
	}

	// handle tss_storage_engine separately because the passthrough needs the enum ordinal, but it's serialized to json
	// as the string name
	if (simconfig.db.desiredTSSCount > 0) {
		startingConfigString += format(" tss_storage_engine:=%d", simconfig.db.testingStorageServerStoreType);
	}

	if (g_simulator.originalRegions != "") {
		simconfig.set_config(g_simulator.originalRegions);
		g_simulator.startingDisabledConfiguration = startingConfigString + " " + g_simulator.disableRemote;
		startingConfigString += " " + g_simulator.originalRegions;
	}

	g_simulator.storagePolicy = simconfig.db.storagePolicy;
	g_simulator.tLogPolicy = simconfig.db.tLogPolicy;
	g_simulator.tLogWriteAntiQuorum = simconfig.db.tLogWriteAntiQuorum;
	g_simulator.remoteTLogPolicy = simconfig.db.getRemoteTLogPolicy();
	g_simulator.usableRegions = simconfig.db.usableRegions;

	if (simconfig.db.regions.size() > 0) {
		g_simulator.primaryDcId = simconfig.db.regions[0].dcId;
		g_simulator.hasSatelliteReplication = simconfig.db.regions[0].satelliteTLogReplicationFactor > 0;
		if (simconfig.db.regions[0].satelliteTLogUsableDcsFallback > 0) {
			g_simulator.satelliteTLogPolicyFallback = simconfig.db.regions[0].satelliteTLogPolicyFallback;
			g_simulator.satelliteTLogWriteAntiQuorumFallback =
			    simconfig.db.regions[0].satelliteTLogWriteAntiQuorumFallback;
		} else {
			g_simulator.satelliteTLogPolicyFallback = simconfig.db.regions[0].satelliteTLogPolicy;
			g_simulator.satelliteTLogWriteAntiQuorumFallback = simconfig.db.regions[0].satelliteTLogWriteAntiQuorum;
		}
		g_simulator.satelliteTLogPolicy = simconfig.db.regions[0].satelliteTLogPolicy;
		g_simulator.satelliteTLogWriteAntiQuorum = simconfig.db.regions[0].satelliteTLogWriteAntiQuorum;

		for (auto s : simconfig.db.regions[0].satellites) {
			g_simulator.primarySatelliteDcIds.push_back(s.dcId);
		}
	} else {
		g_simulator.hasSatelliteReplication = false;
		g_simulator.satelliteTLogWriteAntiQuorum = 0;
	}

	if (simconfig.db.regions.size() == 2) {
		g_simulator.remoteDcId = simconfig.db.regions[1].dcId;
		ASSERT((!simconfig.db.regions[0].satelliteTLogPolicy && !simconfig.db.regions[1].satelliteTLogPolicy) ||
		       simconfig.db.regions[0].satelliteTLogPolicy->info() ==
		           simconfig.db.regions[1].satelliteTLogPolicy->info());

		for (auto s : simconfig.db.regions[1].satellites) {
			g_simulator.remoteSatelliteDcIds.push_back(s.dcId);
		}
	}

	if (g_simulator.usableRegions < 2 || !g_simulator.hasSatelliteReplication) {
		g_simulator.allowLogSetKills = false;
	}

	ASSERT(g_simulator.storagePolicy && g_simulator.tLogPolicy);
	ASSERT(!g_simulator.hasSatelliteReplication || g_simulator.satelliteTLogPolicy);
	TraceEvent("SimulatorConfig").setMaxFieldLength(10000).detail("ConfigString", StringRef(startingConfigString));

	const int dataCenters = simconfig.datacenters;
	const int machineCount = simconfig.machine_count;
	const int coordinatorCount = simconfig.coordinators;
	const int processesPerMachine = simconfig.processes_per_machine;

	// half the time, when we have more than 4 machines that are not the first in their dataCenter, assign classes
	bool assignClasses = machineCount - dataCenters > 4 && deterministicRandom()->random01() < 0.5;

	// Use SSL 5% of the time
	bool sslEnabled = deterministicRandom()->random01() < 0.10;
	bool sslOnly = sslEnabled && deterministicRandom()->coinflip();
	bool isTLS = sslEnabled && sslOnly;
	g_simulator.listenersPerProcess = sslEnabled && !sslOnly ? 2 : 1;
	TEST(sslEnabled); // SSL enabled
	TEST(!sslEnabled); // SSL disabled

	// Use IPv6 25% of the time
	bool useIPv6 = deterministicRandom()->random01() < 0.25;
	TEST(useIPv6); // Use IPv6
	TEST(!useIPv6); // Use IPv4

	// Use hostname 25% of the time, unless it is disabled
	bool useHostname = !testConfig.disableHostname && deterministicRandom()->random01() < 0.25;
	TEST(useHostname); // Use hostname
	TEST(!useHostname); // Use IP address
	NetworkAddressFromHostname fromHostname =
	    useHostname ? NetworkAddressFromHostname::True : NetworkAddressFromHostname::False;

	std::vector<NetworkAddress> coordinatorAddresses;
	std::vector<Hostname> coordinatorHostnames;
	std::vector<NetworkAddress> extraCoordinatorAddresses; // Used by extra DB if the DR db is a new one
	std::vector<Hostname> extraCoordinatorHostnames;

	if (testConfig.minimumRegions > 1) {
		// do not put coordinators in the primary region so that we can kill that region safely
		int nonPrimaryDcs = dataCenters / 2;
		for (int dc = 1; dc < dataCenters; dc += 2) {
			int dcCoordinators = coordinatorCount / nonPrimaryDcs + ((dc - 1) / 2 < coordinatorCount % nonPrimaryDcs);
			for (int m = 0; m < dcCoordinators; m++) {
				auto ip = makeIPAddressForSim(useIPv6, { 2, dc, 1, m });
				uint16_t port = sslEnabled && !sslOnly ? 2 : 1;
				NetworkAddress coordinator(ip, port, true, isTLS, fromHostname);
				coordinatorAddresses.push_back(coordinator);
				auto extraIp = makeIPAddressForSim(useIPv6, { 4, dc, 1, m });
				NetworkAddress extraCoordinator(extraIp, port, true, isTLS, fromHostname);
				extraCoordinatorAddresses.push_back(extraCoordinator);

				if (useHostname) {
					std::string hostname = "fakeCoordinatorDC" + std::to_string(dc) + "M" + std::to_string(m);
					Hostname coordinatorHostname(hostname, std::to_string(port), isTLS);
					coordinatorHostnames.push_back(coordinatorHostname);
					INetworkConnections::net()->addMockTCPEndpoint(hostname, std::to_string(port), { coordinator });
					hostname = "fakeExtraCoordinatorDC" + std::to_string(dc) + "M" + std::to_string(m);
					Hostname extraCoordinatorHostname(hostname, std::to_string(port), isTLS);
					extraCoordinatorHostnames.push_back(extraCoordinatorHostname);
					INetworkConnections::net()->addMockTCPEndpoint(
					    hostname, std::to_string(port), { extraCoordinator });
				}
				TraceEvent("SelectedCoordinator")
				    .detail("Hostname", useHostname ? coordinatorHostnames.back().toString().c_str() : "N/A")
				    .detail("Address", coordinatorAddresses.back());
			}
		}
	} else {
		int assignedMachines = 0;
		int coordCount = coordinatorCount;
		if (coordinatorCount > 4) {
			++coordCount;
		}
		for (int dc = 0; dc < dataCenters; dc++) {
			int dcCoordinators = coordCount / dataCenters + (dc < coordCount % dataCenters);
			int machines = machineCount / dataCenters + (dc < machineCount % dataCenters);
			for (int m = 0; m < dcCoordinators; m++) {
				if (coordinatorCount > 4 &&
				    (assignedMachines == 4 || (m + 1 == dcCoordinators && assignedMachines < 4 &&
				                               assignedMachines + machines - dcCoordinators >= 4))) {
					auto ip = makeIPAddressForSim(useIPv6, { 2, dc, 1, m });
					TraceEvent("SkippedCoordinator")
					    .detail("Address", ip.toString())
					    .detail("M", m)
					    .detail("Machines", machines)
					    .detail("Assigned", assignedMachines)
					    .detail("DcCoord", dcCoordinators)
					    .detail("CoordinatorCount", coordinatorCount);
				} else {
					auto ip = makeIPAddressForSim(useIPv6, { 2, dc, 1, m });
					uint16_t port = sslEnabled && !sslOnly ? 2 : 1;
					NetworkAddress coordinator(ip, port, true, isTLS, fromHostname);
					coordinatorAddresses.push_back(coordinator);
					auto extraIp = makeIPAddressForSim(useIPv6, { 4, dc, 1, m });
					NetworkAddress extraCoordinator(extraIp, port, true, isTLS, fromHostname);
					extraCoordinatorAddresses.push_back(extraCoordinator);
					if (useHostname) {
						std::string hostname = "fakeCoordinatorDC" + std::to_string(dc) + "M" + std::to_string(m);
						Hostname coordinatorHostname(hostname, std::to_string(port), isTLS);
						coordinatorHostnames.push_back(coordinatorHostname);
						INetworkConnections::net()->addMockTCPEndpoint(hostname, std::to_string(port), { coordinator });
						hostname = "fakeExtraCoordinatorDC" + std::to_string(dc) + "M" + std::to_string(m);
						Hostname extraCoordinatorHostname(hostname, std::to_string(port), isTLS);
						extraCoordinatorHostnames.push_back(extraCoordinatorHostname);
						INetworkConnections::net()->addMockTCPEndpoint(
						    hostname, std::to_string(port), { extraCoordinator });
					}
					TraceEvent("SelectedCoordinator")
					    .detail("Hostname", useHostname ? coordinatorHostnames.back().toString().c_str() : "N/A")
					    .detail("Address", coordinatorAddresses.back())
					    .detail("M", m)
					    .detail("Machines", machines)
					    .detail("Assigned", assignedMachines)
					    .detail("DcCoord", dcCoordinators)
					    .detail("P1", (m + 1 == dcCoordinators))
					    .detail("P2", (assignedMachines < 4))
					    .detail("P3", (assignedMachines + machines - dcCoordinators >= 4))
					    .detail("CoordinatorCount", coordinatorCount);
				}
				assignedMachines++;
			}
			assignedMachines += machines - dcCoordinators;
		}
	}

	ASSERT(coordinatorAddresses.size() > 0);
	deterministicRandom()->randomShuffle(coordinatorAddresses);
	for (int i = 0; i < (coordinatorAddresses.size() / 2) + 1; i++) {
		TraceEvent("ProtectCoordinator")
		    .detail("Address", coordinatorAddresses[i])
		    .detail("Coordinators", describe(coordinatorAddresses));
		g_simulator.protectedAddresses.insert(NetworkAddress(
		    coordinatorAddresses[i].ip, coordinatorAddresses[i].port, true, coordinatorAddresses[i].isTLS()));
		if (coordinatorAddresses[i].port == 2) {
			g_simulator.protectedAddresses.insert(NetworkAddress(coordinatorAddresses[i].ip, 1, true, true));
		}
	}
	deterministicRandom()->randomShuffle(coordinatorAddresses);

	ASSERT_EQ(coordinatorAddresses.size(), coordinatorCount);
	ClusterConnectionString conn(coordinatorAddresses, "TestCluster:0"_sr);
	if (useHostname) {
		conn = ClusterConnectionString(coordinatorHostnames, "TestCluster:0"_sr);
	}

<<<<<<< HEAD
	bool useLocalDatabase = (testConfig.extraDatabaseMode == ISimulator::ExtraDatabaseMode::LocalOrSingle && BUGGIFY) ||
	                        testConfig.extraDatabaseMode == ISimulator::ExtraDatabaseMode::Local;
	if (useLocalDatabase) {
		g_simulator.extraDatabases.push_back(useHostname
		                                         ? ClusterConnectionString(coordinatorHostnames, "TestCluster:0"_sr)
		                                         : ClusterConnectionString(coordinatorAddresses, "TestCluster:0"_sr));
	} else if (testConfig.extraDatabaseMode != ISimulator::ExtraDatabaseMode::Disabled) {
		int extraDatabaseCount =
		    testConfig.extraDatabaseMode == ISimulator::ExtraDatabaseMode::Multiple && testConfig.extraDatabaseCount > 0
		        ? testConfig.extraDatabaseCount
		        : 1;
		for (int i = 0; i < extraDatabaseCount; ++i) {
			g_simulator.extraDatabases.push_back(
			    useHostname
			        ? ClusterConnectionString(extraCoordinatorHostnames, StringRef(format("ExtraCluster%04d:0", i)))
			        : ClusterConnectionString(extraCoordinatorAddresses, StringRef(format("ExtraCluster%04d:0", i))));
		}
=======
	// If extraDB==0, leave g_simulator.extraDB as null because the test does not use DR.
	if (testConfig.extraDB == 1) {
		// The DR database can be either a new database or itself
		g_simulator.extraDB =
		    BUGGIFY ? (useHostname ? new ClusterConnectionString(coordinatorHostnames, "TestCluster:0"_sr)
		                           : new ClusterConnectionString(coordinatorAddresses, "TestCluster:0"_sr))
		            : (useHostname ? new ClusterConnectionString(extraCoordinatorHostnames, "ExtraCluster:0"_sr)
		                           : new ClusterConnectionString(extraCoordinatorAddresses, "ExtraCluster:0"_sr));
	} else if (testConfig.extraDB == 2) {
		// The DR database is a new database
		g_simulator.extraDB = useHostname ? new ClusterConnectionString(extraCoordinatorHostnames, "ExtraCluster:0"_sr)
		                                  : new ClusterConnectionString(extraCoordinatorAddresses, "ExtraCluster:0"_sr);
	} else if (testConfig.extraDB == 3) {
		// The DR database is the same database
		g_simulator.extraDB = useHostname ? new ClusterConnectionString(coordinatorHostnames, "TestCluster:0"_sr)
		                                  : new ClusterConnectionString(coordinatorAddresses, "TestCluster:0"_sr);
>>>>>>> ec9c3cf0
	}

	*pConnString = conn;

	TraceEvent("SimulatedConnectionString")
	    .detail("String", conn.toString())
	    .detail("ConfigString", startingConfigString);

	bool requiresExtraDBMachines = !g_simulator.extraDatabases.empty() && !useLocalDatabase;
	int assignedMachines = 0, nonVersatileMachines = 0;
	bool gradualMigrationPossible = true;
	std::vector<ProcessClass::ClassType> processClassesSubSet = { ProcessClass::UnsetClass,
		                                                          ProcessClass::StatelessClass };
	for (int dc = 0; dc < dataCenters; dc++) {
		// FIXME: test unset dcID
		Optional<Standalone<StringRef>> dcUID = StringRef(format("%d", dc));
		std::vector<UID> machineIdentities;
		int machines = machineCount / dataCenters +
		               (dc < machineCount % dataCenters); // add remainder of machines to first datacenter
		int possible_ss = 0;
		int dcCoordinators = coordinatorCount / dataCenters + (dc < coordinatorCount % dataCenters);
		printf("Datacenter %d: %d/%d machines, %d/%d coordinators\n",
		       dc,
		       machines,
		       machineCount,
		       dcCoordinators,
		       coordinatorCount);
		ASSERT_LE(dcCoordinators, machines);

		// FIXME: we hardcode some machines to specifically test storage cache and blob workers
		// TODO: caching disabled for this merge
		int storageCacheMachines = dc == 0 ? 1 : 0;
		int blobWorkerMachines = 0;
		if (testConfig.blobGranulesEnabled) {
			int blobWorkerProcesses = 1 + deterministicRandom()->randomInt(0, NUM_EXTRA_BW_MACHINES + 1);
			blobWorkerMachines = std::max(1, blobWorkerProcesses / processesPerMachine);
		}

		int totalMachines = machines + storageCacheMachines + blobWorkerMachines;
		int useSeedForMachine = deterministicRandom()->randomInt(0, totalMachines);
		Standalone<StringRef> zoneId;
		Standalone<StringRef> newZoneId;
		for (int machine = 0; machine < totalMachines; machine++) {
			Standalone<StringRef> machineId(deterministicRandom()->randomUniqueID().toString());
			if (machine == 0 || machineCount - dataCenters <= 4 || assignedMachines != 4 ||
			    simconfig.db.regions.size() || deterministicRandom()->random01() < 0.5) {
				zoneId = deterministicRandom()->randomUniqueID().toString();
				newZoneId = deterministicRandom()->randomUniqueID().toString();
			}

			// Choose a machine class
			ProcessClass processClass = ProcessClass(ProcessClass::UnsetClass, ProcessClass::CommandLineSource);
			if (assignClasses) {
				if (assignedMachines < 4)
					processClass = ProcessClass((ProcessClass::ClassType)deterministicRandom()->randomInt(0, 2),
					                            ProcessClass::CommandLineSource); // Unset or Storage
				else if (assignedMachines == 4 && !simconfig.db.regions.size())
					processClass = ProcessClass(
					    processClassesSubSet[deterministicRandom()->randomInt(0, processClassesSubSet.size())],
					    ProcessClass::CommandLineSource); // Unset or Stateless
				else
					processClass = ProcessClass((ProcessClass::ClassType)deterministicRandom()->randomInt(0, 3),
					                            ProcessClass::CommandLineSource); // Unset, Storage, or Transaction
				if (processClass ==
				    ProcessClass::StatelessClass) { // *can't* be assigned to other roles, even in an emergency
					nonVersatileMachines++;
				}
				if (processClass == ProcessClass::UnsetClass || processClass == ProcessClass::StorageClass) {
					possible_ss++;
				}
			}

			// FIXME: hack to add machines specifically to test storage cache and blob workers
			// TODO: caching disabled for this merge
			// `machines` here is the normal (non-temporary) machines that totalMachines comprises of
			if (machine >= machines) {
				if (storageCacheMachines > 0 && dc == 0) {
					processClass = ProcessClass(ProcessClass::StorageCacheClass, ProcessClass::CommandLineSource);
					nonVersatileMachines++;
					storageCacheMachines--;
				} else if (blobWorkerMachines > 0) { // add blob workers to every DC
					processClass = ProcessClass(ProcessClass::BlobWorkerClass, ProcessClass::CommandLineSource);
					nonVersatileMachines++;
					blobWorkerMachines--;
				}
			}

			std::vector<IPAddress> ips;
			ips.reserve(processesPerMachine);
			for (int i = 0; i < processesPerMachine; i++) {
				ips.push_back(
				    makeIPAddressForSim(useIPv6, { 2, dc, deterministicRandom()->randomInt(1, i + 2), machine }));
			}
			if (requiresExtraDBMachines) {
				ips.push_back(makeIPAddressForSim(useIPv6, { 2, dc, 1, machine }));
			}

			// check the sslEnablementMap using only one ip
			LocalityData localities(Optional<Standalone<StringRef>>(), zoneId, machineId, dcUID);
			localities.set("data_hall"_sr, dcUID);
			systemActors->push_back(reportErrors(simulatedMachine(conn,
			                                                      ips,
			                                                      sslEnabled,
			                                                      localities,
			                                                      processClass,
			                                                      baseFolder,
			                                                      false,
			                                                      machine == useSeedForMachine,
			                                                      requiresExtraDBMachines ? AgentOnly : AgentAddition,
			                                                      sslOnly,
			                                                      whitelistBinPaths,
			                                                      protocolVersion,
			                                                      configDBType),
			                                     "SimulatedMachine"));

			if (requiresExtraDBMachines) {
				int cluster = 4;
				for (auto extraDatabase : g_simulator.extraDatabases) {
					std::vector<IPAddress> extraIps;
					extraIps.reserve(processesPerMachine);
					for (int i = 0; i < processesPerMachine; i++) {
						extraIps.push_back(makeIPAddressForSim(
						    useIPv6, { cluster, dc, deterministicRandom()->randomInt(1, i + 2), machine }));
					}

					Standalone<StringRef> newMachineId(deterministicRandom()->randomUniqueID().toString());

					LocalityData localities(Optional<Standalone<StringRef>>(), newZoneId, newMachineId, dcUID);
					localities.set("data_hall"_sr, dcUID);
					systemActors->push_back(reportErrors(simulatedMachine(extraDatabase,
					                                                      extraIps,
					                                                      sslEnabled,
					                                                      localities,
					                                                      processClass,
					                                                      baseFolder,
					                                                      false,
					                                                      machine == useSeedForMachine,
					                                                      AgentNone,
					                                                      sslOnly,
					                                                      whitelistBinPaths,
					                                                      protocolVersion,
					                                                      configDBType),
					                                     "SimulatedMachine"));
				}
				++cluster;
			}

			assignedMachines++;
		}

		if (possible_ss - simconfig.db.desiredTSSCount / simconfig.db.usableRegions <= simconfig.db.storageTeamSize) {
			gradualMigrationPossible = false;
		}
	}

	g_simulator.desiredCoordinators = coordinatorCount;
	g_simulator.physicalDatacenters = dataCenters;
	g_simulator.processesPerMachine = processesPerMachine;

	TraceEvent("SetupSimulatorSettings")
	    .detail("DesiredCoordinators", g_simulator.desiredCoordinators)
	    .detail("PhysicalDatacenters", g_simulator.physicalDatacenters)
	    .detail("ProcessesPerMachine", g_simulator.processesPerMachine);

	// SOMEDAY: add locality for testers to simulate network topology
	// FIXME: Start workers with tester class instead, at least sometimes run tests with the testers-only flag
	int testerCount = *pTesterCount = deterministicRandom()->randomInt(4, 9);
	int useSeedForMachine = deterministicRandom()->randomInt(0, testerCount);
	for (int i = 0; i < testerCount; i++) {
		std::vector<IPAddress> ips;
		ips.push_back(makeIPAddressForSim(useIPv6, { 3, 4, 3, i + 1 }));
		Standalone<StringRef> newZoneId = Standalone<StringRef>(deterministicRandom()->randomUniqueID().toString());
		LocalityData localities(
		    Optional<Standalone<StringRef>>(), newZoneId, newZoneId, Optional<Standalone<StringRef>>());
		systemActors->push_back(
		    reportErrors(simulatedMachine(conn,
		                                  ips,
		                                  sslEnabled,
		                                  localities,
		                                  ProcessClass(ProcessClass::TesterClass, ProcessClass::CommandLineSource),
		                                  baseFolder,
		                                  false,
		                                  i == useSeedForMachine,
		                                  AgentNone,
		                                  sslOnly,
		                                  whitelistBinPaths,
		                                  protocolVersion,
		                                  configDBType),
		                 "SimulatedTesterMachine"));
	}

	if (g_simulator.setDiffProtocol) {
		--(*pTesterCount);
	}

	*pStartingConfiguration = startingConfigString;

	// save some state that we only need when restarting the simulator.
	g_simulator.connectionString = conn.toString();
	g_simulator.testerCount = testerCount;
	g_simulator.allowStorageMigrationTypeChange = gradualMigrationPossible;

	TraceEvent("SimulatedClusterStarted")
	    .detail("DataCenters", dataCenters)
	    .detail("ServerMachineCount", machineCount)
	    .detail("ProcessesPerServer", processesPerMachine)
	    .detail("SSLEnabled", sslEnabled)
	    .detail("SSLOnly", sslOnly)
	    .detail("ClassesAssigned", assignClasses)
	    .detail("GradualMigrationPossible", gradualMigrationPossible)
	    .detail("StartingConfiguration", pStartingConfiguration->toString());
}

using namespace std::literals;

#if defined(SSD_ROCKSDB_EXPERIMENTAL)
bool rocksDBEnabled = true;
#else
bool rocksDBEnabled = false;
#endif

// Populates the TestConfig fields according to what is found in the test file.
[[maybe_unused]] void checkTestConf(const char* testFile, TestConfig* testConfig) {}

} // namespace

ACTOR void setupAndRun(std::string dataFolder,
                       const char* testFile,
                       bool rebooting,
                       bool restoring,
                       std::string whitelistBinPaths) {
	state std::vector<Future<Void>> systemActors;
	state Optional<ClusterConnectionString> connectionString;
	state Standalone<StringRef> startingConfiguration;
	state int testerCount = 1;
	state TestConfig testConfig;
	state IPAllowList allowList;
	testConfig.readFromConfig(testFile);
	g_simulator.hasDiffProtocolProcess = testConfig.startIncompatibleProcess;
	g_simulator.setDiffProtocol = false;

	// Build simulator allow list
	allowList.addTrustedSubnet("0.0.0.0/2"sv);
	allowList.addTrustedSubnet("abcd::/16"sv);
	state bool allowDefaultTenant = testConfig.allowDefaultTenant;
	state bool allowDisablingTenants = testConfig.allowDisablingTenants;
	state bool allowCreatingTenants = testConfig.allowCreatingTenants;

	// The RocksDB storage engine does not support the restarting tests because you cannot consistently get a clean
	// snapshot of the storage engine without a snapshotting file system.
	// https://github.com/apple/foundationdb/issues/5155
	if (std::string_view(testFile).find("restarting") != std::string_view::npos) {
		testConfig.storageEngineExcludeTypes.push_back(4);

		// Disable the default tenant in restarting tests for now
		// TODO: persist the chosen default tenant in the restartInfo.ini file for the second test
		allowDefaultTenant = false;
		allowCreatingTenants = false;
	}

	// TODO: Currently backup and restore related simulation tests are failing when run with rocksDB storage engine
	// possibly due to running the rocksdb in single thread in simulation.
	// Re-enable the backup and restore related simulation tests when the tests are passing again.
	if (std::string_view(testFile).find("Backup") != std::string_view::npos) {
		testConfig.storageEngineExcludeTypes.push_back(4);
	}

	// Disable the default tenant in backup and DR tests for now. This is because backup does not currently duplicate
	// the tenant map and related state.
	// TODO: reenable when backup/DR or BlobGranule supports tenants.
	if (std::string_view(testFile).find("Backup") != std::string_view::npos ||
	    testConfig.extraDatabaseMode != ISimulator::ExtraDatabaseMode::Disabled) {
		allowDefaultTenant = false;
	}

	// The RocksDB engine is not always built with the rest of fdbserver. Don't try to use it if it is not included
	// in the build.
	if (!rocksDBEnabled) {
		testConfig.storageEngineExcludeTypes.push_back(4);
	}

	state ProtocolVersion protocolVersion = currentProtocolVersion;
	if (testConfig.startIncompatibleProcess) {
		// isolates right most 1 bit of compatibleProtocolVersionMask to make this protocolVersion incompatible
		uint64_t minAddToMakeIncompatible =
		    ProtocolVersion::compatibleProtocolVersionMask & ~(ProtocolVersion::compatibleProtocolVersionMask - 1);
		protocolVersion = ProtocolVersion(currentProtocolVersion.version() + minAddToMakeIncompatible);
	}

	// TODO (IPv6) Use IPv6?
	auto testSystem =
	    g_simulator.newProcess("TestSystem",
	                           IPAddress(0x01010101),
	                           1,
	                           false,
	                           1,
	                           LocalityData(Optional<Standalone<StringRef>>(),
	                                        Standalone<StringRef>(deterministicRandom()->randomUniqueID().toString()),
	                                        Standalone<StringRef>(deterministicRandom()->randomUniqueID().toString()),
	                                        Optional<Standalone<StringRef>>()),
	                           ProcessClass(ProcessClass::TesterClass, ProcessClass::CommandLineSource),
	                           "",
	                           "",
	                           currentProtocolVersion);
	testSystem->excludeFromRestarts = true;
	wait(g_simulator.onProcess(testSystem, TaskPriority::DefaultYield));
	Sim2FileSystem::newFileSystem();
	FlowTransport::createInstance(true, 1, WLTOKEN_RESERVED_COUNT, &allowList);
	TEST(true); // Simulation start

	state Optional<TenantName> defaultTenant;
	state Standalone<VectorRef<TenantNameRef>> tenantsToCreate;
	state TenantMode tenantMode = TenantMode::DISABLED;
	if (allowDefaultTenant && deterministicRandom()->random01() < 0.5) {
		defaultTenant = "SimulatedDefaultTenant"_sr;
		tenantsToCreate.push_back_deep(tenantsToCreate.arena(), defaultTenant.get());
		if (deterministicRandom()->random01() < 0.9) {
			tenantMode = TenantMode::REQUIRED;
		} else {
			tenantMode = TenantMode::OPTIONAL_TENANT;
		}
	} else if (!allowDisablingTenants || deterministicRandom()->random01() < 0.5) {
		tenantMode = TenantMode::OPTIONAL_TENANT;
	}

	if (allowCreatingTenants && tenantMode != TenantMode::DISABLED && deterministicRandom()->random01() < 0.5) {
		int numTenants = deterministicRandom()->randomInt(1, 6);
		for (int i = 0; i < numTenants; ++i) {
			tenantsToCreate.push_back_deep(tenantsToCreate.arena(),
			                               TenantNameRef(format("SimulatedExtraTenant%04d", i)));
		}
	}

	TraceEvent("SimulatedClusterTenantMode")
	    .detail("UsingTenant", defaultTenant)
	    .detail("TenantRequired", tenantMode.toString())
	    .detail("TotalTenants", tenantsToCreate.size());

	try {
		// systemActors.push_back( startSystemMonitor(dataFolder) );
		if (rebooting) {
			wait(timeoutError(restartSimulatedSystem(&systemActors,
			                                         dataFolder,
			                                         &testerCount,
			                                         &connectionString,
			                                         &startingConfiguration,
			                                         testConfig,
			                                         whitelistBinPaths,
			                                         protocolVersion),
			                  100.0));
			// FIXME: snapshot restore does not support multi-region restore, hence restore it as single region always
			if (restoring) {
				startingConfiguration = "usable_regions=1"_sr;
			}
		} else {
			g_expect_full_pointermap = 1;
			setupSimulatedSystem(&systemActors,
			                     dataFolder,
			                     &testerCount,
			                     &connectionString,
			                     &startingConfiguration,
			                     whitelistBinPaths,
			                     testConfig,
			                     protocolVersion,
			                     tenantMode);
			wait(delay(1.0)); // FIXME: WHY!!!  //wait for machines to boot
		}
		std::string clusterFileDir = joinPath(dataFolder, deterministicRandom()->randomUniqueID().toString());
		platform::createDirectory(clusterFileDir);
		writeFile(joinPath(clusterFileDir, "fdb.cluster"), connectionString.get().toString());
		wait(timeoutError(runTests(makeReference<ClusterConnectionFile>(joinPath(clusterFileDir, "fdb.cluster")),
		                           TEST_TYPE_FROM_FILE,
		                           TEST_ON_TESTERS,
		                           testerCount,
		                           testFile,
		                           startingConfiguration,
		                           LocalityData(),
		                           UnitTestParameters(),
		                           defaultTenant,
		                           tenantsToCreate),
		                  isBuggifyEnabled(BuggifyType::General) ? 36000.0 : 5400.0));
	} catch (Error& e) {
		TraceEvent(SevError, "SetupAndRunError").error(e);
	}

	TraceEvent("SimulatedSystemDestruct").log();
	g_simulator.stop();
	destructed = true;
	wait(Never());
	ASSERT(false);
}<|MERGE_RESOLUTION|>--- conflicted
+++ resolved
@@ -475,7 +475,8 @@
 		ASSERT(g_simulator.extraDatabases.size() == 1);
 		Database cx = Database::createDatabase(connRecord, -1);
 
-		auto extraFile = makeReference<ClusterConnectionMemoryRecord>(g_simulator.extraDatabases[0]);
+		auto extraFile =
+		    makeReference<ClusterConnectionMemoryRecord>(ClusterConnectionString(g_simulator.extraDatabases[0]));
 		state Database drDatabase = Database::createDatabase(extraFile, -1);
 
 		TraceEvent("StartingDrAgents")
@@ -1095,14 +1096,9 @@
 			g_simulator.tssMode = (ISimulator::TSSMode)atoi(tssModeStr);
 		}
 		ClusterConnectionString conn(ini.GetValue("META", "connectionString"));
-<<<<<<< HEAD
 		if (testConfig.extraDatabaseMode == ISimulator::ExtraDatabaseMode::Local) {
 			g_simulator.extraDatabases.clear();
-			g_simulator.extraDatabases.push_back(conn);
-=======
-		if (enableExtraDB) {
-			g_simulator.extraDB = new ClusterConnectionString(ini.GetValue("META", "connectionString"));
->>>>>>> ec9c3cf0
+			g_simulator.extraDatabases.push_back(conn.toString());
 		}
 		if (!testConfig.disableHostname) {
 			auto mockDNSStr = ini.GetValue("META", "mockDNS");
@@ -2119,13 +2115,12 @@
 		conn = ClusterConnectionString(coordinatorHostnames, "TestCluster:0"_sr);
 	}
 
-<<<<<<< HEAD
 	bool useLocalDatabase = (testConfig.extraDatabaseMode == ISimulator::ExtraDatabaseMode::LocalOrSingle && BUGGIFY) ||
 	                        testConfig.extraDatabaseMode == ISimulator::ExtraDatabaseMode::Local;
 	if (useLocalDatabase) {
-		g_simulator.extraDatabases.push_back(useHostname
-		                                         ? ClusterConnectionString(coordinatorHostnames, "TestCluster:0"_sr)
-		                                         : ClusterConnectionString(coordinatorAddresses, "TestCluster:0"_sr));
+		g_simulator.extraDatabases.push_back(
+		    useHostname ? ClusterConnectionString(coordinatorHostnames, "TestCluster:0"_sr).toString()
+		                : ClusterConnectionString(coordinatorAddresses, "TestCluster:0"_sr).toString());
 	} else if (testConfig.extraDatabaseMode != ISimulator::ExtraDatabaseMode::Disabled) {
 		int extraDatabaseCount =
 		    testConfig.extraDatabaseMode == ISimulator::ExtraDatabaseMode::Multiple && testConfig.extraDatabaseCount > 0
@@ -2135,26 +2130,10 @@
 			g_simulator.extraDatabases.push_back(
 			    useHostname
 			        ? ClusterConnectionString(extraCoordinatorHostnames, StringRef(format("ExtraCluster%04d:0", i)))
-			        : ClusterConnectionString(extraCoordinatorAddresses, StringRef(format("ExtraCluster%04d:0", i))));
-		}
-=======
-	// If extraDB==0, leave g_simulator.extraDB as null because the test does not use DR.
-	if (testConfig.extraDB == 1) {
-		// The DR database can be either a new database or itself
-		g_simulator.extraDB =
-		    BUGGIFY ? (useHostname ? new ClusterConnectionString(coordinatorHostnames, "TestCluster:0"_sr)
-		                           : new ClusterConnectionString(coordinatorAddresses, "TestCluster:0"_sr))
-		            : (useHostname ? new ClusterConnectionString(extraCoordinatorHostnames, "ExtraCluster:0"_sr)
-		                           : new ClusterConnectionString(extraCoordinatorAddresses, "ExtraCluster:0"_sr));
-	} else if (testConfig.extraDB == 2) {
-		// The DR database is a new database
-		g_simulator.extraDB = useHostname ? new ClusterConnectionString(extraCoordinatorHostnames, "ExtraCluster:0"_sr)
-		                                  : new ClusterConnectionString(extraCoordinatorAddresses, "ExtraCluster:0"_sr);
-	} else if (testConfig.extraDB == 3) {
-		// The DR database is the same database
-		g_simulator.extraDB = useHostname ? new ClusterConnectionString(coordinatorHostnames, "TestCluster:0"_sr)
-		                                  : new ClusterConnectionString(coordinatorAddresses, "TestCluster:0"_sr);
->>>>>>> ec9c3cf0
+			              .toString()
+			        : ClusterConnectionString(extraCoordinatorAddresses, StringRef(format("ExtraCluster%04d:0", i)))
+			              .toString());
+		}
 	}
 
 	*pConnString = conn;
@@ -2284,7 +2263,7 @@
 
 					LocalityData localities(Optional<Standalone<StringRef>>(), newZoneId, newMachineId, dcUID);
 					localities.set("data_hall"_sr, dcUID);
-					systemActors->push_back(reportErrors(simulatedMachine(extraDatabase,
+					systemActors->push_back(reportErrors(simulatedMachine(ClusterConnectionString(extraDatabase),
 					                                                      extraIps,
 					                                                      sslEnabled,
 					                                                      localities,
