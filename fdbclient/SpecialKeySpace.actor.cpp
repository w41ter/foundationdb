--- conflicted
+++ resolved
@@ -139,28 +139,21 @@
                                              KeyRangeRef boundary, int* actualOffset,
                                              Standalone<RangeResultRef>* result,
                                              Optional<Standalone<RangeResultRef>>* cache) {
-<<<<<<< HEAD
-	state RangeMap<Key, SpecialKeyRangeReadImpl*, KeyRangeRef>::iterator iter =
-	    ks->offset < 1 ? sks->getReadImpls().rangeContainingKeyBefore(ks->getKey())
-	                   : sks->getReadImpls().rangeContaining(ks->getKey());
-	while ((ks->offset < 1 && iter->begin() > boundary.begin) || (ks->offset > 1 && iter->begin() < boundary.end)) {
-=======
 	// If offset < 1, where we need to move left, iter points to the range containing at least one smaller key
 	// (It's a wasting of time to walk through the range whose begin key is same as ks->key)
 	// (rangeContainingKeyBefore itself handles the case where ks->key == Key())
 	// Otherwise, we only need to move right if offset > 1, iter points to the range containing the key
 	// Since boundary.end is always a key in the RangeMap, it is always safe to move right
-	state RangeMap<Key, SpecialKeyRangeBaseImpl*, KeyRangeRef>::Iterator iter =
-	    ks->offset < 1 ? sks->getImpls().rangeContainingKeyBefore(ks->getKey())
-	                   : sks->getImpls().rangeContaining(ks->getKey());
+	state RangeMap<Key, SpecialKeyRangeReadImpl*, KeyRangeRef>::iterator iter =
+	    ks->offset < 1 ? sks->getReadImpls().rangeContainingKeyBefore(ks->getKey())
+	                   : sks->getReadImpls().rangeContaining(ks->getKey());
 	while ((ks->offset < 1 && iter->begin() >= boundary.begin) || (ks->offset > 1 && iter->begin() < boundary.end)) {
->>>>>>> 4d45d606
 		if (iter->value() != nullptr) {
 			wait(moveKeySelectorOverRangeActor(iter->value(), ryw, ks, cache));
 		}
 		// Check if we can still move the iterator left
 		if (ks->offset < 1) {
-			if (iter == sks->getImpls().ranges().begin()) {
+			if (iter == sks->getReadImpls().ranges().begin()) {
 				break;
 			} else {
 				--iter;
