/*
 * ServerKnobs.cpp
 *
 * This source file is part of the FoundationDB open source project
 *
 * Copyright 2013-2022 Apple Inc. and the FoundationDB project authors
 *
 * Licensed under the Apache License, Version 2.0 (the "License");
 * you may not use this file except in compliance with the License.
 * You may obtain a copy of the License at
 *
 *     http://www.apache.org/licenses/LICENSE-2.0
 *
 * Unless required by applicable law or agreed to in writing, software
 * distributed under the License is distributed on an "AS IS" BASIS,
 * WITHOUT WARRANTIES OR CONDITIONS OF ANY KIND, either express or implied.
 * See the License for the specific language governing permissions and
 * limitations under the License.
 */

#include "fdbclient/ServerKnobs.h"
#include "flow/CompressionUtils.h"
#include "flow/IRandom.h"
#include "flow/flow.h"

#define init(...) KNOB_FN(__VA_ARGS__, INIT_ATOMIC_KNOB, INIT_KNOB)(__VA_ARGS__)

ServerKnobs::ServerKnobs(Randomize randomize, ClientKnobs* clientKnobs, IsSimulated isSimulated) {
	initialize(randomize, clientKnobs, isSimulated);
}

void ServerKnobs::initialize(Randomize randomize, ClientKnobs* clientKnobs, IsSimulated isSimulated) {
	// clang-format off
	init( ALLOW_DANGEROUS_KNOBS,                               isSimulated );
	// Versions
	init( VERSIONS_PER_SECOND,                                   1e6 );
	init( MAX_VERSIONS_IN_FLIGHT,                100 * VERSIONS_PER_SECOND );
	init( MAX_VERSIONS_IN_FLIGHT_FORCED,         6e5 * VERSIONS_PER_SECOND ); //one week of versions
	init( ENABLE_VERSION_VECTOR,                               false );
	init( ENABLE_VERSION_VECTOR_TLOG_UNICAST,                  false );

	bool buggifyShortReadWindow = randomize && BUGGIFY && !ENABLE_VERSION_VECTOR;
	init( MAX_READ_TRANSACTION_LIFE_VERSIONS,      5 * VERSIONS_PER_SECOND ); if (randomize && BUGGIFY) MAX_READ_TRANSACTION_LIFE_VERSIONS = VERSIONS_PER_SECOND; else if (buggifyShortReadWindow) MAX_READ_TRANSACTION_LIFE_VERSIONS = std::max<int>(1, 0.1 * VERSIONS_PER_SECOND); else if( randomize && BUGGIFY ) MAX_READ_TRANSACTION_LIFE_VERSIONS = 10 * VERSIONS_PER_SECOND;
	init( MAX_WRITE_TRANSACTION_LIFE_VERSIONS,     5 * VERSIONS_PER_SECOND ); if (randomize && BUGGIFY) MAX_WRITE_TRANSACTION_LIFE_VERSIONS=std::max<int>(1, 1 * VERSIONS_PER_SECOND);
	init( MAX_COMMIT_BATCH_INTERVAL,                             2.0 ); if( randomize && BUGGIFY ) MAX_COMMIT_BATCH_INTERVAL = 0.5; // Each commit proxy generates a CommitTransactionBatchRequest at least this often, so that versions always advance smoothly
	MAX_COMMIT_BATCH_INTERVAL = std::min(MAX_COMMIT_BATCH_INTERVAL, MAX_READ_TRANSACTION_LIFE_VERSIONS/double(2*VERSIONS_PER_SECOND)); // Ensure that the proxy commits 2 times every MAX_READ_TRANSACTION_LIFE_VERSIONS, otherwise the master will not give out versions fast enough
	MAX_COMMIT_BATCH_INTERVAL = std::min(MAX_COMMIT_BATCH_INTERVAL, MAX_WRITE_TRANSACTION_LIFE_VERSIONS/double(2*VERSIONS_PER_SECOND)); // Ensure that the proxy commits 2 times every MAX_WRITE_TRANSACTION_LIFE_VERSIONS, otherwise the master will not give out versions fast enough
	init( MAX_VERSION_RATE_MODIFIER,                             0.1 );
	init( MAX_VERSION_RATE_OFFSET,               VERSIONS_PER_SECOND ); // If the calculated version is more than this amount away from the expected version, it will be clamped to this value. This prevents huge version jumps.
	init( ENABLE_VERSION_VECTOR_HA_OPTIMIZATION,               false );

	// TLogs
	init( TLOG_TIMEOUT,                                          0.4 ); //cannot buggify because of availability
	init( TLOG_SLOW_REJOIN_WARN_TIMEOUT_SECS,                     60 ); if( randomize && BUGGIFY ) TLOG_SLOW_REJOIN_WARN_TIMEOUT_SECS = deterministicRandom()->randomInt(5,10);
	init( TLOG_STORAGE_MIN_UPDATE_INTERVAL,                      0.5 );
	init( BUGGIFY_TLOG_STORAGE_MIN_UPDATE_INTERVAL,               30 );
	init( DESIRED_TOTAL_BYTES,                                150000 ); if( randomize && BUGGIFY ) DESIRED_TOTAL_BYTES = 10000;
	init( DESIRED_UPDATE_BYTES,                2*DESIRED_TOTAL_BYTES );
	init( UPDATE_DELAY,                                        0.001 );
	init( MAXIMUM_PEEK_BYTES,                                   10e6 );
	init( APPLY_MUTATION_BYTES,                                  1e6 );
	init( BUGGIFY_RECOVER_MEMORY_LIMIT,                          1e6 );
	init( BUGGIFY_WORKER_REMOVED_MAX_LAG,                         30 );
	init( UPDATE_STORAGE_BYTE_LIMIT,                             1e6 );
	init( TLOG_PEEK_DELAY,                                    0.0005 );
	init( LEGACY_TLOG_UPGRADE_ENTRIES_PER_VERSION,               100 );
	init( VERSION_MESSAGES_OVERHEAD_FACTOR_1024THS,             1072 ); // Based on a naive interpretation of the gcc version of std::deque, we would expect this to be 16 bytes overhead per 512 bytes data. In practice, it seems to be 24 bytes overhead per 512.
	init( VERSION_MESSAGES_ENTRY_BYTES_WITH_OVERHEAD, std::ceil(16.0 * VERSION_MESSAGES_OVERHEAD_FACTOR_1024THS / 1024) );
	init( LOG_SYSTEM_PUSHED_DATA_BLOCK_SIZE,                     1e5 );
	init( MAX_MESSAGE_SIZE,            std::max<int>(LOG_SYSTEM_PUSHED_DATA_BLOCK_SIZE, 1e5 + 2e4 + 1) + 8 ); // VALUE_SIZE_LIMIT + SYSTEM_KEY_SIZE_LIMIT + 9 bytes (4 bytes for length, 4 bytes for sequence number, and 1 byte for mutation type)
	init( TLOG_MESSAGE_BLOCK_BYTES,                             10e6 );
	init( TLOG_MESSAGE_BLOCK_OVERHEAD_FACTOR,      double(TLOG_MESSAGE_BLOCK_BYTES) / (TLOG_MESSAGE_BLOCK_BYTES - MAX_MESSAGE_SIZE) ); //1.0121466709838096006362758832473
	init( PEEK_TRACKER_EXPIRATION_TIME,                          600 ); if( randomize && BUGGIFY ) PEEK_TRACKER_EXPIRATION_TIME = deterministicRandom()->coinflip() ? 0.1 : 120;
	init( PEEK_USING_STREAMING,                                false ); if( randomize && isSimulated && BUGGIFY ) PEEK_USING_STREAMING = true;
	init( PARALLEL_GET_MORE_REQUESTS,                             32 ); if( randomize && BUGGIFY ) PARALLEL_GET_MORE_REQUESTS = 2;
	init( MULTI_CURSOR_PRE_FETCH_LIMIT,                           10 );
	init( MAX_QUEUE_COMMIT_BYTES,                               15e6 ); if( randomize && BUGGIFY ) MAX_QUEUE_COMMIT_BYTES = 5000;
	init( DESIRED_OUTSTANDING_MESSAGES,                         5000 ); if( randomize && BUGGIFY ) DESIRED_OUTSTANDING_MESSAGES = deterministicRandom()->randomInt(0,100);
	init( DESIRED_GET_MORE_DELAY,                              0.005 );
	init( CONCURRENT_LOG_ROUTER_READS,                             5 ); if( randomize && BUGGIFY ) CONCURRENT_LOG_ROUTER_READS = 1;
	init( LOG_ROUTER_PEEK_FROM_SATELLITES_PREFERRED,               1 ); if( randomize && BUGGIFY ) LOG_ROUTER_PEEK_FROM_SATELLITES_PREFERRED = 0;
	init( DISK_QUEUE_ADAPTER_MIN_SWITCH_TIME,                    1.0 );
	init( DISK_QUEUE_ADAPTER_MAX_SWITCH_TIME,                    5.0 );
	init( TLOG_SPILL_REFERENCE_MAX_PEEK_MEMORY_BYTES,            2e9 ); if ( randomize && BUGGIFY ) TLOG_SPILL_REFERENCE_MAX_PEEK_MEMORY_BYTES = 2e6;
	init( TLOG_SPILL_REFERENCE_MAX_BATCHES_PER_PEEK,           100 ); if ( randomize && BUGGIFY ) TLOG_SPILL_REFERENCE_MAX_BATCHES_PER_PEEK = 1;
	init( TLOG_SPILL_REFERENCE_MAX_BYTES_PER_BATCH,           16<<10 ); if ( randomize && BUGGIFY ) TLOG_SPILL_REFERENCE_MAX_BYTES_PER_BATCH = 500;
	init( DISK_QUEUE_FILE_EXTENSION_BYTES,                    10<<20 ); // BUGGIFYd per file within the DiskQueue
	init( DISK_QUEUE_FILE_SHRINK_BYTES,                      100<<20 ); // BUGGIFYd per file within the DiskQueue
	init( DISK_QUEUE_MAX_TRUNCATE_BYTES,                     2LL<<30 ); if ( randomize && BUGGIFY ) DISK_QUEUE_MAX_TRUNCATE_BYTES = 0;
	init( TLOG_DEGRADED_DURATION,                                5.0 );
	init( MAX_CACHE_VERSIONS,                                   10e6 );
	init( TLOG_IGNORE_POP_AUTO_ENABLE_DELAY,                   300.0 );
	init( TXS_POPPED_MAX_DELAY,                                  1.0 ); if ( randomize && BUGGIFY ) TXS_POPPED_MAX_DELAY = deterministicRandom()->random01();
	// In some rare simulation tests, particularly with log_spill:=1 configured, the 10 second limit is exceeded, causing SevError trace events
	// and simulation test failure. Increasing the knob value to 15.0 in simulation is a workaround to avoid these failures.
	init( TLOG_MAX_CREATE_DURATION,                             10.0 ); if (isSimulated) TLOG_MAX_CREATE_DURATION = 15.0;
	init( PEEK_LOGGING_AMOUNT,                                     5 );
	init( PEEK_LOGGING_DELAY,                                    5.0 );
	init( PEEK_RESET_INTERVAL,                                 300.0 ); if ( randomize && BUGGIFY ) PEEK_RESET_INTERVAL = 20.0;
	init( PEEK_MAX_LATENCY,                                      0.5 ); if ( randomize && BUGGIFY ) PEEK_MAX_LATENCY = 0.0;
	init( PEEK_COUNT_SMALL_MESSAGES,                           false ); if ( randomize && BUGGIFY ) PEEK_COUNT_SMALL_MESSAGES = true;
	init( PEEK_STATS_INTERVAL,                                  10.0 );
	init( PEEK_STATS_SLOW_AMOUNT,                                  2 );
	init( PEEK_STATS_SLOW_RATIO,                                 0.5 );
	// Buggified value must be larger than the amount of simulated time taken by snapshots, to prevent repeatedly failing
	// snapshots due to closed commit proxy connections
	init( PUSH_RESET_INTERVAL,                                 300.0 ); if ( randomize && BUGGIFY ) PUSH_RESET_INTERVAL = 40.0;
	init( PUSH_MAX_LATENCY,                                      0.5 ); if ( randomize && BUGGIFY ) PUSH_MAX_LATENCY = 0.0;
	init( PUSH_STATS_INTERVAL,                                  10.0 );
	init( PUSH_STATS_SLOW_AMOUNT,                                  2 );
	init( PUSH_STATS_SLOW_RATIO,                                 0.5 );
	init( TLOG_POP_BATCH_SIZE,                                  1000 ); if ( randomize && BUGGIFY ) TLOG_POP_BATCH_SIZE = 10;
	init( TLOG_POPPED_VER_LAG_THRESHOLD_FOR_TLOGPOP_TRACE,     250e6 );
	init( BLOCKING_PEEK_TIMEOUT,                                 0.4 );
	init( ENABLE_DETAILED_TLOG_POP_TRACE,                      false ); if ( randomize && BUGGIFY ) ENABLE_DETAILED_TLOG_POP_TRACE = true;
	init( PEEK_BATCHING_EMPTY_MSG,                             false ); if ( randomize && BUGGIFY ) PEEK_BATCHING_EMPTY_MSG = true;
	init( PEEK_BATCHING_EMPTY_MSG_INTERVAL,                    0.001 ); if ( randomize && BUGGIFY ) PEEK_BATCHING_EMPTY_MSG_INTERVAL = 0.01;
	init( POP_FROM_LOG_DELAY,                                      1 ); if ( randomize && BUGGIFY ) POP_FROM_LOG_DELAY = 0;

	// disk snapshot max timeout, to be put in TLog, storage and coordinator nodes
	init( MAX_FORKED_PROCESS_OUTPUT,                            1024 );
	init( SNAP_CREATE_MAX_TIMEOUT,        isSimulated ? 70.0 : 300.0 );
	init( SNAP_MINIMUM_TIME_GAP,                                 5.0 );
	init( SNAP_NETWORK_FAILURE_RETRY_LIMIT,                       10 );
	init( MAX_STORAGE_SNAPSHOT_FAULT_TOLERANCE,                    1 );
	init( MAX_COORDINATOR_SNAPSHOT_FAULT_TOLERANCE,                1 );
	init( SNAPSHOT_ALL_STATEFUL_PROCESSES,                     false ); if ( randomize && BUGGIFY ) SNAPSHOT_ALL_STATEFUL_PROCESSES = true;

	// Data distribution queue
	init( HEALTH_POLL_TIME,                                      1.0 );
	init( BEST_TEAM_STUCK_DELAY,                                 1.0 );
	init( DEST_OVERLOADED_DELAY,                                 0.2 );
	init( BG_REBALANCE_POLLING_INTERVAL,                        10.0 );
	init( BG_REBALANCE_SWITCH_CHECK_INTERVAL,                    5.0 ); if (randomize && BUGGIFY) BG_REBALANCE_SWITCH_CHECK_INTERVAL = 1.0;
	init( DD_QUEUE_LOGGING_INTERVAL,                             5.0 );
	init( DD_QUEUE_COUNTER_REFRESH_INTERVAL,                    60.0 );
	// 100 / 60 < 2 trace/sec ~ 2 * 200 = 400b/sec
	init( DD_QUEUE_COUNTER_MAX_LOG,                              100 ); if( randomize && BUGGIFY ) DD_QUEUE_COUNTER_MAX_LOG = 1;
	init( DD_QUEUE_COUNTER_SUMMARIZE,                           true );
	init( RELOCATION_PARALLELISM_PER_SOURCE_SERVER,                2 ); if( randomize && BUGGIFY ) RELOCATION_PARALLELISM_PER_SOURCE_SERVER = 1;
	init( RELOCATION_PARALLELISM_PER_DEST_SERVER,                 10 ); if( randomize && BUGGIFY ) RELOCATION_PARALLELISM_PER_DEST_SERVER = 1; // Note: if this is smaller than FETCH_KEYS_PARALLELISM, this will artificially reduce performance. The current default of 10 is probably too high but is set conservatively for now.
	init( DD_QUEUE_MAX_KEY_SERVERS,                              100 ); // Do not buggify
	init( DD_REBALANCE_PARALLELISM,                               50 );
	init( DD_REBALANCE_RESET_AMOUNT,                              30 );
	init( INFLIGHT_PENALTY_HEALTHY,                              1.0 );
	init( INFLIGHT_PENALTY_UNHEALTHY,                          500.0 );
	init( INFLIGHT_PENALTY_ONE_LEFT,                          1000.0 );
	init( USE_OLD_NEEDED_SERVERS,                              false );

	init( PRIORITY_RECOVER_MOVE,                                 110 );
	init( PRIORITY_REBALANCE_UNDERUTILIZED_TEAM,                 120 );
	init( PRIORITY_REBALANCE_READ_UNDERUTIL_TEAM,                121 );
	init( PRIORITY_REBALANCE_OVERUTILIZED_TEAM,                  122 );
	init( PRIORITY_REBALANCE_READ_OVERUTIL_TEAM,                 123 );
	init( PRIORITY_PERPETUAL_STORAGE_WIGGLE,                     139 );
	init( PRIORITY_TEAM_HEALTHY,                                 140 );
	init( PRIORITY_TEAM_CONTAINS_UNDESIRED_SERVER,               150 );
	init( PRIORITY_TEAM_REDUNDANT,                               200 );
	init( PRIORITY_MERGE_SHARD,                                  340 );
	init( PRIORITY_POPULATE_REGION,                              600 );
	init( PRIORITY_TEAM_UNHEALTHY,                               700 );
	init( PRIORITY_TEAM_2_LEFT,                                  709 );
	init( PRIORITY_TEAM_1_LEFT,                                  800 );
	init( PRIORITY_TEAM_FAILED,                                  805 );
	init( PRIORITY_TEAM_0_LEFT,                                  809 );
	init( PRIORITY_SPLIT_SHARD,                                  950 ); if( randomize && BUGGIFY ) PRIORITY_SPLIT_SHARD = 350;
	init( PRIORITY_ENFORCE_MOVE_OUT_OF_PHYSICAL_SHARD,           960 ); if( randomize && BUGGIFY ) PRIORITY_ENFORCE_MOVE_OUT_OF_PHYSICAL_SHARD = 360; // Set as the lowest priority

	// Data distribution
	init( SHARD_ENCODE_LOCATION_METADATA,                      false ); if( randomize && BUGGIFY )  SHARD_ENCODE_LOCATION_METADATA = true;
	init( ENABLE_DD_PHYSICAL_SHARD,                            false ); // EXPERIMENTAL; If true, SHARD_ENCODE_LOCATION_METADATA must be true; When true, optimization of data move between DCs is disabled
	init( MAX_PHYSICAL_SHARD_BYTES,                        500000000 ); // 500 MB; for ENABLE_DD_PHYSICAL_SHARD; smaller leads to larger number of physicalShard per storage server
 	init( PHYSICAL_SHARD_METRICS_DELAY,                        300.0 ); // 300 seconds; for ENABLE_DD_PHYSICAL_SHARD
	init( ANONYMOUS_PHYSICAL_SHARD_TRANSITION_TIME,            600.0 ); if( randomize && BUGGIFY )  ANONYMOUS_PHYSICAL_SHARD_TRANSITION_TIME = 0.0; // 600 seconds; for ENABLE_DD_PHYSICAL_SHARD
	init( READ_REBALANCE_CPU_THRESHOLD,                         15.0 );
	init( READ_REBALANCE_SRC_PARALLELISM,                         20 );
	init( READ_REBALANCE_SHARD_TOPK,  READ_REBALANCE_SRC_PARALLELISM * 2 );
	init( READ_REBALANCE_DIFF_FRAC,                               0.3);
	init( READ_REBALANCE_MAX_SHARD_FRAC,                          0.2); // FIXME: add buggify here when we have DD test, seems DD is pretty sensitive to this parameter
	init( RETRY_RELOCATESHARD_DELAY,                             0.1 );
	init( DATA_DISTRIBUTION_FAILURE_REACTION_TIME,              60.0 ); if( randomize && BUGGIFY ) DATA_DISTRIBUTION_FAILURE_REACTION_TIME = 1.0;
	bool buggifySmallShards = randomize && BUGGIFY;
	bool simulationMediumShards = !buggifySmallShards && isSimulated && randomize && !BUGGIFY; // prefer smaller shards in simulation
	// FIXME: increase this even more eventually
	init( MIN_SHARD_BYTES,                                  10000000 ); if( buggifySmallShards ) MIN_SHARD_BYTES = 40000; if (simulationMediumShards) MIN_SHARD_BYTES = 200000; //FIXME: data distribution tracker (specifically StorageMetrics) relies on this number being larger than the maximum size of a key value pair
	init( SHARD_BYTES_RATIO,                                       4 );
	init( SHARD_BYTES_PER_SQRT_BYTES,                             45 ); if( buggifySmallShards ) SHARD_BYTES_PER_SQRT_BYTES = 0;//Approximately 10000 bytes per shard
	init( MAX_SHARD_BYTES,                                 500000000 );
	init( KEY_SERVER_SHARD_BYTES,                          500000000 );
	init( SHARD_MAX_READ_DENSITY_RATIO,                           8.0); if (randomize && BUGGIFY) SHARD_MAX_READ_DENSITY_RATIO = 2.0;
	/*
		The bytesRead/byteSize radio. Will be declared as read hot when larger than this. 8.0 was chosen to avoid reporting table scan as read hot.
	*/
	init ( SHARD_READ_HOT_BANDWIDTH_MIN_PER_KSECONDS,      1666667 * 1000);
	/*
		The read bandwidth of a given shard needs to be larger than this value in order to be evaluated if it's read hot. The roughly 1.67MB per second is calculated as following:
			- Heuristic data suggests that each storage process can do max 500K read operations per second
			- Each read has a minimum cost of EMPTY_READ_PENALTY, which is 20 bytes
			- Thus that gives a minimum 10MB per second
			- But to be conservative, set that number to be 1/6 of 10MB, which is roughly 1,666,667 bytes per second
		Shard with a read bandwidth smaller than this value will never be too busy to handle the reads.
	*/
	init( SHARD_MAX_BYTES_READ_PER_KSEC_JITTER,     0.1 );
	bool buggifySmallBandwidthSplit = randomize && BUGGIFY;
	init( SHARD_MAX_BYTES_PER_KSEC,                 1LL*1000000*1000 ); if( buggifySmallBandwidthSplit ) SHARD_MAX_BYTES_PER_KSEC = 10LL*1000*1000;
	/* 1*1MB/sec * 1000sec/ksec
		Shards with more than this bandwidth will be split immediately.
		For a large shard (100MB), it will be split into multiple shards with sizes < SHARD_SPLIT_BYTES_PER_KSEC;
		all but one split shard will be moved; so splitting may cost ~100MB of work or about 10MB/sec over a 10 sec sampling window.
		If the sampling window is too much longer, the MVCC window will fill up while we wait.
		If SHARD_MAX_BYTES_PER_KSEC is too much lower, we could do a lot of data movement work in response to a small impulse of bandwidth.
		If SHARD_MAX_BYTES_PER_KSEC is too high relative to the I/O bandwidth of a given server, a workload can remain concentrated on a single
		team indefinitely, limiting performance.
		*/

	init( SHARD_MIN_BYTES_PER_KSEC,                100 * 1000 * 1000 ); if( buggifySmallBandwidthSplit ) SHARD_MIN_BYTES_PER_KSEC = 200*1*1000;
	/* 100*1KB/sec * 1000sec/ksec
		Shards with more than this bandwidth will not be merged.
		Obviously this needs to be significantly less than SHARD_MAX_BYTES_PER_KSEC, else we will repeatedly merge and split.
		It should probably be significantly less than SHARD_SPLIT_BYTES_PER_KSEC, else we will merge right after splitting.

		The number of extra shards in the database because of bandwidth splitting can't be more than about W/SHARD_MIN_BYTES_PER_KSEC, where
		W is the maximum bandwidth of the entire database in bytes/ksec.  For 250MB/sec write bandwidth, (250MB/sec)/(200KB/sec) = 1250 extra
		shards.

		The bandwidth sample maintained by the storage server needs to be accurate enough to reliably measure this minimum bandwidth.  See
		BYTES_WRITTEN_UNITS_PER_SAMPLE.  If this number is too low, the storage server needs to spend more memory and time on sampling.
		*/

	init( SHARD_SPLIT_BYTES_PER_KSEC,              250 * 1000 * 1000 ); if( buggifySmallBandwidthSplit ) SHARD_SPLIT_BYTES_PER_KSEC = 50 * 1000 * 1000;
	/* 250*1KB/sec * 1000sec/ksec
		When splitting a shard, it is split into pieces with less than this bandwidth.
		Obviously this should be less than half of SHARD_MAX_BYTES_PER_KSEC.

		Smaller values mean that high bandwidth shards are split into more pieces, more quickly utilizing large numbers of servers to handle the
		bandwidth.

		Too many pieces (too small a value) may stress data movement mechanisms (see e.g. RELOCATION_PARALLELISM_PER_SOURCE_SERVER).

		If this value is too small relative to SHARD_MIN_BYTES_PER_KSEC immediate merging work will be generated.
		*/

	init( STORAGE_METRIC_TIMEOUT,         isSimulated ? 60.0 : 600.0 ); if( randomize && BUGGIFY ) STORAGE_METRIC_TIMEOUT = deterministicRandom()->coinflip() ? 10.0 : 30.0;
	init( METRIC_DELAY,                                          0.1 ); if( randomize && BUGGIFY ) METRIC_DELAY = 1.0;
	init( ALL_DATA_REMOVED_DELAY,                                1.0 );
	init( INITIAL_FAILURE_REACTION_DELAY,                       30.0 ); if( randomize && BUGGIFY ) INITIAL_FAILURE_REACTION_DELAY = 0.0;
	init( CHECK_TEAM_DELAY,                                     30.0 );
<<<<<<< HEAD
	// This knob's ideal value would vary by cluster based on its size and disk type, but the basic idea is let PW wait for the re-included storage to take on data before wiggling the next one. We want to avoid a small cluster don't have enough space when excluding and including too fast.
	init( PERPETUAL_WIGGLE_DELAY,                                 60 ); if( randomize && BUGGIFY ) PERPETUAL_WIGGLE_DELAY = 150;
=======
	// This is a safety knob to avoid busy spinning and the case a small cluster don't have enough space when excluding and including too fast. The basic idea is let PW wait for the re-included storage to take on data before wiggling the next one.
	// This knob's ideal value would vary by cluster based on its size and disk type. In the meanwhile, the wiggle will also wait until the storage load is almost (85%) balanced.
	init( PERPETUAL_WIGGLE_DELAY,                                 60 );
>>>>>>> 919c512c
	init( PERPETUAL_WIGGLE_SMALL_LOAD_RATIO,                      10 );
	init( PERPETUAL_WIGGLE_MIN_BYTES_BALANCE_RATIO,             0.85 );
	init( PERPETUAL_WIGGLE_DISABLE_REMOVER,                     true );
	init( LOG_ON_COMPLETION_DELAY,         DD_QUEUE_LOGGING_INTERVAL );
	init( BEST_TEAM_MAX_TEAM_TRIES,                               10 );
	init( BEST_TEAM_OPTION_COUNT,                                  4 );
	init( BEST_OF_AMT,                                             4 );
	init( SERVER_LIST_DELAY,                                     1.0 );
	init( RECRUITMENT_IDLE_DELAY,                                1.0 );
	init( STORAGE_RECRUITMENT_DELAY,                            10.0 );
	init( TSS_HACK_IDENTITY_MAPPING,                           false ); // THIS SHOULD NEVER BE SET IN PROD. Only for performance testing
	init( TSS_RECRUITMENT_TIMEOUT,       3*STORAGE_RECRUITMENT_DELAY ); if (randomize && BUGGIFY ) TSS_RECRUITMENT_TIMEOUT = 1.0; // Super low timeout should cause tss recruitments to fail
	init( TSS_DD_CHECK_INTERVAL,                                60.0 ); if (randomize && BUGGIFY ) TSS_DD_CHECK_INTERVAL = 1.0;    // May kill all TSS quickly
	init( DATA_DISTRIBUTION_LOGGING_INTERVAL,                    5.0 );
	init( DD_ENABLED_CHECK_DELAY,                                1.0 );
	init( DD_STALL_CHECK_DELAY,                                  0.4 ); //Must be larger than 2*MAX_BUGGIFIED_DELAY
	init( DD_LOW_BANDWIDTH_DELAY,         isSimulated ? 15.0 : 240.0 ); if( randomize && BUGGIFY ) DD_LOW_BANDWIDTH_DELAY = 0; //Because of delayJitter, this should be less than 0.9 * DD_MERGE_COALESCE_DELAY
	init( DD_MERGE_COALESCE_DELAY,       isSimulated ?  30.0 : 300.0 ); if( randomize && BUGGIFY ) DD_MERGE_COALESCE_DELAY = 0.001;
	init( STORAGE_METRICS_POLLING_DELAY,                         2.0 ); if( randomize && BUGGIFY ) STORAGE_METRICS_POLLING_DELAY = 15.0;
	init( STORAGE_METRICS_RANDOM_DELAY,                          0.2 );
	init( AVAILABLE_SPACE_RATIO_CUTOFF,                         0.05 );
	init( DESIRED_TEAMS_PER_SERVER,                                5 ); if( randomize && BUGGIFY ) DESIRED_TEAMS_PER_SERVER = deterministicRandom()->randomInt(1, 10);
	init( MAX_TEAMS_PER_SERVER,           5*DESIRED_TEAMS_PER_SERVER );
	init( DD_SHARD_SIZE_GRANULARITY,                         5000000 );
	init( DD_SHARD_SIZE_GRANULARITY_SIM,                      500000 ); if( randomize && BUGGIFY ) DD_SHARD_SIZE_GRANULARITY_SIM = 0;
	init( DD_MOVE_KEYS_PARALLELISM,                               15 ); if( randomize && BUGGIFY ) DD_MOVE_KEYS_PARALLELISM = 1;
	init( DD_FETCH_SOURCE_PARALLELISM,                          1000 ); if( randomize && BUGGIFY ) DD_FETCH_SOURCE_PARALLELISM = 1;
	init( DD_MERGE_LIMIT,                                       2000 ); if( randomize && BUGGIFY ) DD_MERGE_LIMIT = 2;
	init( DD_SHARD_METRICS_TIMEOUT,                             60.0 ); if( randomize && BUGGIFY ) DD_SHARD_METRICS_TIMEOUT = 0.1;
	init( DD_LOCATION_CACHE_SIZE,                            2000000 ); if( randomize && BUGGIFY ) DD_LOCATION_CACHE_SIZE = 3;
	init( MOVEKEYS_LOCK_POLLING_DELAY,                           5.0 );
	init( DEBOUNCE_RECRUITING_DELAY,                             5.0 );
	init( DD_FAILURE_TIME,                                       1.0 ); if( randomize && BUGGIFY ) DD_FAILURE_TIME = 10.0;
	init( DD_ZERO_HEALTHY_TEAM_DELAY,                            1.0 );
	init( REMOTE_KV_STORE,                                     false );
	init( REBOOT_KV_STORE_DELAY,                                 0.1 );
	init( REMOTE_KV_STORE_MAX_INIT_DURATION,                    10.0 );
	init( REBALANCE_MAX_RETRIES,                                 100 );
	init( DD_OVERLAP_PENALTY,                                  10000 );
	init( DD_EXCLUDE_MIN_REPLICAS,                                 1 );
	init( DD_VALIDATE_LOCALITY,                                 true ); if( randomize && BUGGIFY ) DD_VALIDATE_LOCALITY = false;
	init( DD_CHECK_INVALID_LOCALITY_DELAY,                       60  ); if( randomize && BUGGIFY ) DD_CHECK_INVALID_LOCALITY_DELAY = 1 + deterministicRandom()->random01() * 600;
	init( DD_ENABLE_VERBOSE_TRACING,                           false ); if( randomize && BUGGIFY ) DD_ENABLE_VERBOSE_TRACING = true;
	init( DD_SS_FAILURE_VERSIONLAG,                        250000000 );
	init( DD_SS_ALLOWED_VERSIONLAG,                        200000000 ); if( randomize && BUGGIFY ) { DD_SS_FAILURE_VERSIONLAG = deterministicRandom()->randomInt(15000000, 500000000); DD_SS_ALLOWED_VERSIONLAG = 0.75 * DD_SS_FAILURE_VERSIONLAG; }
	init( DD_SS_STUCK_TIME_LIMIT,                              300.0 ); if( randomize && BUGGIFY ) { DD_SS_STUCK_TIME_LIMIT = 200.0 + deterministicRandom()->random01() * 100.0; }
	init( DD_TEAMS_INFO_PRINT_INTERVAL,                           60 ); if( randomize && BUGGIFY ) DD_TEAMS_INFO_PRINT_INTERVAL = 10;
	init( DD_TEAMS_INFO_PRINT_YIELD_COUNT,                       100 ); if( randomize && BUGGIFY ) DD_TEAMS_INFO_PRINT_YIELD_COUNT = deterministicRandom()->random01() * 1000 + 1;
	init( DD_TEAM_ZERO_SERVER_LEFT_LOG_DELAY,                    120 ); if( randomize && BUGGIFY ) DD_TEAM_ZERO_SERVER_LEFT_LOG_DELAY = 5;
	init( DD_STORAGE_WIGGLE_PAUSE_THRESHOLD,                      10 ); if( randomize && BUGGIFY ) DD_STORAGE_WIGGLE_PAUSE_THRESHOLD = 1000;
	init( DD_STORAGE_WIGGLE_STUCK_THRESHOLD,                      20 );
	init( DD_STORAGE_WIGGLE_MIN_SS_AGE_SEC,   isSimulated ? 2 : 21 * 60 * 60 * 24 ); if(randomize && BUGGIFY) DD_STORAGE_WIGGLE_MIN_SS_AGE_SEC = isSimulated ? 0: 120;
	init( DD_TENANT_AWARENESS_ENABLED,                         false );
	init( STORAGE_QUOTA_ENABLED,                               false ); if(isSimulated) STORAGE_QUOTA_ENABLED = deterministicRandom()->coinflip();
	init( TENANT_CACHE_LIST_REFRESH_INTERVAL,                      2 ); if( randomize && BUGGIFY ) TENANT_CACHE_LIST_REFRESH_INTERVAL = deterministicRandom()->randomInt(1, 10);
	init( TENANT_CACHE_STORAGE_USAGE_REFRESH_INTERVAL,             2 ); if( randomize && BUGGIFY ) TENANT_CACHE_STORAGE_USAGE_REFRESH_INTERVAL = deterministicRandom()->randomInt(1, 10);
	init( TENANT_CACHE_STORAGE_QUOTA_REFRESH_INTERVAL,            10 ); if( randomize && BUGGIFY ) TENANT_CACHE_STORAGE_QUOTA_REFRESH_INTERVAL = deterministicRandom()->randomInt(1, 10);
	init( TENANT_CACHE_STORAGE_USAGE_TRACE_INTERVAL,             300 );
	init( CP_FETCH_TENANTS_OVER_STORAGE_QUOTA_INTERVAL,            5 ); if( randomize && BUGGIFY ) CP_FETCH_TENANTS_OVER_STORAGE_QUOTA_INTERVAL = deterministicRandom()->randomInt(1, 10);

	// TeamRemover
	init( TR_FLAG_DISABLE_MACHINE_TEAM_REMOVER,                false ); if( randomize && BUGGIFY ) TR_FLAG_DISABLE_MACHINE_TEAM_REMOVER = deterministicRandom()->random01() < 0.1 ? true : false; // false by default. disable the consistency check when it's true
	init( TR_REMOVE_MACHINE_TEAM_DELAY,                         60.0 ); if( randomize && BUGGIFY ) TR_REMOVE_MACHINE_TEAM_DELAY =  deterministicRandom()->random01() * 60.0;
	init( TR_FLAG_REMOVE_MT_WITH_MOST_TEAMS,                    true ); if( randomize && BUGGIFY ) TR_FLAG_REMOVE_MT_WITH_MOST_TEAMS = deterministicRandom()->random01() < 0.1 ? true : false;
	init( TR_FLAG_DISABLE_SERVER_TEAM_REMOVER,                 false ); if( randomize && BUGGIFY ) TR_FLAG_DISABLE_SERVER_TEAM_REMOVER = deterministicRandom()->random01() < 0.1 ? true : false; // false by default. disable the consistency check when it's true
	init( TR_REMOVE_SERVER_TEAM_DELAY,                          60.0 ); if( randomize && BUGGIFY ) TR_REMOVE_SERVER_TEAM_DELAY =  deterministicRandom()->random01() * 60.0;
	init( TR_REMOVE_SERVER_TEAM_EXTRA_DELAY,                     5.0 ); if( randomize && BUGGIFY ) TR_REMOVE_SERVER_TEAM_EXTRA_DELAY =  deterministicRandom()->random01() * 10.0;

	init( DD_REMOVE_STORE_ENGINE_DELAY,                         60.0 ); if( randomize && BUGGIFY ) DD_REMOVE_STORE_ENGINE_DELAY =  deterministicRandom()->random01() * 60.0;

	// KeyValueStore SQLITE
	init( CLEAR_BUFFER_SIZE,                                   20000 );
	init( READ_VALUE_TIME_ESTIMATE,                           .00005 );
	init( READ_RANGE_TIME_ESTIMATE,                           .00005 );
	init( SET_TIME_ESTIMATE,                                  .00005 );
	init( CLEAR_TIME_ESTIMATE,                                .00005 );
	init( COMMIT_TIME_ESTIMATE,                                 .005 );
	init( CHECK_FREE_PAGE_AMOUNT,                                100 ); if( randomize && BUGGIFY ) CHECK_FREE_PAGE_AMOUNT = 5;
	init( SOFT_HEAP_LIMIT,                                     300e6 );

	init( SQLITE_PAGE_SCAN_ERROR_LIMIT,                        10000 );
	init( SQLITE_BTREE_PAGE_USABLE,                          4096 - 8);  // pageSize - reserveSize for page checksum
	init( SQLITE_CHUNK_SIZE_PAGES,                             25600 );  // 100MB
	init( SQLITE_CHUNK_SIZE_PAGES_SIM,                          1024 );  // 4MB
	init( SQLITE_READER_THREADS,                                  64 );  // number of read threads
	init( SQLITE_WRITE_WINDOW_SECONDS,                            -1 );
	init( SQLITE_CURSOR_MAX_LIFETIME_BYTES,                      1e6 ); if (buggifySmallShards || simulationMediumShards) SQLITE_CURSOR_MAX_LIFETIME_BYTES = MIN_SHARD_BYTES; if( randomize && BUGGIFY ) SQLITE_CURSOR_MAX_LIFETIME_BYTES = 0;
	init( SQLITE_WRITE_WINDOW_LIMIT,                              -1 );
	if( randomize && BUGGIFY ) {
		// Choose an window between .01 and 1.01 seconds.
		SQLITE_WRITE_WINDOW_SECONDS = 0.01 + deterministicRandom()->random01();
		// Choose random operations per second
		int opsPerSecond = deterministicRandom()->randomInt(1000, 5000);
		// Set window limit to opsPerSecond scaled down to window size
		SQLITE_WRITE_WINDOW_LIMIT = opsPerSecond * SQLITE_WRITE_WINDOW_SECONDS;
	}

	// Maximum and minimum cell payload bytes allowed on primary page as calculated in SQLite.
	// These formulas are copied from SQLite, using its hardcoded constants, so if you are
	// changing this you should also be changing SQLite.
	init( SQLITE_BTREE_CELL_MAX_LOCAL,  (SQLITE_BTREE_PAGE_USABLE - 12) * 64/255 - 23 );
	init( SQLITE_BTREE_CELL_MIN_LOCAL,  (SQLITE_BTREE_PAGE_USABLE - 12) * 32/255 - 23 );

	// Maximum FDB fragment key and value bytes that can fit in a primary btree page
	init( SQLITE_FRAGMENT_PRIMARY_PAGE_USABLE,
					SQLITE_BTREE_CELL_MAX_LOCAL
					 - 1 // vdbeRecord header length size
					 - 2 // max key length size
					 - 4 // max index length size
					 - 2 // max value fragment length size
	);

	// Maximum FDB fragment value bytes in an overflow page
	init( SQLITE_FRAGMENT_OVERFLOW_PAGE_USABLE,
					SQLITE_BTREE_PAGE_USABLE
					 - 4 // next pageNumber size
	);
	init( SQLITE_FRAGMENT_MIN_SAVINGS,                          0.20 );

	// KeyValueStoreSqlite spring cleaning
	init( SPRING_CLEANING_NO_ACTION_INTERVAL,                    1.0 ); if( randomize && BUGGIFY ) SPRING_CLEANING_NO_ACTION_INTERVAL = deterministicRandom()->coinflip() ? 0.1 : deterministicRandom()->random01() * 5;
	init( SPRING_CLEANING_LAZY_DELETE_INTERVAL,                  0.1 ); if( randomize && BUGGIFY ) SPRING_CLEANING_LAZY_DELETE_INTERVAL = deterministicRandom()->coinflip() ? 1.0 : deterministicRandom()->random01() * 5;
	init( SPRING_CLEANING_VACUUM_INTERVAL,                       1.0 ); if( randomize && BUGGIFY ) SPRING_CLEANING_VACUUM_INTERVAL = deterministicRandom()->coinflip() ? 0.1 : deterministicRandom()->random01() * 5;
	init( SPRING_CLEANING_LAZY_DELETE_TIME_ESTIMATE,            .010 ); if( randomize && BUGGIFY ) SPRING_CLEANING_LAZY_DELETE_TIME_ESTIMATE = deterministicRandom()->random01() * 5;
	init( SPRING_CLEANING_VACUUM_TIME_ESTIMATE,                 .010 ); if( randomize && BUGGIFY ) SPRING_CLEANING_VACUUM_TIME_ESTIMATE = deterministicRandom()->random01() * 5;
	init( SPRING_CLEANING_VACUUMS_PER_LAZY_DELETE_PAGE,          0.0 ); if( randomize && BUGGIFY ) SPRING_CLEANING_VACUUMS_PER_LAZY_DELETE_PAGE = deterministicRandom()->coinflip() ? 1e9 : deterministicRandom()->random01() * 5;
	init( SPRING_CLEANING_MIN_LAZY_DELETE_PAGES,                   0 ); if( randomize && BUGGIFY ) SPRING_CLEANING_MIN_LAZY_DELETE_PAGES = deterministicRandom()->randomInt(1, 100);
	init( SPRING_CLEANING_MAX_LAZY_DELETE_PAGES,                 1e9 ); if( randomize && BUGGIFY ) SPRING_CLEANING_MAX_LAZY_DELETE_PAGES = deterministicRandom()->coinflip() ? 0 : deterministicRandom()->randomInt(1, 1e4);
	init( SPRING_CLEANING_LAZY_DELETE_BATCH_SIZE,                100 ); if( randomize && BUGGIFY ) SPRING_CLEANING_LAZY_DELETE_BATCH_SIZE = deterministicRandom()->randomInt(1, 1000);
	init( SPRING_CLEANING_MIN_VACUUM_PAGES,                        1 ); if( randomize && BUGGIFY ) SPRING_CLEANING_MIN_VACUUM_PAGES = deterministicRandom()->randomInt(0, 100);
	init( SPRING_CLEANING_MAX_VACUUM_PAGES,                      1e9 ); if( randomize && BUGGIFY ) SPRING_CLEANING_MAX_VACUUM_PAGES = deterministicRandom()->coinflip() ? 0 : deterministicRandom()->randomInt(1, 1e4);

	// KeyValueStoreMemory
	init( REPLACE_CONTENTS_BYTES,                                1e5 );

	// KeyValueStoreRocksDB
	init( ROCKSDB_SET_READ_TIMEOUT,         		    !isSimulated );
	init( ROCKSDB_LEVEL_COMPACTION_DYNAMIC_LEVEL_BYTES,         true ); if( randomize && BUGGIFY )  ROCKSDB_LEVEL_COMPACTION_DYNAMIC_LEVEL_BYTES = false;
	init( ROCKSDB_SUGGEST_COMPACT_CLEAR_RANGE,                  true ); if( randomize && BUGGIFY )  ROCKSDB_SUGGEST_COMPACT_CLEAR_RANGE = false;
	init( ROCKSDB_READ_RANGE_ROW_LIMIT,                        65535 ); if( randomize && BUGGIFY )  ROCKSDB_READ_RANGE_ROW_LIMIT = deterministicRandom()->randomInt(2, 10);
	init( ROCKSDB_READER_THREAD_PRIORITY,                          0 );
	init( ROCKSDB_WRITER_THREAD_PRIORITY,                          0 );
	init( ROCKSDB_BACKGROUND_PARALLELISM,                          4 );
	init( ROCKSDB_READ_PARALLELISM,                                4 );
	init( ROCKSDB_CHECKPOINT_READER_PARALLELISM,                   4 );
	// If true, do not process and store RocksDB logs
	init( ROCKSDB_MUTE_LOGS,                                    true );
	// Use a smaller memtable in simulation to avoid OOMs.
	int64_t memtableBytes = isSimulated ? 1024 * 1024 : 512 * 1024 * 1024;
	init( ROCKSDB_MEMTABLE_BYTES,                      memtableBytes );
	init( ROCKSDB_LEVEL_STYLE_COMPACTION,                       true );
	init( ROCKSDB_UNSAFE_AUTO_FSYNC,                           false );
	init( ROCKSDB_PERIODIC_COMPACTION_SECONDS,                     0 );
	init( ROCKSDB_PREFIX_LEN,                                      0 );
	// If rocksdb block cache size is 0, the default 8MB is used.
	int64_t blockCacheSize = isSimulated ? 16 * 1024 * 1024 : 1024 * 1024 * 1024 /* 1GB */;
	init( ROCKSDB_BLOCK_CACHE_SIZE,                   blockCacheSize );
	init( ROCKSDB_METRICS_DELAY,                                60.0 );
	// ROCKSDB_READ_VALUE_TIMEOUT, ROCKSDB_READ_VALUE_PREFIX_TIMEOUT, ROCKSDB_READ_RANGE_TIMEOUT knobs:
	// In simulation, increasing the read operation timeouts to 5 minutes, as some of the tests have
	// very high load and single read thread cannot process all the load within the timeouts.
	init( ROCKSDB_READ_VALUE_TIMEOUT,                            5.0 ); if (isSimulated) ROCKSDB_READ_VALUE_TIMEOUT = 5 * 60;
	init( ROCKSDB_READ_VALUE_PREFIX_TIMEOUT,                     5.0 ); if (isSimulated) ROCKSDB_READ_VALUE_PREFIX_TIMEOUT = 5 * 60;
	init( ROCKSDB_READ_RANGE_TIMEOUT,                            5.0 ); if (isSimulated) ROCKSDB_READ_RANGE_TIMEOUT = 5 * 60;
	init( ROCKSDB_READ_CHECKPOINT_TIMEOUT,                      60.0 ); if (isSimulated) ROCKSDB_READ_CHECKPOINT_TIMEOUT = 5 * 60;
	init( ROCKSDB_CHECKPOINT_READ_AHEAD_SIZE,           2 << 20 ); // 2M
	init( ROCKSDB_READ_QUEUE_WAIT,                               1.0 );
	init( ROCKSDB_READ_QUEUE_HARD_MAX,                          1000 );
	init( ROCKSDB_READ_QUEUE_SOFT_MAX,                           500 );
	init( ROCKSDB_FETCH_QUEUE_HARD_MAX,                          100 );
	init( ROCKSDB_FETCH_QUEUE_SOFT_MAX,                           50 );
	init( ROCKSDB_HISTOGRAMS_SAMPLE_RATE,                      0.001 ); if( randomize && BUGGIFY ) ROCKSDB_HISTOGRAMS_SAMPLE_RATE = 0;
	init( ROCKSDB_READ_RANGE_ITERATOR_REFRESH_TIME,             30.0 ); if( randomize && BUGGIFY ) ROCKSDB_READ_RANGE_ITERATOR_REFRESH_TIME = 0.1;
	init( ROCKSDB_READ_RANGE_REUSE_ITERATORS,                   true ); if( randomize && BUGGIFY ) ROCKSDB_READ_RANGE_REUSE_ITERATORS = deterministicRandom()->coinflip();
	init( ROCKSDB_READ_RANGE_REUSE_BOUNDED_ITERATORS,          false ); if( randomize && BUGGIFY ) ROCKSDB_READ_RANGE_REUSE_BOUNDED_ITERATORS = deterministicRandom()->coinflip();
	init( ROCKSDB_READ_RANGE_BOUNDED_ITERATORS_MAX_LIMIT,        200 );
	// Set to 0 to disable rocksdb write rate limiting. Rate limiter unit: bytes per second.
	init( ROCKSDB_WRITE_RATE_LIMITER_BYTES_PER_SEC,                0 );
	// If true, enables dynamic adjustment of ROCKSDB_WRITE_RATE_LIMITER_BYTES according to the recent demand of background IO.
	init( ROCKSDB_WRITE_RATE_LIMITER_AUTO_TUNE,                 true );
	init( DEFAULT_FDB_ROCKSDB_COLUMN_FAMILY,                    "fdb");
	init( ROCKSDB_DISABLE_AUTO_COMPACTIONS,                    false ); // RocksDB default

	init( ROCKSDB_PERFCONTEXT_ENABLE,                          false ); if( randomize && BUGGIFY ) ROCKSDB_PERFCONTEXT_ENABLE = deterministicRandom()->coinflip();
	init( ROCKSDB_PERFCONTEXT_SAMPLE_RATE,                    0.0001 );
	init( ROCKSDB_METRICS_SAMPLE_INTERVAL,						  0.0);
	init( ROCKSDB_MAX_SUBCOMPACTIONS,                              2 );
	init( ROCKSDB_SOFT_PENDING_COMPACT_BYTES_LIMIT,      64000000000 ); // 64GB, Rocksdb option, Writes will slow down.
	init( ROCKSDB_HARD_PENDING_COMPACT_BYTES_LIMIT,     100000000000 ); // 100GB, Rocksdb option, Writes will stall.
	init( ROCKSDB_CAN_COMMIT_COMPACT_BYTES_LIMIT,        50000000000 ); // 50GB, Commit waits.
	// Enable this knob only for experminatal purpose, never enable this in production.
	// If enabled, all the committed in-memory memtable writes are lost on a crash.
	init( ROCKSDB_DISABLE_WAL_EXPERIMENTAL,                    false );
	// If ROCKSDB_SINGLEKEY_DELETES_ON_CLEARRANGE is enabled, disable ROCKSDB_ENABLE_CLEAR_RANGE_EAGER_READS knob.
	// These knobs have contrary functionality.
	init( ROCKSDB_SINGLEKEY_DELETES_ON_CLEARRANGE,             false ); if( randomize && BUGGIFY ) ROCKSDB_SINGLEKEY_DELETES_ON_CLEARRANGE = deterministicRandom()->coinflip();
	init( ROCKSDB_SINGLEKEY_DELETES_BYTES_LIMIT,              200000 ); // 200KB
	init( ROCKSDB_ENABLE_CLEAR_RANGE_EAGER_READS,               true ); if( randomize && BUGGIFY ) ROCKSDB_ENABLE_CLEAR_RANGE_EAGER_READS = deterministicRandom()->coinflip();
	// ROCKSDB_STATS_LEVEL=1 indicates rocksdb::StatsLevel::kExceptHistogramOrTimers
	// Refer StatsLevel: https://github.com/facebook/rocksdb/blob/main/include/rocksdb/statistics.h#L594
	init( ROCKSDB_STATS_LEVEL,                                     1 ); if( randomize && BUGGIFY ) ROCKSDB_STATS_LEVEL = deterministicRandom()->randomInt(0, 6);
	// Can commit will delay ROCKSDB_CAN_COMMIT_DELAY_ON_OVERLOAD seconds for
	// ROCKSDB_CAN_COMMIT_DELAY_TIMES_ON_OVERLOAD times, if rocksdb overloaded.
	// Set ROCKSDB_CAN_COMMIT_DELAY_TIMES_ON_OVERLOAD to 0, to disable
	init( ROCKSDB_CAN_COMMIT_DELAY_ON_OVERLOAD,                    1 );
	init( ROCKSDB_CAN_COMMIT_DELAY_TIMES_ON_OVERLOAD,              5 );
	init( ROCKSDB_COMPACTION_READAHEAD_SIZE,                   32768 ); // 32 KB, performs bigger reads when doing compaction.
	init( ROCKSDB_BLOCK_SIZE,                                  32768 ); // 32 KB, size of the block in rocksdb cache.
 	init( ENABLE_SHARDED_ROCKSDB,                              false );
	init( ROCKSDB_WRITE_BUFFER_SIZE,                         1 << 30 ); // 1G
	init( ROCKSDB_CF_WRITE_BUFFER_SIZE,                     64 << 20 ); // 64M, RocksDB default.
	init( ROCKSDB_MAX_TOTAL_WAL_SIZE,                              0 ); // RocksDB default.
	init( ROCKSDB_MAX_BACKGROUND_JOBS,                             2 ); // RocksDB default.
	init( ROCKSDB_DELETE_OBSOLETE_FILE_PERIOD,                 21600 ); // 6h, RocksDB default.
	init( ROCKSDB_PHYSICAL_SHARD_CLEAN_UP_DELAY, isSimulated ? 10.0 : 300.0 ); // Delays shard clean up, must be larger than ROCKSDB_READ_VALUE_TIMEOUT to prevent reading deleted shard.

	// Leader election
	bool longLeaderElection = randomize && BUGGIFY;
	init( MAX_NOTIFICATIONS,                                  100000 );
	init( MIN_NOTIFICATIONS,                                     100 );
	init( NOTIFICATION_FULL_CLEAR_TIME,                      10000.0 );
	init( CANDIDATE_MIN_DELAY,                                  0.05 );
	init( CANDIDATE_MAX_DELAY,                                   1.0 );
	init( CANDIDATE_GROWTH_RATE,                                 1.2 );
	init( POLLING_FREQUENCY,                                     2.0 ); if( longLeaderElection ) POLLING_FREQUENCY = 8.0;
	init( HEARTBEAT_FREQUENCY,                                   0.5 ); if( longLeaderElection ) HEARTBEAT_FREQUENCY = 1.0;

	// Commit CommitProxy and GRV CommitProxy
	init( START_TRANSACTION_BATCH_INTERVAL_MIN,                 1e-6 );
	init( START_TRANSACTION_BATCH_INTERVAL_MAX,                0.010 );
	init( START_TRANSACTION_BATCH_INTERVAL_LATENCY_FRACTION,     0.5 );
	init( START_TRANSACTION_BATCH_INTERVAL_SMOOTHER_ALPHA,       0.1 );
	init( START_TRANSACTION_BATCH_QUEUE_CHECK_INTERVAL,        0.001 );
	init( START_TRANSACTION_MAX_TRANSACTIONS_TO_START,        100000 );
	init( START_TRANSACTION_MAX_REQUESTS_TO_START,             10000 );
	init( START_TRANSACTION_RATE_WINDOW,                         2.0 );
	init( START_TRANSACTION_MAX_EMPTY_QUEUE_BUDGET,             10.0 );
	init( START_TRANSACTION_MAX_QUEUE_SIZE,                      1e6 );
	init( KEY_LOCATION_MAX_QUEUE_SIZE,                           1e6 );
	init( COMMIT_PROXY_LIVENESS_TIMEOUT,                        20.0 );

	init( COMMIT_TRANSACTION_BATCH_INTERVAL_FROM_IDLE,         0.0005 ); if( randomize && BUGGIFY ) COMMIT_TRANSACTION_BATCH_INTERVAL_FROM_IDLE = 0.005;
	init( COMMIT_TRANSACTION_BATCH_INTERVAL_MIN,                0.001 ); if( randomize && BUGGIFY ) COMMIT_TRANSACTION_BATCH_INTERVAL_MIN = 0.1;
	init( COMMIT_TRANSACTION_BATCH_INTERVAL_MAX,                0.020 );
	init( COMMIT_TRANSACTION_BATCH_INTERVAL_LATENCY_FRACTION,     0.1 );
	init( COMMIT_TRANSACTION_BATCH_INTERVAL_SMOOTHER_ALPHA,       0.1 );
	init( COMMIT_TRANSACTION_BATCH_COUNT_MAX,                   32768 ); if( randomize && BUGGIFY ) COMMIT_TRANSACTION_BATCH_COUNT_MAX = 1000; // Do NOT increase this number beyond 32768, as CommitIds only budget 2 bytes for storing transaction id within each batch
	init( COMMIT_BATCHES_MEM_BYTES_HARD_LIMIT,              8LL << 30 ); if (randomize && BUGGIFY) COMMIT_BATCHES_MEM_BYTES_HARD_LIMIT = deterministicRandom()->randomInt64(100LL << 20,  8LL << 30);
	init( COMMIT_BATCHES_MEM_FRACTION_OF_TOTAL,                   0.5 );
	init( COMMIT_BATCHES_MEM_TO_TOTAL_MEM_SCALE_FACTOR,           5.0 );

	// these settings disable batch bytes scaling.  Try COMMIT_TRANSACTION_BATCH_BYTES_MAX=1e6, COMMIT_TRANSACTION_BATCH_BYTES_SCALE_BASE=50000, COMMIT_TRANSACTION_BATCH_BYTES_SCALE_POWER=0.5?
	init( COMMIT_TRANSACTION_BATCH_BYTES_MIN,                  100000 );
	init( COMMIT_TRANSACTION_BATCH_BYTES_MAX,                  100000 ); if( randomize && BUGGIFY ) { COMMIT_TRANSACTION_BATCH_BYTES_MIN = COMMIT_TRANSACTION_BATCH_BYTES_MAX = 1000000; }
	init( COMMIT_TRANSACTION_BATCH_BYTES_SCALE_BASE,           100000 );
	init( COMMIT_TRANSACTION_BATCH_BYTES_SCALE_POWER,             0.0 );

	init( RESOLVER_COALESCE_TIME,                                1.0 );
	init( BUGGIFIED_ROW_LIMIT,                  APPLY_MUTATION_BYTES ); if( randomize && BUGGIFY ) BUGGIFIED_ROW_LIMIT = deterministicRandom()->randomInt(3, 30);
	init( PROXY_SPIN_DELAY,                                     0.01 );
	init( UPDATE_REMOTE_LOG_VERSION_INTERVAL,                    2.0 );
	init( MAX_TXS_POP_VERSION_HISTORY,                           1e5 );
	init( MIN_CONFIRM_INTERVAL,                                 0.05 );

	bool shortRecoveryDuration = randomize && BUGGIFY;
	init( ENFORCED_MIN_RECOVERY_DURATION,                       0.085 ); if( shortRecoveryDuration ) ENFORCED_MIN_RECOVERY_DURATION = 0.01;
	init( REQUIRED_MIN_RECOVERY_DURATION,                       0.080 ); if( shortRecoveryDuration ) REQUIRED_MIN_RECOVERY_DURATION = 0.01;
	init( ALWAYS_CAUSAL_READ_RISKY,                             false );
	init( MAX_COMMIT_UPDATES,                                    2000 ); if( randomize && BUGGIFY ) MAX_COMMIT_UPDATES = 1;
	init( MAX_PROXY_COMPUTE,                                      2.0 );
	init( MAX_COMPUTE_PER_OPERATION,                              0.1 );
	init( MAX_COMPUTE_DURATION_LOG_CUTOFF,                       0.05 );
	init( PROXY_COMPUTE_BUCKETS,                                20000 );
	init( PROXY_COMPUTE_GROWTH_RATE,                             0.01 );
	init( TXN_STATE_SEND_AMOUNT,                                    4 );
	init( REPORT_TRANSACTION_COST_ESTIMATION_DELAY,               0.1 );
	init( PROXY_REJECT_BATCH_QUEUED_TOO_LONG,                    true );

	bool buggfyUseResolverPrivateMutations = randomize && BUGGIFY && !ENABLE_VERSION_VECTOR_TLOG_UNICAST;
	init( PROXY_USE_RESOLVER_PRIVATE_MUTATIONS,                 false ); if( buggfyUseResolverPrivateMutations ) PROXY_USE_RESOLVER_PRIVATE_MUTATIONS = deterministicRandom()->coinflip();

	init( RESET_MASTER_BATCHES,                                   200 );
	init( RESET_RESOLVER_BATCHES,                                 200 );
	init( RESET_MASTER_DELAY,                                   300.0 );
	init( RESET_RESOLVER_DELAY,                                 300.0 );

	init( GLOBAL_CONFIG_MIGRATE_TIMEOUT,                          5.0 );
	init( GLOBAL_CONFIG_REFRESH_INTERVAL,                         1.0 ); if ( randomize && BUGGIFY ) GLOBAL_CONFIG_REFRESH_INTERVAL = 0.1;
	init( GLOBAL_CONFIG_REFRESH_TIMEOUT,                         10.0 ); if ( randomize && BUGGIFY ) GLOBAL_CONFIG_REFRESH_TIMEOUT = 1.0;

	// Master Server
	// masterCommitter() in the master server will allow lower priority tasks (e.g. DataDistibution)
	//  by delay()ing for this amount of time between accepted batches of TransactionRequests.
	bool fastBalancing = randomize && BUGGIFY;
	init( COMMIT_SLEEP_TIME,								  0.0001 ); if( randomize && BUGGIFY ) COMMIT_SLEEP_TIME = 0;
	init( KEY_BYTES_PER_SAMPLE,                                  2e4 ); if( fastBalancing ) KEY_BYTES_PER_SAMPLE = 1e3;
	init( MIN_BALANCE_TIME,                                      0.2 );
	init( MIN_BALANCE_DIFFERENCE,                                1e6 ); if( fastBalancing ) MIN_BALANCE_DIFFERENCE = 1e4;
	init( SECONDS_BEFORE_NO_FAILURE_DELAY,                  8 * 3600 );
	init( MAX_TXS_SEND_MEMORY,                                   1e7 ); if( randomize && BUGGIFY ) MAX_TXS_SEND_MEMORY = 1e5;
	init( MAX_RECOVERY_VERSIONS,           200 * VERSIONS_PER_SECOND );
	init( MAX_RECOVERY_TIME,                                    20.0 ); if( randomize && BUGGIFY ) MAX_RECOVERY_TIME = 1.0;
	init( PROVISIONAL_START_DELAY,                               1.0 );
	init( PROVISIONAL_MAX_DELAY,                                60.0 );
	init( PROVISIONAL_DELAY_GROWTH,                              1.5 );
	init( SECONDS_BEFORE_RECRUIT_BACKUP_WORKER,                  4.0 ); if( randomize && BUGGIFY ) SECONDS_BEFORE_RECRUIT_BACKUP_WORKER = deterministicRandom()->random01() * 8;
	init( CC_INTERFACE_TIMEOUT,                                 10.0 ); if( randomize && BUGGIFY ) CC_INTERFACE_TIMEOUT = 0.0;

	// Resolver
	init( SAMPLE_OFFSET_PER_KEY,                                 100 );
	init( SAMPLE_EXPIRATION_TIME,                                1.0 );
	init( SAMPLE_POLL_TIME,                                      0.1 );
	init( RESOLVER_STATE_MEMORY_LIMIT,                           1e6 );
	init( LAST_LIMITED_RATIO,                                    2.0 );

	// Backup Worker
	init( BACKUP_TIMEOUT,                                        0.4 );
	init( BACKUP_NOOP_POP_DELAY,                                 5.0 );
	init( BACKUP_FILE_BLOCK_BYTES,                       1024 * 1024 );
	init( BACKUP_LOCK_BYTES,                                     3e9 ); if(randomize && BUGGIFY) BACKUP_LOCK_BYTES = deterministicRandom()->randomInt(1024, 4096) * 30 * 1024;
	init( BACKUP_UPLOAD_DELAY,                                  10.0 ); if(randomize && BUGGIFY) BACKUP_UPLOAD_DELAY = deterministicRandom()->random01() * 60;

	//Cluster Controller
	init( CLUSTER_CONTROLLER_LOGGING_DELAY,                      5.0 );
	init( MASTER_FAILURE_REACTION_TIME,                          0.4 ); if( randomize && BUGGIFY ) MASTER_FAILURE_REACTION_TIME = 10.0;
	init( MASTER_FAILURE_SLOPE_DURING_RECOVERY,                  0.1 );
	init( WORKER_COORDINATION_PING_DELAY,                         60 );
	init( SIM_SHUTDOWN_TIMEOUT,                                   10 );
	init( SHUTDOWN_TIMEOUT,                                      600 ); if( randomize && BUGGIFY ) SHUTDOWN_TIMEOUT = 60.0;
	init( MASTER_SPIN_DELAY,                                     1.0 ); if( randomize && BUGGIFY ) MASTER_SPIN_DELAY = 10.0;
	init( CC_PRUNE_CLIENTS_INTERVAL,                            60.0 );
	init( CC_CHANGE_DELAY,                                       0.1 );
	init( CC_CLASS_DELAY,                                       0.01 );
	init( WAIT_FOR_GOOD_RECRUITMENT_DELAY,                       1.0 );
	init( WAIT_FOR_GOOD_REMOTE_RECRUITMENT_DELAY,                5.0 );
	init( ATTEMPT_RECRUITMENT_DELAY,                           0.035 );
	init( WAIT_FOR_DISTRIBUTOR_JOIN_DELAY,                       1.0 );
	init( WAIT_FOR_RATEKEEPER_JOIN_DELAY,                        1.0 );
	init( WAIT_FOR_CONSISTENCYSCAN_JOIN_DELAY,                   1.0 );
	init( WAIT_FOR_BLOB_MANAGER_JOIN_DELAY,                      1.0 );
	init( WAIT_FOR_ENCRYPT_KEY_PROXY_JOIN_DELAY,                 1.0 );
	init( WORKER_FAILURE_TIME,                                   1.0 ); if( randomize && BUGGIFY ) WORKER_FAILURE_TIME = 10.0;
	init( CHECK_OUTSTANDING_INTERVAL,                            0.5 ); if( randomize && BUGGIFY ) CHECK_OUTSTANDING_INTERVAL = 0.001;
	init( VERSION_LAG_METRIC_INTERVAL,                           0.5 ); if( randomize && BUGGIFY ) VERSION_LAG_METRIC_INTERVAL = 10.0;
	init( MAX_VERSION_DIFFERENCE,           20 * VERSIONS_PER_SECOND );
	init( INITIAL_UPDATE_CROSS_DC_INFO_DELAY,                    300 );
	init( CHECK_REMOTE_HEALTH_INTERVAL,                           60 );
	init( FORCE_RECOVERY_CHECK_DELAY,                            5.0 );
	init( RATEKEEPER_FAILURE_TIME,                               1.0 );
	init( CONSISTENCYSCAN_FAILURE_TIME,                          1.0 );
	init( BLOB_MANAGER_FAILURE_TIME,                             1.0 );
	init( BLOB_MIGRATOR_FAILURE_TIME,                            1.0 );
	init( REPLACE_INTERFACE_DELAY,                              60.0 );
	init( REPLACE_INTERFACE_CHECK_DELAY,                         5.0 );
	init( COORDINATOR_REGISTER_INTERVAL,                         5.0 );
	init( CLIENT_REGISTER_INTERVAL,                            600.0 );
	init( CC_ENABLE_WORKER_HEALTH_MONITOR,                     false );
	init( CC_WORKER_HEALTH_CHECKING_INTERVAL,                   60.0 );
	init( CC_DEGRADED_LINK_EXPIRATION_INTERVAL,                300.0 );
	init( CC_MIN_DEGRADATION_INTERVAL,                         120.0 );
	init( ENCRYPT_KEY_PROXY_FAILURE_TIME,                        0.1 );
	init( CC_DEGRADED_PEER_DEGREE_TO_EXCLUDE,                      3 );
	init( CC_MAX_EXCLUSION_DUE_TO_HEALTH,                          2 );
	init( CC_HEALTH_TRIGGER_RECOVERY,                          false );
	init( CC_TRACKING_HEALTH_RECOVERY_INTERVAL,               3600.0 );
	init( CC_MAX_HEALTH_RECOVERY_COUNT,                            5 );
	init( CC_HEALTH_TRIGGER_FAILOVER,                          false );
	init( CC_FAILOVER_DUE_TO_HEALTH_MIN_DEGRADATION,               5 );
	init( CC_FAILOVER_DUE_TO_HEALTH_MAX_DEGRADATION,              10 );
	init( CC_ENABLE_ENTIRE_SATELLITE_MONITORING,               false );
	init( CC_SATELLITE_DEGRADATION_MIN_COMPLAINER,                 3 );
	init( CC_SATELLITE_DEGRADATION_MIN_BAD_SERVER,                 3 );
	init( CC_THROTTLE_SINGLETON_RERECRUIT_INTERVAL,              0.5 );

	init( INCOMPATIBLE_PEERS_LOGGING_INTERVAL,                   600 ); if( randomize && BUGGIFY ) INCOMPATIBLE_PEERS_LOGGING_INTERVAL = 60.0;
	init( EXPECTED_MASTER_FITNESS,            ProcessClass::UnsetFit );
	init( EXPECTED_TLOG_FITNESS,              ProcessClass::UnsetFit );
	init( EXPECTED_LOG_ROUTER_FITNESS,        ProcessClass::UnsetFit );
	init( EXPECTED_COMMIT_PROXY_FITNESS,      ProcessClass::UnsetFit );
	init( EXPECTED_GRV_PROXY_FITNESS,         ProcessClass::UnsetFit );
	init( EXPECTED_RESOLVER_FITNESS,          ProcessClass::UnsetFit );
	init( RECRUITMENT_TIMEOUT,                                   600 ); if( randomize && BUGGIFY ) RECRUITMENT_TIMEOUT = deterministicRandom()->coinflip() ? 60.0 : 1.0;

	init( POLICY_RATING_TESTS,                                   200 ); if( randomize && BUGGIFY ) POLICY_RATING_TESTS = 20;
	init( POLICY_GENERATIONS,                                    100 ); if( randomize && BUGGIFY ) POLICY_GENERATIONS = 10;
	init( DBINFO_SEND_AMOUNT,                                      5 );
	init( DBINFO_BATCH_DELAY,                                    0.1 );
	init( SINGLETON_RECRUIT_BME_DELAY,                          10.0 );

	//Move Keys
	init( SHARD_READY_DELAY,                                    0.25 );
	init( SERVER_READY_QUORUM_INTERVAL,                         std::min(1.0, std::min(MAX_READ_TRANSACTION_LIFE_VERSIONS, MAX_WRITE_TRANSACTION_LIFE_VERSIONS)/(5.0*VERSIONS_PER_SECOND)) );
	init( SERVER_READY_QUORUM_TIMEOUT,                          15.0 ); if( randomize && BUGGIFY ) SERVER_READY_QUORUM_TIMEOUT = 1.0;
	init( REMOVE_RETRY_DELAY,                                    1.0 );
	init( MOVE_KEYS_KRM_LIMIT,                                  2000 ); if( randomize && BUGGIFY ) MOVE_KEYS_KRM_LIMIT = 2;
	init( MOVE_KEYS_KRM_LIMIT_BYTES,                             1e5 ); if( randomize && BUGGIFY ) MOVE_KEYS_KRM_LIMIT_BYTES = 5e4; //This must be sufficiently larger than CLIENT_KNOBS->KEY_SIZE_LIMIT (fdbclient/Knobs.h) to ensure that at least two entries will be returned from an attempt to read a key range map
	init( MOVE_SHARD_KRM_ROW_LIMIT,                            20000 );
 	init( MOVE_SHARD_KRM_BYTE_LIMIT,                             1e6 );
	init( MAX_SKIP_TAGS,                                           1 ); //The TLogs require tags to be densely packed to be memory efficient, so be careful increasing this knob
	init( MAX_ADDED_SOURCES_MULTIPLIER,                          2.0 );

	//FdbServer
	bool longReboots = randomize && BUGGIFY;
	init( MIN_REBOOT_TIME,                                       4.0 ); if( longReboots ) MIN_REBOOT_TIME = 10.0;
	init( MAX_REBOOT_TIME,                                       5.0 ); if( longReboots ) MAX_REBOOT_TIME = 20.0;
	init( LOG_DIRECTORY,                                          ".");  // Will be set to the command line flag.
	init( CONN_FILE,                                               "");  // Will be set to the command line flag.
	init( SERVER_MEM_LIMIT,                                8LL << 30 );
	init( SYSTEM_MONITOR_FREQUENCY,                              5.0 );

	//Ratekeeper
	bool slowRatekeeper = randomize && BUGGIFY;
	init( SMOOTHING_AMOUNT,                                      1.0 ); if( slowRatekeeper ) SMOOTHING_AMOUNT = 5.0;
	init( SLOW_SMOOTHING_AMOUNT,                                10.0 ); if( slowRatekeeper ) SLOW_SMOOTHING_AMOUNT = 50.0;
	init( METRIC_UPDATE_RATE,                                     .1 ); if( slowRatekeeper ) METRIC_UPDATE_RATE = 0.5;
	init( DETAILED_METRIC_UPDATE_RATE,                           5.0 );
	init( RATEKEEPER_DEFAULT_LIMIT,                              1e6 ); if( randomize && BUGGIFY ) RATEKEEPER_DEFAULT_LIMIT = 0;
	init( RATEKEEPER_LIMIT_REASON_SAMPLE_RATE,                   0.1 );
	init( RATEKEEPER_PRINT_LIMIT_REASON,                       false ); if( randomize && BUGGIFY ) RATEKEEPER_PRINT_LIMIT_REASON = true;
	init( RATEKEEPER_MIN_RATE,                                   0.0 );
	init( RATEKEEPER_MAX_RATE,                                   1e9 );
	init( RATEKEEPER_BATCH_MIN_RATE,                             0.0 );
	init( RATEKEEPER_BATCH_MAX_RATE,                             1e9 );

	bool smallStorageTarget = randomize && BUGGIFY;
	init( TARGET_BYTES_PER_STORAGE_SERVER,                    1000e6 ); if( smallStorageTarget ) TARGET_BYTES_PER_STORAGE_SERVER = 3000e3;
	init( SPRING_BYTES_STORAGE_SERVER,                         100e6 ); if( smallStorageTarget ) SPRING_BYTES_STORAGE_SERVER = 300e3;
	init( AUTO_TAG_THROTTLE_STORAGE_QUEUE_BYTES,               800e6 ); if( smallStorageTarget ) AUTO_TAG_THROTTLE_STORAGE_QUEUE_BYTES = 2500e3;
	init( TARGET_BYTES_PER_STORAGE_SERVER_BATCH,               750e6 ); if( smallStorageTarget ) TARGET_BYTES_PER_STORAGE_SERVER_BATCH = 1500e3;
	init( SPRING_BYTES_STORAGE_SERVER_BATCH,                   100e6 ); if( smallStorageTarget ) SPRING_BYTES_STORAGE_SERVER_BATCH = 150e3;
	init( STORAGE_HARD_LIMIT_BYTES,                           1500e6 ); if( smallStorageTarget ) STORAGE_HARD_LIMIT_BYTES = 4500e3;
	init( STORAGE_HARD_LIMIT_BYTES_OVERAGE,                   5000e3 ); if( smallStorageTarget ) STORAGE_HARD_LIMIT_BYTES_OVERAGE = 100e3; // byte+version overage ensures storage server makes enough progress on freeing up storage queue memory at hard limit by ensuring it advances desiredOldestVersion enough per commit cycle.
	init( STORAGE_HARD_LIMIT_BYTES_SPEED_UP_SIM, STORAGE_HARD_LIMIT_BYTES ); if( smallStorageTarget ) STORAGE_HARD_LIMIT_BYTES_SPEED_UP_SIM *= 10;
	init( STORAGE_HARD_LIMIT_BYTES_OVERAGE_SPEED_UP_SIM, STORAGE_HARD_LIMIT_BYTES_OVERAGE ); if( smallStorageTarget ) STORAGE_HARD_LIMIT_BYTES_OVERAGE_SPEED_UP_SIM *= 10;
	init( STORAGE_HARD_LIMIT_VERSION_OVERAGE, VERSIONS_PER_SECOND / 4.0 );
	init( STORAGE_DURABILITY_LAG_HARD_MAX,                    2000e6 ); if( smallStorageTarget ) STORAGE_DURABILITY_LAG_HARD_MAX = 100e6;
	init( STORAGE_DURABILITY_LAG_SOFT_MAX,                     250e6 ); if( smallStorageTarget ) STORAGE_DURABILITY_LAG_SOFT_MAX = 10e6;
	init( STORAGE_INCLUDE_FEED_STORAGE_QUEUE,                   true ); if ( randomize && BUGGIFY ) STORAGE_INCLUDE_FEED_STORAGE_QUEUE = false;

	//FIXME: Low priority reads are disabled by assigning very high knob values, reduce knobs for 7.0
	init( LOW_PRIORITY_STORAGE_QUEUE_BYTES,                    775e8 ); if( smallStorageTarget ) LOW_PRIORITY_STORAGE_QUEUE_BYTES = 1750e3;
	init( LOW_PRIORITY_DURABILITY_LAG,                         200e6 ); if( smallStorageTarget ) LOW_PRIORITY_DURABILITY_LAG = 15e6;

	bool smallTlogTarget = randomize && BUGGIFY;
	init( TARGET_BYTES_PER_TLOG,                              2400e6 ); if( smallTlogTarget ) TARGET_BYTES_PER_TLOG = 2000e3;
	init( SPRING_BYTES_TLOG,                                   400e6 ); if( smallTlogTarget ) SPRING_BYTES_TLOG = 200e3;
	init( TARGET_BYTES_PER_TLOG_BATCH,                        1400e6 ); if( smallTlogTarget ) TARGET_BYTES_PER_TLOG_BATCH = 1400e3;
	init( SPRING_BYTES_TLOG_BATCH,                             300e6 ); if( smallTlogTarget ) SPRING_BYTES_TLOG_BATCH = 150e3;
	init( TLOG_SPILL_THRESHOLD,                               1500e6 ); if( smallTlogTarget ) TLOG_SPILL_THRESHOLD = 1500e3; if( randomize && BUGGIFY ) TLOG_SPILL_THRESHOLD = 0;
	init( REFERENCE_SPILL_UPDATE_STORAGE_BYTE_LIMIT,            20e6 ); if( (randomize && BUGGIFY) || smallTlogTarget ) REFERENCE_SPILL_UPDATE_STORAGE_BYTE_LIMIT = 1e6;
	init( TLOG_HARD_LIMIT_BYTES,                              3000e6 ); if( smallTlogTarget ) TLOG_HARD_LIMIT_BYTES = 30e6;
	init( TLOG_RECOVER_MEMORY_LIMIT, TARGET_BYTES_PER_TLOG + SPRING_BYTES_TLOG );

	init( MAX_TRANSACTIONS_PER_BYTE,                            1000 );

	init( MIN_AVAILABLE_SPACE,                                   1e8 );
	init( MIN_AVAILABLE_SPACE_RATIO,                            0.05 );
	init( MIN_AVAILABLE_SPACE_RATIO_SAFETY_BUFFER,              0.01 );
	init( TARGET_AVAILABLE_SPACE_RATIO,                         0.30 );
	init( AVAILABLE_SPACE_UPDATE_DELAY,                          5.0 );

	init( MAX_TL_SS_VERSION_DIFFERENCE,                         1e99 ); // if( randomize && BUGGIFY ) MAX_TL_SS_VERSION_DIFFERENCE = std::max(1.0, 0.25 * VERSIONS_PER_SECOND); // spring starts at half this value //FIXME: this knob causes ratekeeper to clamp on idle cluster in simulation that have a large number of logs
	init( MAX_TL_SS_VERSION_DIFFERENCE_BATCH,                   1e99 );
	init( MAX_MACHINES_FALLING_BEHIND,                             1 );

	init( MAX_TPS_HISTORY_SAMPLES,                               600 );
	init( NEEDED_TPS_HISTORY_SAMPLES,                            200 );
	init( TARGET_DURABILITY_LAG_VERSIONS,                      350e6 ); // Should be larger than STORAGE_DURABILITY_LAG_SOFT_MAX
	init( AUTO_TAG_THROTTLE_DURABILITY_LAG_VERSIONS,           250e6 );
	init( TARGET_DURABILITY_LAG_VERSIONS_BATCH,                150e6 ); // Should be larger than STORAGE_DURABILITY_LAG_SOFT_MAX
	init( DURABILITY_LAG_UNLIMITED_THRESHOLD,                   50e6 );
	init( INITIAL_DURABILITY_LAG_MULTIPLIER,                    1.02 );
	init( DURABILITY_LAG_REDUCTION_RATE,                      0.9999 );
	init( DURABILITY_LAG_INCREASE_RATE,                        1.001 );
	init( STORAGE_SERVER_LIST_FETCH_TIMEOUT,                    20.0 );
	init( BW_THROTTLING_ENABLED,                                true );

	bool buggifySmallBWLag = randomize && BUGGIFY;
	init( TARGET_BW_LAG,                                       240.0 ); if(buggifySmallBWLag) TARGET_BW_LAG = 10.0;
	init( TARGET_BW_LAG_BATCH,                                 200.0 ); if(buggifySmallBWLag) TARGET_BW_LAG_BATCH = 4.0;
	init( TARGET_BW_LAG_UPDATE,                                  9.0 ); if(buggifySmallBWLag) TARGET_BW_LAG_UPDATE = 1.0;
	init( MIN_BW_HISTORY,                                         10 );
	init( BW_ESTIMATION_INTERVAL,                               10.0 ); if(buggifySmallBWLag) BW_ESTIMATION_INTERVAL = 2.0;
	init( BW_LAG_INCREASE_AMOUNT,                                1.1 );
	init( BW_LAG_DECREASE_AMOUNT,                                0.9 );
	init( BW_FETCH_WORKERS_INTERVAL,                             5.0 );
	init( BW_RW_LOGGING_INTERVAL,                                5.0 );
	init( BW_MAX_BLOCKED_INTERVAL,                              10.0 ); if(buggifySmallBWLag) BW_MAX_BLOCKED_INTERVAL = 2.0;
	init( BW_RK_SIM_QUIESCE_DELAY,                             150.0 );

	init( MAX_AUTO_THROTTLED_TRANSACTION_TAGS,                     5 ); if(randomize && BUGGIFY) MAX_AUTO_THROTTLED_TRANSACTION_TAGS = 1;
	init( MAX_MANUAL_THROTTLED_TRANSACTION_TAGS,                  40 ); if(randomize && BUGGIFY) MAX_MANUAL_THROTTLED_TRANSACTION_TAGS = 1;
	init( MIN_TAG_COST,                                          200 ); if(randomize && BUGGIFY) MIN_TAG_COST = 0.0;
	init( AUTO_THROTTLE_TARGET_TAG_BUSYNESS,                     0.1 ); if(randomize && BUGGIFY) AUTO_THROTTLE_TARGET_TAG_BUSYNESS = 0.0;
	init( AUTO_TAG_THROTTLE_RAMP_UP_TIME,                      120.0 ); if(randomize && BUGGIFY) AUTO_TAG_THROTTLE_RAMP_UP_TIME = 5.0;
	init( AUTO_TAG_THROTTLE_DURATION,                          240.0 ); if(randomize && BUGGIFY) AUTO_TAG_THROTTLE_DURATION = 20.0;
	init( TAG_THROTTLE_PUSH_INTERVAL,                            1.0 ); if(randomize && BUGGIFY) TAG_THROTTLE_PUSH_INTERVAL = 0.0;
	init( AUTO_TAG_THROTTLE_START_AGGREGATION_TIME,              5.0 ); if(randomize && BUGGIFY) AUTO_TAG_THROTTLE_START_AGGREGATION_TIME = 0.5;
	init( AUTO_TAG_THROTTLE_UPDATE_FREQUENCY,                   10.0 ); if(randomize && BUGGIFY) AUTO_TAG_THROTTLE_UPDATE_FREQUENCY = 0.5;
	init( TAG_THROTTLE_EXPIRED_CLEANUP_INTERVAL,                30.0 ); if(randomize && BUGGIFY) TAG_THROTTLE_EXPIRED_CLEANUP_INTERVAL = 1.0;
	init( AUTO_TAG_THROTTLING_ENABLED,                          true ); if(randomize && BUGGIFY) AUTO_TAG_THROTTLING_ENABLED = false;
	init( SS_THROTTLE_TAGS_TRACKED,                                1 ); if(randomize && BUGGIFY) SS_THROTTLE_TAGS_TRACKED = deterministicRandom()->randomInt(1, 10);
	init( GLOBAL_TAG_THROTTLING,                               false ); if(isSimulated) GLOBAL_TAG_THROTTLING = deterministicRandom()->coinflip();
	init( ENFORCE_TAG_THROTTLING_ON_PROXIES,   GLOBAL_TAG_THROTTLING );
	init( GLOBAL_TAG_THROTTLING_MIN_RATE,                        1.0 );
	// 60 seconds was chosen as a default value to ensure that
	// the global tag throttler does not react too drastically to
	// changes in workload. To make the global tag throttler more reactive,
	// lower this knob. To make global tag throttler more smooth, raise this knob.
	// Setting this knob lower than TAG_MEASUREMENT_INTERVAL can cause erratic
	// behaviour and is not recommended.
	init( GLOBAL_TAG_THROTTLING_FOLDING_TIME,                   60.0 );
	init( GLOBAL_TAG_THROTTLING_MAX_TAGS_TRACKED,                 10 );
	init( GLOBAL_TAG_THROTTLING_TAG_EXPIRE_AFTER,              240.0 );
	init( PROXY_MAX_TAG_THROTTLE_DURATION,          5.0 ); if( randomize && BUGGIFY ) PROXY_MAX_TAG_THROTTLE_DURATION = 0.5;
	init( GLOBAL_TAG_THROTTLING_PROXY_LOGGING_INTERVAL,         60.0 );

	//Storage Metrics
	init( STORAGE_METRICS_AVERAGE_INTERVAL,                    120.0 );
	init( STORAGE_METRICS_AVERAGE_INTERVAL_PER_KSECONDS,        1000.0 / STORAGE_METRICS_AVERAGE_INTERVAL );  // milliHz!
	init( SPLIT_JITTER_AMOUNT,                                  0.05 ); if( randomize && BUGGIFY ) SPLIT_JITTER_AMOUNT = 0.2;
	init( IOPS_UNITS_PER_SAMPLE,                                10000 * 1000 / STORAGE_METRICS_AVERAGE_INTERVAL_PER_KSECONDS / 100 );
	init( BYTES_WRITTEN_UNITS_PER_SAMPLE,                           SHARD_MIN_BYTES_PER_KSEC / STORAGE_METRICS_AVERAGE_INTERVAL_PER_KSECONDS / 25 );
	init( BYTES_READ_UNITS_PER_SAMPLE,                          100000 ); // 100K bytes
	init( READ_HOT_SUB_RANGE_CHUNK_SIZE,                        10000000); // 10MB
	init( EMPTY_READ_PENALTY,                                   20 ); // 20 bytes
	init( DD_SHARD_COMPARE_LIMIT,                               1000 );
	init( READ_SAMPLING_ENABLED,                                false ); if ( randomize && BUGGIFY ) READ_SAMPLING_ENABLED = true;// enable/disable read sampling

	//Storage Server
	init( STORAGE_LOGGING_DELAY,                                 5.0 );
	init( STORAGE_SERVER_POLL_METRICS_DELAY,                     1.0 );
	init( FUTURE_VERSION_DELAY,                                  1.0 );
	init( STORAGE_LIMIT_BYTES,                                500000 );
	init( BUGGIFY_LIMIT_BYTES,                                  1000 );
	init( FETCH_USING_STREAMING,                               false ); if( randomize && isSimulated && BUGGIFY ) FETCH_USING_STREAMING = true; //Determines if fetch keys uses streaming reads
	init( FETCH_USING_BLOB,                                    false );
	init( FETCH_BLOCK_BYTES,                                     2e6 );
	init( FETCH_KEYS_PARALLELISM_BYTES,                          4e6 ); if( randomize && BUGGIFY ) FETCH_KEYS_PARALLELISM_BYTES = 3e6;
	init( FETCH_KEYS_PARALLELISM,                                  2 );
	init( FETCH_KEYS_PARALLELISM_FULL,                             6 );
	init( FETCH_KEYS_LOWER_PRIORITY,                               0 );
	init( SERVE_FETCH_CHECKPOINT_PARALLELISM,                      4 );
	init( SERVE_AUDIT_STORAGE_PARALLELISM,                         1 );
	init( BUGGIFY_BLOCK_BYTES,                                 10000 );
	init( STORAGE_RECOVERY_VERSION_LAG_LIMIT,				2 * MAX_READ_TRANSACTION_LIFE_VERSIONS );
	init( STORAGE_COMMIT_BYTES,                             10000000 ); if( randomize && BUGGIFY ) STORAGE_COMMIT_BYTES = 2000000;
	init( STORAGE_FETCH_BYTES,                               2500000 ); if( randomize && BUGGIFY ) STORAGE_FETCH_BYTES =  500000;
	init( STORAGE_DURABILITY_LAG_REJECT_THRESHOLD,              0.25 );
	init( STORAGE_DURABILITY_LAG_MIN_RATE,                       0.1 );
	init( STORAGE_COMMIT_INTERVAL,                               0.5 ); if( randomize && BUGGIFY ) STORAGE_COMMIT_INTERVAL = 2.0;
	init( BYTE_SAMPLING_FACTOR,                                  250 ); //cannot buggify because of differences in restarting tests
	init( BYTE_SAMPLING_OVERHEAD,                                100 );
	init( MAX_STORAGE_SERVER_WATCH_BYTES,                      100e6 ); if( randomize && BUGGIFY ) MAX_STORAGE_SERVER_WATCH_BYTES = 10e3;
	init( MAX_BYTE_SAMPLE_CLEAR_MAP_SIZE,                        1e9 ); if( randomize && BUGGIFY ) MAX_BYTE_SAMPLE_CLEAR_MAP_SIZE = 1e3;
	init( LONG_BYTE_SAMPLE_RECOVERY_DELAY,                      60.0 );
	init( BYTE_SAMPLE_LOAD_PARALLELISM,                            8 ); if( randomize && BUGGIFY ) BYTE_SAMPLE_LOAD_PARALLELISM = 1;
	init( BYTE_SAMPLE_LOAD_DELAY,                                0.0 ); if( randomize && BUGGIFY ) BYTE_SAMPLE_LOAD_DELAY = 0.1;
	init( BYTE_SAMPLE_START_DELAY,                               1.0 ); if( randomize && BUGGIFY ) BYTE_SAMPLE_START_DELAY = 0.0;
	init( BEHIND_CHECK_DELAY,                                    2.0 );
	init( BEHIND_CHECK_COUNT,                                      2 );
	init( BEHIND_CHECK_VERSIONS,             5 * VERSIONS_PER_SECOND );
	init( WAIT_METRICS_WRONG_SHARD_CHANCE,   isSimulated ? 1.0 : 0.1 );
	init( MIN_TAG_READ_PAGES_RATE,                             1.0e4 ); if( randomize && BUGGIFY ) MIN_TAG_READ_PAGES_RATE = 0;
	init( MIN_TAG_WRITE_PAGES_RATE,                             3200 ); if( randomize && BUGGIFY ) MIN_TAG_WRITE_PAGES_RATE = 0;
	init( TAG_MEASUREMENT_INTERVAL,                        30.0 ); if( randomize && BUGGIFY ) TAG_MEASUREMENT_INTERVAL = 1.0;
	init( PREFIX_COMPRESS_KVS_MEM_SNAPSHOTS,                    true ); if( randomize && BUGGIFY ) PREFIX_COMPRESS_KVS_MEM_SNAPSHOTS = false;
	init( REPORT_DD_METRICS,                                    true );
	init( DD_METRICS_REPORT_INTERVAL,                           30.0 );
	init( FETCH_KEYS_TOO_LONG_TIME_CRITERIA,                   300.0 );
	init( MAX_STORAGE_COMMIT_TIME,                             120.0 ); //The max fsync stall time on the storage server and tlog before marking a disk as failed
	init( RANGESTREAM_LIMIT_BYTES,                               2e6 ); if( randomize && BUGGIFY ) RANGESTREAM_LIMIT_BYTES = 1;
	init( CHANGEFEEDSTREAM_LIMIT_BYTES,                          1e6 ); if( randomize && BUGGIFY ) CHANGEFEEDSTREAM_LIMIT_BYTES = 1;
	init( BLOBWORKERSTATUSSTREAM_LIMIT_BYTES,                    1e4 ); if( randomize && BUGGIFY ) BLOBWORKERSTATUSSTREAM_LIMIT_BYTES = 1;
	init( ENABLE_CLEAR_RANGE_EAGER_READS,                       true ); if( randomize && BUGGIFY ) ENABLE_CLEAR_RANGE_EAGER_READS = deterministicRandom()->coinflip();
	init( CHECKPOINT_TRANSFER_BLOCK_BYTES,                      40e6 );
	init( QUICK_GET_VALUE_FALLBACK,                             true );
	init( QUICK_GET_KEY_VALUES_FALLBACK,                        true );
	init( STRICTLY_ENFORCE_BYTE_LIMIT,                          false); if( randomize && BUGGIFY ) STRICTLY_ENFORCE_BYTE_LIMIT = deterministicRandom()->coinflip();
	init( FRACTION_INDEX_BYTELIMIT_PREFETCH,                      0.2); if( randomize && BUGGIFY ) FRACTION_INDEX_BYTELIMIT_PREFETCH = 0.01 + deterministicRandom()->random01();
	init( MAX_PARALLEL_QUICK_GET_VALUE,                           10 ); if ( randomize && BUGGIFY ) MAX_PARALLEL_QUICK_GET_VALUE = deterministicRandom()->randomInt(1, 100);
	init( QUICK_GET_KEY_VALUES_LIMIT,                           2000 );
	init( QUICK_GET_KEY_VALUES_LIMIT_BYTES,                      1e7 );
	init( STORAGE_FEED_QUERY_HARD_LIMIT,                      100000 );
	// Read priority definitions in the form of a list of their relative concurrency share weights
	init( STORAGESERVER_READ_PRIORITIES,           "120,10,20,40,60" );
	// The total concurrency which will be shared by active priorities according to their relative weights
	init( STORAGE_SERVER_READ_CONCURRENCY,                        70 );
	// The priority number which each ReadType maps to in enumeration order
	// This exists for flexibility but assigning each ReadType to its own unique priority number makes the most sense
	// The enumeration is currently: eager, fetch, low, normal, high
	init( STORAGESERVER_READTYPE_PRIORITY_MAP,           "0,1,2,3,4" );

	//Wait Failure
	init( MAX_OUTSTANDING_WAIT_FAILURE_REQUESTS,                 250 ); if( randomize && BUGGIFY ) MAX_OUTSTANDING_WAIT_FAILURE_REQUESTS = 2;
	init( WAIT_FAILURE_DELAY_LIMIT,                              1.0 ); if( randomize && BUGGIFY ) WAIT_FAILURE_DELAY_LIMIT = 5.0;

	//Worker
	init( WORKER_LOGGING_INTERVAL,                               5.0 );
	init( HEAP_PROFILER_INTERVAL,                               30.0 );
	init( UNKNOWN_CC_TIMEOUT,                                  600.0 );
	init( DEGRADED_RESET_INTERVAL,                          24*60*60 ); // FIXME: short interval causes false positive degraded state to flap, e.g. when everyone tries and fails to connect to dead coordinator: if ( randomize && BUGGIFY ) DEGRADED_RESET_INTERVAL = 10;
	init( DEGRADED_WARNING_LIMIT,                                  1 );
	init( DEGRADED_WARNING_RESET_DELAY,                   7*24*60*60 );
	init( TRACE_LOG_FLUSH_FAILURE_CHECK_INTERVAL_SECONDS,         10 );
	init( TRACE_LOG_PING_TIMEOUT_SECONDS,                        5.0 );
	init( MIN_DELAY_CC_WORST_FIT_CANDIDACY_SECONDS,             10.0 );
	init( MAX_DELAY_CC_WORST_FIT_CANDIDACY_SECONDS,             30.0 );
	init( DBINFO_FAILED_DELAY,                                   1.0 );
	init( ENABLE_WORKER_HEALTH_MONITOR,                        false );
	init( WORKER_HEALTH_MONITOR_INTERVAL,                       60.0 );
	init( PEER_LATENCY_CHECK_MIN_POPULATION,                      30 );
	init( PEER_LATENCY_DEGRADATION_PERCENTILE,                  0.50 );
	init( PEER_LATENCY_DEGRADATION_THRESHOLD,                   0.05 );
	init( PEER_LATENCY_DEGRADATION_PERCENTILE_SATELLITE,        0.50 );
	init( PEER_LATENCY_DEGRADATION_THRESHOLD_SATELLITE,          0.1 );
	init( PEER_TIMEOUT_PERCENTAGE_DEGRADATION_THRESHOLD,         0.1 );
	init( PEER_DEGRADATION_CONNECTION_FAILURE_COUNT,               5 );
	init( WORKER_HEALTH_REPORT_RECENT_DESTROYED_PEER,           true );
	init( STORAGE_SERVER_REBOOT_ON_IO_TIMEOUT,                 false ); if ( randomize && BUGGIFY ) STORAGE_SERVER_REBOOT_ON_IO_TIMEOUT = true;

	// Test harness
	init( WORKER_POLL_DELAY,                                     1.0 );

	// Coordination
	init( COORDINATED_STATE_ONCONFLICT_POLL_INTERVAL,            1.0 ); if( randomize && BUGGIFY ) COORDINATED_STATE_ONCONFLICT_POLL_INTERVAL = 10.0;
	init( FORWARD_REQUEST_TOO_OLD,                        4*24*60*60 ); if( randomize && BUGGIFY ) FORWARD_REQUEST_TOO_OLD = 60.0;
	init( ENABLE_CROSS_CLUSTER_SUPPORT,                         true ); if( randomize && BUGGIFY ) ENABLE_CROSS_CLUSTER_SUPPORT = false;
	init( COORDINATOR_LEADER_CONNECTION_TIMEOUT,                20.0 );

	// Dynamic Knobs (implementation)
	init( COMPACTION_INTERVAL,             isSimulated ? 5.0 : 300.0 );
	init( BROADCASTER_SELF_UPDATE_DELAY,                         1.0 );
	init( GET_COMMITTED_VERSION_TIMEOUT,                         3.0 );
	init( GET_SNAPSHOT_AND_CHANGES_TIMEOUT,                      3.0 );
	init( FETCH_CHANGES_TIMEOUT,                                 3.0 );

	// Buggification
	init( BUGGIFIED_EVENTUAL_CONSISTENCY,                        1.0 );
	init( BUGGIFY_ALL_COORDINATION,                            false ); if( randomize && BUGGIFY ) BUGGIFY_ALL_COORDINATION = true;

	// Status
	init( STATUS_MIN_TIME_BETWEEN_REQUESTS,                      0.0 );
	init( MAX_STATUS_REQUESTS_PER_SECOND,                      256.0 );
	init( CONFIGURATION_ROWS_TO_FETCH,                         20000 );
	init( DISABLE_DUPLICATE_LOG_WARNING,                       false );
	init( HISTOGRAM_REPORT_INTERVAL,                           300.0 );

	// Timekeeper
	init( TIME_KEEPER_DELAY,                                      10 );
	init( TIME_KEEPER_MAX_ENTRIES,                3600 * 24 * 30 * 6 ); if( randomize && BUGGIFY ) { TIME_KEEPER_MAX_ENTRIES = 2; }

	// Fast Restore
	init( FASTRESTORE_FAILURE_TIMEOUT,                          3600 );
	init( FASTRESTORE_HEARTBEAT_INTERVAL,                         60 );
	init( FASTRESTORE_SAMPLING_PERCENT,                          100 ); if( randomize && BUGGIFY ) { FASTRESTORE_SAMPLING_PERCENT = deterministicRandom()->random01() * 100; }
	init( FASTRESTORE_NUM_LOADERS,                                 3 ); if( randomize && BUGGIFY ) { FASTRESTORE_NUM_LOADERS = deterministicRandom()->random01() * 10 + 1; }
	init( FASTRESTORE_NUM_APPLIERS,                                3 ); if( randomize && BUGGIFY ) { FASTRESTORE_NUM_APPLIERS = deterministicRandom()->random01() * 10 + 1; }
	init( FASTRESTORE_TXN_BATCH_MAX_BYTES,           1024.0 * 1024.0 ); if( randomize && BUGGIFY ) { FASTRESTORE_TXN_BATCH_MAX_BYTES = deterministicRandom()->random01() * 1024.0 * 1024.0 + 1.0; }
	init( FASTRESTORE_VERSIONBATCH_MAX_BYTES, 10.0 * 1024.0 * 1024.0 ); if( randomize && BUGGIFY ) { FASTRESTORE_VERSIONBATCH_MAX_BYTES = deterministicRandom()->random01() < 0.2 ? 50 * 1024 : deterministicRandom()->random01() < 0.4 ? 100 * 1024 * 1024 : deterministicRandom()->random01() * 1000.0 * 1024.0 * 1024.0; } // too small value may increase chance of TooManyFile error
	init( FASTRESTORE_VB_PARALLELISM,                              5 ); if( randomize && BUGGIFY ) { FASTRESTORE_VB_PARALLELISM = deterministicRandom()->random01() < 0.2 ? 2 : deterministicRandom()->random01() * 10 + 1; }
	init( FASTRESTORE_VB_MONITOR_DELAY,                           30 ); if( randomize && BUGGIFY ) { FASTRESTORE_VB_MONITOR_DELAY = deterministicRandom()->random01() * 20 + 1; }
	init( FASTRESTORE_VB_LAUNCH_DELAY,                           1.0 ); if( randomize && BUGGIFY ) { FASTRESTORE_VB_LAUNCH_DELAY = deterministicRandom()->random01() < 0.2 ? 0.1 : deterministicRandom()->random01() * 10.0 + 1; }
	init( FASTRESTORE_ROLE_LOGGING_DELAY,                          5 ); if( randomize && BUGGIFY ) { FASTRESTORE_ROLE_LOGGING_DELAY = deterministicRandom()->random01() * 60 + 1; }
	init( FASTRESTORE_UPDATE_PROCESS_STATS_INTERVAL,               5 ); if( randomize && BUGGIFY ) { FASTRESTORE_UPDATE_PROCESS_STATS_INTERVAL = deterministicRandom()->random01() * 60 + 1; }
	init( FASTRESTORE_ATOMICOP_WEIGHT,                             1 ); if( randomize && BUGGIFY ) { FASTRESTORE_ATOMICOP_WEIGHT = deterministicRandom()->random01() * 200 + 1; }
	init( FASTRESTORE_MONITOR_LEADER_DELAY,                        5 ); if( randomize && BUGGIFY ) { FASTRESTORE_MONITOR_LEADER_DELAY = deterministicRandom()->random01() * 100; }
	init( FASTRESTORE_STRAGGLER_THRESHOLD_SECONDS,                60 ); if( randomize && BUGGIFY ) { FASTRESTORE_STRAGGLER_THRESHOLD_SECONDS = deterministicRandom()->random01() * 240 + 10; }
	init( FASTRESTORE_TRACK_REQUEST_LATENCY,              	   false ); if( randomize && BUGGIFY ) { FASTRESTORE_TRACK_REQUEST_LATENCY = false; }
	init( FASTRESTORE_MEMORY_THRESHOLD_MB_SOFT,                 6144 ); if( randomize && BUGGIFY ) { FASTRESTORE_MEMORY_THRESHOLD_MB_SOFT = 1; }
	init( FASTRESTORE_WAIT_FOR_MEMORY_LATENCY,                    10 ); if( randomize && BUGGIFY ) { FASTRESTORE_WAIT_FOR_MEMORY_LATENCY = 60; }
	init( FASTRESTORE_HEARTBEAT_DELAY,                            10 ); if( randomize && BUGGIFY ) { FASTRESTORE_HEARTBEAT_DELAY = deterministicRandom()->random01() * 120 + 2; }
	init( FASTRESTORE_HEARTBEAT_MAX_DELAY,                        10 ); if( randomize && BUGGIFY ) { FASTRESTORE_HEARTBEAT_MAX_DELAY = FASTRESTORE_HEARTBEAT_DELAY * 10; }
	init( FASTRESTORE_APPLIER_FETCH_KEYS_SIZE,                   100 ); if( randomize && BUGGIFY ) { FASTRESTORE_APPLIER_FETCH_KEYS_SIZE = deterministicRandom()->random01() * 10240 + 1; }
	init( FASTRESTORE_LOADER_SEND_MUTATION_MSG_BYTES, 1.0 * 1024.0 * 1024.0 ); if( randomize && BUGGIFY ) { FASTRESTORE_LOADER_SEND_MUTATION_MSG_BYTES = deterministicRandom()->random01() < 0.2 ? 1024 : deterministicRandom()->random01() * 5.0 * 1024.0 * 1024.0 + 1; }
	init( FASTRESTORE_GET_RANGE_VERSIONS_EXPENSIVE,            false ); if( randomize && BUGGIFY ) { FASTRESTORE_GET_RANGE_VERSIONS_EXPENSIVE = deterministicRandom()->random01() < 0.5 ? true : false; }
	init( FASTRESTORE_REQBATCH_PARALLEL,                          50 ); if( randomize && BUGGIFY ) { FASTRESTORE_REQBATCH_PARALLEL = deterministicRandom()->random01() * 100 + 1; }
	init( FASTRESTORE_REQBATCH_LOG,                            false ); if( randomize && BUGGIFY ) { FASTRESTORE_REQBATCH_LOG = deterministicRandom()->random01() < 0.2 ? true : false; }
	init( FASTRESTORE_TXN_CLEAR_MAX,                             100 ); if( randomize && BUGGIFY ) { FASTRESTORE_TXN_CLEAR_MAX = deterministicRandom()->random01() * 100 + 1; }
	init( FASTRESTORE_TXN_RETRY_MAX,                              10 ); if( randomize && BUGGIFY ) { FASTRESTORE_TXN_RETRY_MAX = deterministicRandom()->random01() * 100 + 1; }
	init( FASTRESTORE_TXN_EXTRA_DELAY,                           0.0 ); if( randomize && BUGGIFY ) { FASTRESTORE_TXN_EXTRA_DELAY = deterministicRandom()->random01() * 1 + 0.001;}
	init( FASTRESTORE_NOT_WRITE_DB,                            false ); // Perf test only: set it to true will cause simulation failure
	init( FASTRESTORE_USE_RANGE_FILE,                           true ); // Perf test only: set it to false will cause simulation failure
	init( FASTRESTORE_USE_LOG_FILE,                             true ); // Perf test only: set it to false will cause simulation failure
	init( FASTRESTORE_SAMPLE_MSG_BYTES,                      1048576 ); if( randomize && BUGGIFY ) { FASTRESTORE_SAMPLE_MSG_BYTES = deterministicRandom()->random01() * 2048;}
	init( FASTRESTORE_SCHED_UPDATE_DELAY,                        0.1 ); if( randomize && BUGGIFY ) { FASTRESTORE_SCHED_UPDATE_DELAY = deterministicRandom()->random01() * 2;}
	init( FASTRESTORE_SCHED_TARGET_CPU_PERCENT,                   70 ); if( randomize && BUGGIFY ) { FASTRESTORE_SCHED_TARGET_CPU_PERCENT = deterministicRandom()->random01() * 100 + 50;} // simulate cpu usage can be larger than 100
	init( FASTRESTORE_SCHED_MAX_CPU_PERCENT,                      90 ); if( randomize && BUGGIFY ) { FASTRESTORE_SCHED_MAX_CPU_PERCENT = FASTRESTORE_SCHED_TARGET_CPU_PERCENT + deterministicRandom()->random01() * 100;}
	init( FASTRESTORE_SCHED_INFLIGHT_LOAD_REQS,                   50 ); if( randomize && BUGGIFY ) { FASTRESTORE_SCHED_INFLIGHT_LOAD_REQS = deterministicRandom()->random01() < 0.2 ? 1 : deterministicRandom()->random01() * 30 + 1;}
	init( FASTRESTORE_SCHED_INFLIGHT_SEND_REQS,                    3 ); if( randomize && BUGGIFY ) { FASTRESTORE_SCHED_INFLIGHT_SEND_REQS = deterministicRandom()->random01() < 0.2 ? 1 : deterministicRandom()->random01() * 10 + 1;}
	init( FASTRESTORE_SCHED_LOAD_REQ_BATCHSIZE,                    5 ); if( randomize && BUGGIFY ) { FASTRESTORE_SCHED_LOAD_REQ_BATCHSIZE = deterministicRandom()->random01() < 0.2 ? 1 : deterministicRandom()->random01() * 10 + 1;}
	init( FASTRESTORE_SCHED_INFLIGHT_SENDPARAM_THRESHOLD,         10 ); if( randomize && BUGGIFY ) { FASTRESTORE_SCHED_INFLIGHT_SENDPARAM_THRESHOLD = deterministicRandom()->random01() < 0.2 ? 1 : deterministicRandom()->random01() * 15 + 1;}
	init( FASTRESTORE_SCHED_SEND_FUTURE_VB_REQS_BATCH,             2 ); if( randomize && BUGGIFY ) { FASTRESTORE_SCHED_SEND_FUTURE_VB_REQS_BATCH = deterministicRandom()->random01() < 0.2 ? 1 : deterministicRandom()->random01() * 15 + 1;}
	init( FASTRESTORE_NUM_TRACE_EVENTS,                          100 ); if( randomize && BUGGIFY ) { FASTRESTORE_NUM_TRACE_EVENTS = deterministicRandom()->random01() < 0.2 ? 1 : deterministicRandom()->random01() * 500 + 1;}
	init( FASTRESTORE_EXPENSIVE_VALIDATION,                    false ); if( randomize && BUGGIFY ) { FASTRESTORE_EXPENSIVE_VALIDATION = deterministicRandom()->random01() < 0.5 ? true : false;}
	init( FASTRESTORE_WRITE_BW_MB,                                70 ); if( randomize && BUGGIFY ) { FASTRESTORE_WRITE_BW_MB = deterministicRandom()->random01() < 0.5 ? 2 : 100;}
	init( FASTRESTORE_RATE_UPDATE_SECONDS,                       1.0 ); if( randomize && BUGGIFY ) { FASTRESTORE_RATE_UPDATE_SECONDS = deterministicRandom()->random01() < 0.5 ? 0.1 : 2;}
	init( FASTRESTORE_DUMP_INSERT_RANGE_VERSION,               false );

	init( REDWOOD_DEFAULT_PAGE_SIZE,                            8192 );
	init( REDWOOD_DEFAULT_EXTENT_SIZE,              32 * 1024 * 1024 );
	init( REDWOOD_DEFAULT_EXTENT_READ_SIZE,              1024 * 1024 );
	init( REDWOOD_EXTENT_CONCURRENT_READS,                         4 );
	init( REDWOOD_KVSTORE_RANGE_PREFETCH,                       true );
	init( REDWOOD_PAGE_REBUILD_MAX_SLACK,                       0.33 );
	init( REDWOOD_LAZY_CLEAR_BATCH_SIZE_PAGES,                    10 );
	init( REDWOOD_LAZY_CLEAR_MIN_PAGES,                            0 );
	init( REDWOOD_LAZY_CLEAR_MAX_PAGES,                          1e6 );
	init( REDWOOD_REMAP_CLEANUP_WINDOW_BYTES, 4LL * 1024 * 1024 * 1024 );
	init( REDWOOD_REMAP_CLEANUP_TOLERANCE_RATIO,                0.05 );
	init( REDWOOD_PAGEFILE_GROWTH_SIZE_PAGES,                  20000 ); if( randomize && BUGGIFY ) { REDWOOD_PAGEFILE_GROWTH_SIZE_PAGES = deterministicRandom()->randomInt(200, 1000); }
	init( REDWOOD_METRICS_INTERVAL,                              5.0 );
	init( REDWOOD_HISTOGRAM_INTERVAL,                           30.0 );
	init( REDWOOD_EVICT_UPDATED_PAGES,                          true ); if( randomize && BUGGIFY ) { REDWOOD_EVICT_UPDATED_PAGES = false; }
	init( REDWOOD_DECODECACHE_REUSE_MIN_HEIGHT,                    2 ); if( randomize && BUGGIFY ) { REDWOOD_DECODECACHE_REUSE_MIN_HEIGHT = deterministicRandom()->randomInt(1, 7); }
	init( REDWOOD_IO_PRIORITIES,                       "32,32,32,32" );
	init( REDWOOD_SPLIT_ENCRYPTED_PAGES_BY_TENANT,             false );

	// Server request latency measurement
	init( LATENCY_SKETCH_ACCURACY,                              0.01 );
	init( FILE_LATENCY_SKETCH_ACCURACY,                         0.01 );
	init( LATENCY_METRICS_LOGGING_INTERVAL,                     60.0 );

	// Cluster recovery
	init ( CLUSTER_RECOVERY_EVENT_NAME_PREFIX,              "Master" );

	// Encryption
	init( ENABLE_ENCRYPTION,                                   false ); if ( randomize && BUGGIFY ) ENABLE_ENCRYPTION = !ENABLE_ENCRYPTION;
	init( ENCRYPTION_MODE,                             "AES-256-CTR" );
	init( SIM_KMS_MAX_KEYS,                                     4096 );
	init( ENCRYPT_PROXY_MAX_DBG_TRACE_LENGTH,                 100000 );
	init( ENABLE_TLOG_ENCRYPTION,                  ENABLE_ENCRYPTION ); if ( randomize && BUGGIFY && ENABLE_ENCRYPTION ) ENABLE_TLOG_ENCRYPTION = false;
	init( ENABLE_STORAGE_SERVER_ENCRYPTION,        ENABLE_ENCRYPTION ); if ( randomize && BUGGIFY && ENABLE_ENCRYPTION) ENABLE_STORAGE_SERVER_ENCRYPTION = false;
	init( ENABLE_BLOB_GRANULE_ENCRYPTION,          ENABLE_ENCRYPTION ); if ( randomize && BUGGIFY && ENABLE_ENCRYPTION) ENABLE_BLOB_GRANULE_ENCRYPTION = false;

	// encrypt key proxy
	init( ENABLE_BLOB_GRANULE_COMPRESSION,                     false ); if ( randomize && BUGGIFY ) { ENABLE_BLOB_GRANULE_COMPRESSION = deterministicRandom()->coinflip(); }
	init( BLOB_GRANULE_COMPRESSION_FILTER,                    "NONE" ); if ( randomize && BUGGIFY ) { BLOB_GRANULE_COMPRESSION_FILTER = CompressionUtils::toString(CompressionUtils::getRandomFilter()); }

	// KMS connector type
	init( KMS_CONNECTOR_TYPE,                     "RESTKmsConnector" );

	// Blob granlues
	init( BG_URL,        isSimulated ? "file://simfdb/fdbblob/" : "" ); // TODO: store in system key space or something, eventually	
	bool buggifyMediumGranules = simulationMediumShards || (randomize && BUGGIFY);
	// BlobGranuleVerify* simulation tests use "knobs", BlobGranuleCorrectness* use "tenant", default in real clusters is "knobs"
	init( BG_METADATA_SOURCE,                                "knobs" );
	init( BG_SNAPSHOT_FILE_TARGET_BYTES,                    10000000 ); if( buggifySmallShards ) BG_SNAPSHOT_FILE_TARGET_BYTES = 100000; else if (buggifyMediumGranules) BG_SNAPSHOT_FILE_TARGET_BYTES = 1000000;
	init( BG_SNAPSHOT_FILE_TARGET_CHUNK_BYTES,               64*1024 ); if ( randomize && BUGGIFY ) BG_SNAPSHOT_FILE_TARGET_CHUNK_BYTES = BG_SNAPSHOT_FILE_TARGET_BYTES / (1 << deterministicRandom()->randomInt(0, 8));
	init( BG_DELTA_BYTES_BEFORE_COMPACT, BG_SNAPSHOT_FILE_TARGET_BYTES/2 );
	init( BG_DELTA_FILE_TARGET_BYTES,   BG_DELTA_BYTES_BEFORE_COMPACT/10 );
	init( BG_DELTA_FILE_TARGET_CHUNK_BYTES,                  32*1024 ); if ( randomize && BUGGIFY ) BG_DELTA_FILE_TARGET_CHUNK_BYTES = BG_DELTA_FILE_TARGET_BYTES / (1 << deterministicRandom()->randomInt(0, 7));
	init( BG_MAX_SPLIT_FANOUT,                                    10 ); if( randomize && BUGGIFY ) BG_MAX_SPLIT_FANOUT = deterministicRandom()->randomInt(5, 15);
	init( BG_MAX_MERGE_FANIN,                                     10 ); if( randomize && BUGGIFY ) BG_MAX_MERGE_FANIN = deterministicRandom()->randomInt(2, 15);
	init( BG_HOT_SNAPSHOT_VERSIONS,                          5000000 );

	init( BG_CONSISTENCY_CHECK_ENABLED,                         true ); if (randomize && BUGGIFY) BG_CONSISTENCY_CHECK_ENABLED = false;
	init( BG_CONSISTENCY_CHECK_TARGET_SPEED_KB,                 1000 ); if (randomize && BUGGIFY) BG_CONSISTENCY_CHECK_TARGET_SPEED_KB *= (deterministicRandom()->randomInt(2, 50) / 10);
	init( BG_KEY_TUPLE_TRUNCATE_OFFSET,                            0 );
	init( BG_ENABLE_READ_DRIVEN_COMPACTION,                     true ); if (randomize && BUGGIFY) BG_ENABLE_READ_DRIVEN_COMPACTION = false;
	init( BG_RDC_BYTES_FACTOR,                                     2 ); if (randomize && BUGGIFY) BG_RDC_BYTES_FACTOR = deterministicRandom()->randomInt(1, 10);
	init( BG_RDC_READ_FACTOR,                                      3 ); if (randomize && BUGGIFY) BG_RDC_READ_FACTOR = deterministicRandom()->randomInt(1, 10);
	init( BG_WRITE_MULTIPART,                                  false ); if (randomize && BUGGIFY) BG_WRITE_MULTIPART = true;

	init( BG_ENABLE_MERGING,                                    true ); if (randomize && BUGGIFY) BG_ENABLE_MERGING = false;
	init( BG_MERGE_CANDIDATE_THRESHOLD_SECONDS, isSimulated ? 20.0 : 30 * 60 ); if (randomize && BUGGIFY) BG_MERGE_CANDIDATE_THRESHOLD_SECONDS = 5.0;
	init( BG_MERGE_CANDIDATE_DELAY_SECONDS, BG_MERGE_CANDIDATE_THRESHOLD_SECONDS / 10.0 );

	init( BLOB_WORKER_INITIAL_SNAPSHOT_PARALLELISM,                8 ); if( randomize && BUGGIFY ) BLOB_WORKER_INITIAL_SNAPSHOT_PARALLELISM = 1;
	init( BLOB_WORKER_RESNAPSHOT_PARALLELISM,                     40 ); if( randomize && BUGGIFY ) BLOB_WORKER_RESNAPSHOT_PARALLELISM = deterministicRandom()->randomInt(1, 10);
	init( BLOB_WORKER_DELTA_FILE_WRITE_PARALLELISM,             2000 ); if( randomize && BUGGIFY ) BLOB_WORKER_DELTA_FILE_WRITE_PARALLELISM = deterministicRandom()->randomInt(10, 100);
	init( BLOB_WORKER_RDC_PARALLELISM,                             2 ); if( randomize && BUGGIFY ) BLOB_WORKER_RDC_PARALLELISM = deterministicRandom()->randomInt(1, 6);

	init( BLOB_WORKER_TIMEOUT,                                  10.0 ); if( randomize && BUGGIFY ) BLOB_WORKER_TIMEOUT = 1.0;
	init( BLOB_WORKER_REQUEST_TIMEOUT,                           5.0 ); if( randomize && BUGGIFY ) BLOB_WORKER_REQUEST_TIMEOUT = 1.0;
	init( BLOB_WORKERLIST_FETCH_INTERVAL,                        1.0 );
	init( BLOB_WORKER_BATCH_GRV_INTERVAL,                        0.1 );
	init( BLOB_WORKER_DO_REJECT_WHEN_FULL,                      true ); if ( randomize && BUGGIFY ) BLOB_WORKER_DO_REJECT_WHEN_FULL = false;
	init( BLOB_WORKER_REJECT_WHEN_FULL_THRESHOLD,                0.9 );
	init( BLOB_WORKER_FORCE_FLUSH_CLEANUP_DELAY,                30.0 ); if ( randomize && BUGGIFY ) BLOB_WORKER_FORCE_FLUSH_CLEANUP_DELAY = deterministicRandom()->randomInt(0, 10) - 1;

	init( BLOB_MANAGER_STATUS_EXP_BACKOFF_MIN,                   0.1 );
	init( BLOB_MANAGER_STATUS_EXP_BACKOFF_MAX,                   5.0 );
	init( BLOB_MANAGER_STATUS_EXP_BACKOFF_EXPONENT,              1.5 );
	init( BLOB_MANAGER_CONCURRENT_MERGE_CHECKS,                   64 ); if( randomize && BUGGIFY ) BLOB_MANAGER_CONCURRENT_MERGE_CHECKS = 1 << deterministicRandom()->randomInt(0, 7);
	init( BLOB_MANIFEST_BACKUP,                                false );
	init( BLOB_MANIFEST_BACKUP_INTERVAL,   isSimulated ?  5.0 : 30.0 );
	init( BLOB_FULL_RESTORE_MODE,                              false );
	init( BLOB_MIGRATOR_CHECK_INTERVAL,      isSimulated ?  1.0 : 5.0);
	init( BLOB_MANIFEST_RW_ROWS,             isSimulated ?  10 : 1000);
	init( BLOB_RESTORE_MLOGS_URL, isSimulated ? "file://simfdb/fdbblob/mlogs" : "");

	init( BGCC_TIMEOUT,                   isSimulated ? 10.0 : 120.0 );
	init( BGCC_MIN_INTERVAL,                isSimulated ? 1.0 : 10.0 );

	// Blob Metadata
	init( BLOB_METADATA_CACHE_TTL, isSimulated ? 120 : 24 * 60 * 60 );
	if ( randomize && BUGGIFY) { BLOB_METADATA_CACHE_TTL = deterministicRandom()->randomInt(50, 100); }

	// HTTP KMS Connector
	init( REST_KMS_CONNECTOR_KMS_DISCOVERY_URL_MODE,           "file");
	init( REST_KMS_CONNECTOR_VALIDATION_TOKEN_MODE,            "file");
	init( REST_KMS_CONNECTOR_VALIDATION_TOKEN_MAX_SIZE,          1024);
	init( REST_KMS_CONNECTOR_VALIDATION_TOKENS_MAX_PAYLOAD_SIZE, 10 * 1024);
	init( REST_KMS_CONNECTOR_REFRESH_KMS_URLS,                   true);
	init( REST_KMS_CONNECTOR_REFRESH_KMS_URLS_INTERVAL_SEC,       600);
	// Below KMS configurations are responsible for:
	// Discovering KMS URLs, fetch encryption keys endpoint and validation token details.
	// Configurations are expected to be passed as command-line arguments.
	// NOTE: Care must be taken when attempting to update below configurations for a up/running FDB cluster.
	init( REST_KMS_CONNECTOR_DISCOVER_KMS_URL_FILE,                "");
	init( REST_KMS_CONNECTOR_GET_ENCRYPTION_KEYS_ENDPOINT,         "");
	init( REST_KMS_CONNECTOR_GET_BLOB_METADATA_ENDPOINT,           "");
	// Details to fetch validation token from a localhost file
	// acceptable format: "<token_name1>#<absolute_file_path1>,<token_name2>#<absolute_file_path2>,.."
	// NOTE: 'token-name" can NOT contain '#' character
	init( REST_KMS_CONNECTOR_VALIDATION_TOKEN_DETAILS,             "");

	// Drop in-memory state associated with an idempotency id after this many seconds. Once dropped, this id cannot be
	// expired proactively, but will eventually get cleaned up by the idempotency id cleaner.
	init( IDEMPOTENCY_ID_IN_MEMORY_LIFETIME,                       10);
	// Attempt to clean old idempotency ids automatically this often
 	init( IDEMPOTENCY_IDS_CLEANER_POLLING_INTERVAL,                10);
	// Don't clean idempotency ids younger than this
 	init( IDEMPOTENCY_IDS_MIN_AGE_SECONDS,              3600 * 24 * 7);

	// clang-format on

	if (clientKnobs) {
		clientKnobs->IS_ACCEPTABLE_DELAY =
		    clientKnobs->IS_ACCEPTABLE_DELAY *
		    std::min(MAX_READ_TRANSACTION_LIFE_VERSIONS, MAX_WRITE_TRANSACTION_LIFE_VERSIONS) /
		    (5.0 * VERSIONS_PER_SECOND);
		clientKnobs->INIT_MID_SHARD_BYTES = MIN_SHARD_BYTES;
	}
}<|MERGE_RESOLUTION|>--- conflicted
+++ resolved
@@ -245,14 +245,9 @@
 	init( ALL_DATA_REMOVED_DELAY,                                1.0 );
 	init( INITIAL_FAILURE_REACTION_DELAY,                       30.0 ); if( randomize && BUGGIFY ) INITIAL_FAILURE_REACTION_DELAY = 0.0;
 	init( CHECK_TEAM_DELAY,                                     30.0 );
-<<<<<<< HEAD
-	// This knob's ideal value would vary by cluster based on its size and disk type, but the basic idea is let PW wait for the re-included storage to take on data before wiggling the next one. We want to avoid a small cluster don't have enough space when excluding and including too fast.
-	init( PERPETUAL_WIGGLE_DELAY,                                 60 ); if( randomize && BUGGIFY ) PERPETUAL_WIGGLE_DELAY = 150;
-=======
 	// This is a safety knob to avoid busy spinning and the case a small cluster don't have enough space when excluding and including too fast. The basic idea is let PW wait for the re-included storage to take on data before wiggling the next one.
 	// This knob's ideal value would vary by cluster based on its size and disk type. In the meanwhile, the wiggle will also wait until the storage load is almost (85%) balanced.
 	init( PERPETUAL_WIGGLE_DELAY,                                 60 );
->>>>>>> 919c512c
 	init( PERPETUAL_WIGGLE_SMALL_LOAD_RATIO,                      10 );
 	init( PERPETUAL_WIGGLE_MIN_BYTES_BALANCE_RATIO,             0.85 );
 	init( PERPETUAL_WIGGLE_DISABLE_REMOVER,                     true );
