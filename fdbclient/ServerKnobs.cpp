--- conflicted
+++ resolved
@@ -735,11 +735,8 @@
 	init( GLOBAL_TAG_THROTTLING_RW_FUNGIBILITY_RATIO,            5.0 );
 	init( GLOBAL_TAG_THROTTLING_MAX_TAGS_TRACKED,                 10 );
 	init( GLOBAL_TAG_THROTTLING_TAG_EXPIRE_AFTER,              240.0 );
-<<<<<<< HEAD
 	init( PROXY_MAX_TAG_THROTTLE_DURATION,          5.0 ); if( randomize && BUGGIFY ) PROXY_MAX_TAG_THROTTLE_DURATION = 0.5;
-=======
 	init( GLOBAL_TAG_THROTTLING_PROXY_LOGGING_INTERVAL,         60.0 );
->>>>>>> fa80d7bf
 
 	//Storage Metrics
 	init( STORAGE_METRICS_AVERAGE_INTERVAL,                    120.0 );
