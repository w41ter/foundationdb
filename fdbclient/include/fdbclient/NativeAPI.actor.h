/*
 * NativeAPI.actor.h
 *
 * This source file is part of the FoundationDB open source project
 *
 * Copyright 2013-2022 Apple Inc. and the FoundationDB project authors
 *
 * Licensed under the Apache License, Version 2.0 (the "License");
 * you may not use this file except in compliance with the License.
 * You may obtain a copy of the License at
 *
 *     http://www.apache.org/licenses/LICENSE-2.0
 *
 * Unless required by applicable law or agreed to in writing, software
 * distributed under the License is distributed on an "AS IS" BASIS,
 * WITHOUT WARRANTIES OR CONDITIONS OF ANY KIND, either express or implied.
 * See the License for the specific language governing permissions and
 * limitations under the License.
 */

#pragma once
#include "flow/IRandom.h"
#include "fdbclient/Tracing.h"
#if defined(NO_INTELLISENSE) && !defined(FDBCLIENT_NATIVEAPI_ACTOR_G_H)
#define FDBCLIENT_NATIVEAPI_ACTOR_G_H
#include "fdbclient/NativeAPI.actor.g.h"
#elif !defined(FDBCLIENT_NATIVEAPI_ACTOR_H)
#define FDBCLIENT_NATIVEAPI_ACTOR_H

#include "flow/BooleanParam.h"
#include "flow/flow.h"
#include "flow/TDMetric.actor.h"
#include "fdbclient/FDBTypes.h"
#include "fdbclient/CommitProxyInterface.h"
#include "fdbclient/ClientBooleanParams.h"
#include "fdbclient/FDBOptions.g.h"
#include "fdbclient/CoordinationInterface.h"
#include "fdbclient/ClusterInterface.h"
#include "fdbclient/ClientLogEvents.h"
#include "fdbclient/KeyRangeMap.h"
#include "flow/actorcompiler.h" // has to be last include

// CLIENT_BUGGIFY should be used to randomly introduce failures at run time (like BUGGIFY but for client side testing)
// Unlike BUGGIFY, CLIENT_BUGGIFY can be enabled and disabled at runtime.
#define CLIENT_BUGGIFY_WITH_PROB(x)                                                                                    \
	(getSBVar(__FILE__, __LINE__, BuggifyType::Client) && deterministicRandom()->random01() < (x))
#define CLIENT_BUGGIFY CLIENT_BUGGIFY_WITH_PROB(P_BUGGIFIED_SECTION_FIRES[int(BuggifyType::Client)])

FDB_DECLARE_BOOLEAN_PARAM(UseProvisionalProxies);

// Incomplete types that are reference counted
class DatabaseContext;
template <>
void addref(DatabaseContext* ptr);
template <>
void delref(DatabaseContext* ptr);

void validateOptionValuePresent(Optional<StringRef> value);
void validateOptionValueNotPresent(Optional<StringRef> value);

void enableClientInfoLogging();

struct NetworkOptions {
	std::string localAddress;
	std::string clusterFile;
	Optional<std::string> traceDirectory;
	uint64_t traceRollSize;
	uint64_t traceMaxLogsSize;
	std::string traceLogGroup;
	std::string traceFormat;
	std::string traceClockSource;
	std::string traceFileIdentifier;
	std::string tracePartialFileSuffix;
	Optional<bool> logClientInfo;
	Reference<ReferencedObject<Standalone<VectorRef<ClientVersionRef>>>> supportedVersions;
	bool runLoopProfilingEnabled;
	bool primaryClient;
	std::map<std::string, KnobValue> knobs;

	NetworkOptions();
};

class Database {
public:
	// Creates a database object that represents a connection to a cluster
	// This constructor uses a preallocated DatabaseContext that may have been created
	// on another thread
	static Database createDatabase(Reference<IClusterConnectionRecord> connRecord,
	                               int apiVersion,
	                               IsInternal internal = IsInternal::True,
	                               LocalityData const& clientLocality = LocalityData(),
	                               DatabaseContext* preallocatedDb = nullptr);

	static Database createDatabase(std::string connFileName,
	                               int apiVersion,
	                               IsInternal internal = IsInternal::True,
	                               LocalityData const& clientLocality = LocalityData());

	static Database createSimulatedExtraDatabase(std::string connectionString,
	                                             Optional<TenantName> defaultTenant = Optional<TenantName>());

	Database() {} // an uninitialized database can be destructed or reassigned safely; that's it
	void operator=(Database const& rhs) { db = rhs.db; }
	Database(Database const& rhs) : db(rhs.db) {}
	Database(Database&& r) noexcept : db(std::move(r.db)) {}
	void operator=(Database&& r) noexcept { db = std::move(r.db); }

	// For internal use by the native client:
	explicit Database(Reference<DatabaseContext> cx) : db(cx) {}
	explicit Database(DatabaseContext* cx) : db(cx) {}
	inline DatabaseContext* getPtr() const { return db.getPtr(); }
	inline DatabaseContext* extractPtr() { return db.extractPtr(); }
	DatabaseContext* operator->() const { return db.getPtr(); }
	Reference<DatabaseContext> getReference() const { return db; }

	const UniqueOrderedOptionList<FDBTransactionOptions>& getTransactionDefaults() const;

private:
	Reference<DatabaseContext> db;
};

void setNetworkOption(FDBNetworkOptions::Option option, Optional<StringRef> value = Optional<StringRef>());

// Configures the global networking machinery
void setupNetwork(uint64_t transportId = 0, UseMetrics = UseMetrics::False);

// This call blocks while the network is running.  To use the API in a single-threaded
//  environment, the calling program must have ACTORs already launched that are waiting
//  to use the network.  In this case, the program can terminate by calling stopNetwork()
//  from a callback, thereby releasing this call to return.  In a multithreaded setup
//  this call can be called from a dedicated "networking" thread.  All the network-based
//  callbacks will happen on this second thread.  When a program is finished, the
//  call stopNetwork (from a non-networking thread) can cause the runNetwork() call to
//  return.
//
// Throws network_already_setup if g_network has already been initialized
void runNetwork();

// See above.  Can be called from a thread that is not the "networking thread"
//
// Throws network_not_setup if g_network has not been initialized
void stopNetwork();

struct StorageMetrics;

struct TransactionOptions {
	double maxBackoff;
	uint32_t getReadVersionFlags;
	uint32_t sizeLimit;
	int maxTransactionLoggingFieldLength;
	bool checkWritesEnabled : 1;
	bool causalWriteRisky : 1;
	bool commitOnFirstProxy : 1;
	bool debugDump : 1;
	bool lockAware : 1;
	bool readOnly : 1;
	bool firstInBatch : 1;
	bool includePort : 1;
	bool reportConflictingKeys : 1;
	bool expensiveClearCostEstimation : 1;
	bool useGrvCache : 1;
	bool skipGrvCache : 1;
	bool rawAccess : 1;
	bool bypassStorageQuota : 1;

	TransactionPriority priority;

	TagSet tags; // All tags set on transaction
	TagSet readTags; // Tags that can be sent with read requests

	// update clear function if you add a new field

	TransactionOptions(Database const& cx);
	TransactionOptions();

	void reset(Database const& cx);

private:
	void clear();
};

class ReadYourWritesTransaction; // workaround cyclic dependency

struct TransactionLogInfo : public ReferenceCounted<TransactionLogInfo>, NonCopyable {
	enum LoggingLocation { DONT_LOG = 0, TRACE_LOG = 1, DATABASE = 2 };

	TransactionLogInfo() : logLocation(DONT_LOG), maxFieldLength(0) {}
	TransactionLogInfo(LoggingLocation location) : logLocation(location), maxFieldLength(0) {}
	TransactionLogInfo(std::string id, LoggingLocation location)
	  : logLocation(location), maxFieldLength(0), identifier(id) {}

	void setIdentifier(std::string id) { identifier = id; }
	void logTo(LoggingLocation loc) { logLocation = logLocation | loc; }

	template <typename T>
	void addLog(const T& event) {
		if (logLocation & TRACE_LOG) {
			ASSERT(!identifier.empty());
			event.logEvent(identifier, maxFieldLength);
		}

		if (flushed) {
			return;
		}

		if (logLocation & DATABASE) {
			logsAdded = true;
			static_assert(std::is_base_of<FdbClientLogEvents::Event, T>::value,
			              "Event should be derived class of FdbClientLogEvents::Event");
			trLogWriter << event;
		}
	}

	BinaryWriter trLogWriter{ IncludeVersion() };
	bool logsAdded{ false };
	bool flushed{ false };
	int logLocation;
	int maxFieldLength;
	std::string identifier;
};

struct Watch : public ReferenceCounted<Watch>, NonCopyable {
	Key key;
	Optional<Value> value;
	bool valuePresent;
	Optional<Value> setValue;
	bool setPresent;
	Promise<Void> onChangeTrigger;
	Promise<Void> onSetWatchTrigger;
	Future<Void> watchFuture;

	Watch() : valuePresent(false), setPresent(false), watchFuture(Never()) {}
	Watch(Key key) : key(key), valuePresent(false), setPresent(false), watchFuture(Never()) {}
	Watch(Key key, Optional<Value> val)
	  : key(key), value(val), valuePresent(true), setPresent(false), watchFuture(Never()) {}

	void setWatch(Future<Void> watchFuture);
};

class Tenant : public ReferenceCounted<Tenant> {
public:
	Tenant(Future<int64_t> id, Optional<TenantName> name) : idFuture(id), name(name) {}

	int64_t id() const {
		ASSERT(idFuture.isReady());
		return idFuture.get();
	}

	StringRef prefix() const {
		ASSERT(idFuture.isReady());
		if (bigEndianId == -1) {
			bigEndianId = bigEndian64(idFuture.get());
		}
		return StringRef(reinterpret_cast<const uint8_t*>(&bigEndianId), TenantAPI::PREFIX_SIZE);
	}

	std::string description() const {
		StringRef nameStr = name.castTo<TenantNameRef>().orDefault("<unspecified>"_sr);
		if (idFuture.canGet()) {
			return format("%*s (%lld)", nameStr.size(), nameStr.begin(), idFuture.get());
		} else {
			return format("%*s", nameStr.size(), nameStr.begin());
		}
	}

	Future<int64_t> idFuture;
	Optional<TenantName> name;

private:
	mutable int64_t bigEndianId = -1;
};

template <>
struct Traceable<Tenant> : std::true_type {
	static std::string toString(const Tenant& tenant) { return printable(tenant.description()); }
};

FDB_DECLARE_BOOLEAN_PARAM(AllowInvalidTenantID);

struct TransactionState : ReferenceCounted<TransactionState> {
	Database cx;
	Optional<Standalone<StringRef>> authToken;
	Reference<TransactionLogInfo> trLogInfo;
	TransactionOptions options;
	Optional<ReadOptions> readOptions;

	TaskPriority taskID;
	SpanContext spanContext;
	UseProvisionalProxies useProvisionalProxies = UseProvisionalProxies::False;
	bool readVersionObtainedFromGrvProxy;
	// Measured by summing the bytes accessed by each read and write operation
	// after rounding up to the nearest page size and applying a write penalty
	int64_t totalCost = 0;

	// Special flag to skip prepending tenant prefix to mutations and conflict ranges
	// when a dummy, internal transaction gets commited. The sole purpose of commitDummyTransaction() is to
	// resolve the state of earlier transaction that returned commit_unknown_result or request_maybe_delivered.
	// Therefore, the dummy transaction can simply reuse one conflict range of the earlier commit, if it already has
	// been prefixed.
	bool skipApplyTenantPrefix = false;

	int numErrors = 0;
	double startTime = 0;
	Promise<Standalone<StringRef>> versionstampPromise;

	Version committedVersion{ invalidVersion };

	// Used to save conflicting keys if FDBTransactionOptions::REPORT_CONFLICTING_KEYS is enabled
	// prefix/<key1> : '1' - any keys equal or larger than this key are (probably) conflicting keys
	// prefix/<key2> : '0' - any keys equal or larger than this key are (definitely) not conflicting keys
	std::shared_ptr<CoalescedKeyRangeMap<Value>> conflictingKeys;

	bool automaticIdempotency = false;

	// Only available so that Transaction can have a default constructor, for use in state variables
	TransactionState(TaskPriority taskID, SpanContext spanContext)
	  : taskID(taskID), spanContext(spanContext), tenantSet(false) {}

	// VERSION_VECTOR changed default values of readVersionObtainedFromGrvProxy
	TransactionState(Database cx,
	                 Optional<TenantName> tenantName,
	                 TaskPriority taskID,
	                 SpanContext spanContext,
	                 Reference<TransactionLogInfo> trLogInfo);

	Reference<TransactionState> cloneAndReset(Reference<TransactionLogInfo> newTrLogInfo, bool generateNewSpan) const;
	TenantInfo getTenantInfo(AllowInvalidTenantID allowInvalidTenantId = AllowInvalidTenantID::False);

	Optional<Reference<Tenant>> const& tenant();
	bool hasTenant() const;

	int64_t tenantId() const { return tenant_.present() ? tenant_.get()->id() : TenantInfo::INVALID_TENANT; }

private:
	Optional<Reference<Tenant>> tenant_;
	bool tenantSet;
};

<<<<<<< HEAD
class Tenant : public ReferenceCounted<Tenant>, public FastAllocated<Tenant>, NonCopyable {
public:
	Tenant(DatabaseContext* cx, TenantName name);
	static Tenant* allocateOnForeignThread() { return (Tenant*)Tenant::operator new(sizeof(Tenant)); }
	Future<int64_t> getId();

private:
	Future<int64_t> id;
	TenantName name;
};

=======
>>>>>>> 336f91dc
class Transaction : NonCopyable {
public:
	explicit Transaction(Database const& cx, Optional<TenantName> const& tenant = Optional<TenantName>());
	~Transaction();

	void setVersion(Version v);
	Future<Version> getReadVersion() { return getReadVersion(0); }
	Future<Version> getRawReadVersion();
	Optional<Version> getCachedReadVersion() const;

	[[nodiscard]] Future<Optional<Value>> get(const Key& key, Snapshot = Snapshot::False);
	[[nodiscard]] Future<Void> watch(Reference<Watch> watch);
	[[nodiscard]] Future<Key> getKey(const KeySelector& key, Snapshot = Snapshot::False);
	// Future< Optional<KeyValue> > get( const KeySelectorRef& key );
	[[nodiscard]] Future<RangeResult> getRange(const KeySelector& begin,
	                                           const KeySelector& end,
	                                           int limit,
	                                           Snapshot = Snapshot::False,
	                                           Reverse = Reverse::False);
	[[nodiscard]] Future<RangeResult> getRange(const KeySelector& begin,
	                                           const KeySelector& end,
	                                           GetRangeLimits limits,
	                                           Snapshot = Snapshot::False,
	                                           Reverse = Reverse::False);
	[[nodiscard]] Future<RangeResult> getRange(const KeyRange& keys,
	                                           int limit,
	                                           Snapshot snapshot = Snapshot::False,
	                                           Reverse reverse = Reverse::False) {
		return getRange(KeySelector(firstGreaterOrEqual(keys.begin), keys.arena()),
		                KeySelector(firstGreaterOrEqual(keys.end), keys.arena()),
		                limit,
		                snapshot,
		                reverse);
	}
	[[nodiscard]] Future<RangeResult> getRange(const KeyRange& keys,
	                                           GetRangeLimits limits,
	                                           Snapshot snapshot = Snapshot::False,
	                                           Reverse reverse = Reverse::False) {
		return getRange(KeySelector(firstGreaterOrEqual(keys.begin), keys.arena()),
		                KeySelector(firstGreaterOrEqual(keys.end), keys.arena()),
		                limits,
		                snapshot,
		                reverse);
	}

	[[nodiscard]] Future<MappedRangeResult> getMappedRange(const KeySelector& begin,
	                                                       const KeySelector& end,
	                                                       const Key& mapper,
	                                                       GetRangeLimits limits,
	                                                       int matchIndex = MATCH_INDEX_ALL,
	                                                       Snapshot = Snapshot::False,
	                                                       Reverse = Reverse::False);

private:
	template <class GetKeyValuesFamilyRequest, class GetKeyValuesFamilyReply, class RangeResultFamily>
	Future<RangeResultFamily> getRangeInternal(const KeySelector& begin,
	                                           const KeySelector& end,
	                                           const Key& mapper,
	                                           GetRangeLimits limits,
	                                           int matchIndex,
	                                           Snapshot snapshot,
	                                           Reverse reverse);

public:
	// A method for streaming data from the storage server that is more efficient than getRange when reading large
	// amounts of data
	[[nodiscard]] Future<Void> getRangeStream(PromiseStream<Standalone<RangeResultRef>>& results,
	                                          const KeySelector& begin,
	                                          const KeySelector& end,
	                                          int limit,
	                                          Snapshot = Snapshot::False,
	                                          Reverse = Reverse::False);
	[[nodiscard]] Future<Void> getRangeStream(PromiseStream<Standalone<RangeResultRef>>& results,
	                                          const KeySelector& begin,
	                                          const KeySelector& end,
	                                          GetRangeLimits limits,
	                                          Snapshot = Snapshot::False,
	                                          Reverse = Reverse::False);
	[[nodiscard]] Future<Void> getRangeStream(PromiseStream<Standalone<RangeResultRef>>& results,
	                                          const KeyRange& keys,
	                                          int limit,
	                                          Snapshot snapshot = Snapshot::False,
	                                          Reverse reverse = Reverse::False) {
		return getRangeStream(results,
		                      KeySelector(firstGreaterOrEqual(keys.begin), keys.arena()),
		                      KeySelector(firstGreaterOrEqual(keys.end), keys.arena()),
		                      limit,
		                      snapshot,
		                      reverse);
	}
	[[nodiscard]] Future<Void> getRangeStream(PromiseStream<Standalone<RangeResultRef>>& results,
	                                          const KeyRange& keys,
	                                          GetRangeLimits limits,
	                                          Snapshot snapshot = Snapshot::False,
	                                          Reverse reverse = Reverse::False) {
		return getRangeStream(results,
		                      KeySelector(firstGreaterOrEqual(keys.begin), keys.arena()),
		                      KeySelector(firstGreaterOrEqual(keys.end), keys.arena()),
		                      limits,
		                      snapshot,
		                      reverse);
	}

	[[nodiscard]] Future<Standalone<VectorRef<const char*>>> getAddressesForKey(const Key& key);

	void enableCheckWrites();
	void addReadConflictRange(KeyRangeRef const& keys);
	void addWriteConflictRange(KeyRangeRef const& keys);
	void makeSelfConflicting();

	Future<Void> warmRange(KeyRange keys);

	// Try to split the given range into equally sized chunks based on estimated size.
	// The returned list would still be in form of [keys.begin, splitPoint1, splitPoint2, ... , keys.end]
	Future<Standalone<VectorRef<KeyRef>>> getRangeSplitPoints(KeyRange const& keys, int64_t chunkSize);

	Future<Standalone<VectorRef<KeyRangeRef>>> getBlobGranuleRanges(const KeyRange& range, int rangeLimit);
	Future<Standalone<VectorRef<BlobGranuleChunkRef>>> readBlobGranules(const KeyRange& range,
	                                                                    Version begin,
	                                                                    Optional<Version> readVersion,
	                                                                    Version* readVersionOut = nullptr);

	Future<Standalone<VectorRef<BlobGranuleSummaryRef>>> summarizeBlobGranules(const KeyRange& range,
	                                                                           Optional<Version> summaryVersion,
	                                                                           int rangeLimit);

	void addGranuleMaterializeStats(const GranuleMaterializeStats& stats);

	// If checkWriteConflictRanges is true, existing write conflict ranges will be searched for this key
	void set(const KeyRef& key, const ValueRef& value, AddConflictRange = AddConflictRange::True);
	void atomicOp(const KeyRef& key,
	              const ValueRef& value,
	              MutationRef::Type operationType,
	              AddConflictRange = AddConflictRange::True);
	void clear(const KeyRangeRef& range, AddConflictRange = AddConflictRange::True);
	void clear(const KeyRef& key, AddConflictRange = AddConflictRange::True);

	// Throws not_committed or commit_unknown_result errors in normal operation
	[[nodiscard]] Future<Void> commit();

	void setOption(FDBTransactionOptions::Option option, Optional<StringRef> value = Optional<StringRef>());

	// May be called only after commit() returns success
	Version getCommittedVersion() const { return trState->committedVersion; }

	int64_t getTotalCost() const { return trState->totalCost; }

	// Will be fulfilled only after commit() returns success
	[[nodiscard]] Future<Standalone<StringRef>> getVersionstamp();

	Future<uint64_t> getProtocolVersion();

	uint32_t getSize();
	[[nodiscard]] Future<Void> onError(Error const& e);
	void flushTrLogsIfEnabled();

	// These are to permit use as state variables in actors:
	Transaction();
	void operator=(Transaction&& r) noexcept;

	void reset();
	void fullReset();
	double getBackoff(int errCode);

	void debugTransaction(UID dID) {
		if (trState->readOptions.present()) {
			trState->readOptions.get().debugID = dID;
		} else {
			trState->readOptions = ReadOptions(dID);
		}
	}
	VersionVector getVersionVector() const;
	SpanContext getSpanContext() const { return trState->spanContext; }

	Future<Void> commitMutations();
	void setupWatches();
	void cancelWatches(Error const& e = transaction_cancelled());

	int apiVersionAtLeast(int minVersion) const;
	void checkDeferredError() const;

	Database getDatabase() const { return trState->cx; }
	static Reference<TransactionLogInfo> createTrLogInfoProbabilistically(const Database& cx);

	Transaction& getTransaction() { return *this; }
	void setTransactionID(UID id);
	void setToken(uint64_t token);

	const std::vector<Future<std::pair<Key, Key>>>& getExtraReadConflictRanges() const { return extraConflictRanges; }
	Standalone<VectorRef<KeyRangeRef>> readConflictRanges() const {
		return Standalone<VectorRef<KeyRangeRef>>(tr.transaction.read_conflict_ranges, tr.arena);
	}
	Standalone<VectorRef<KeyRangeRef>> writeConflictRanges() const {
		return Standalone<VectorRef<KeyRangeRef>>(tr.transaction.write_conflict_ranges, tr.arena);
	}

	Optional<Reference<Tenant>> getTenant() { return trState->tenant(); }

	Reference<TransactionState> trState;
	std::vector<Reference<Watch>> watches;
	TagSet const& getTags() const;
	Span span;

	// used in template functions as returned Future type
	template <typename Type>
	using FutureT = Future<Type>;

private:
	Future<Version> getReadVersion(uint32_t flags);

	template <class GetKeyValuesFamilyRequest, class GetKeyValuesFamilyReply>
	Future<RangeResult> getRangeInternal(const KeySelector& begin,
	                                     const KeySelector& end,
	                                     const Key& mapper,
	                                     GetRangeLimits limits,
	                                     Snapshot snapshot,
	                                     Reverse reverse);

	void resetImpl(bool generateNewSpan);

	double backoff;
	CommitTransactionRequest tr;
	Future<Version> readVersion;
	Promise<Optional<Value>> metadataVersion;
	std::vector<Future<std::pair<Key, Key>>> extraConflictRanges;
	Promise<Void> commitResult;
	Future<Void> committing;
};

ACTOR Future<Version> waitForCommittedVersion(Database cx, Version version, SpanContext spanContext);
ACTOR Future<Standalone<VectorRef<DDMetricsRef>>> waitDataDistributionMetricsList(Database cx,
                                                                                  KeyRange keys,
                                                                                  int shardLimit);

std::string unprintable(const std::string&);

int64_t extractIntOption(Optional<StringRef> value,
                         int64_t minValue = std::numeric_limits<int64_t>::min(),
                         int64_t maxValue = std::numeric_limits<int64_t>::max());

// Takes a snapshot of the cluster, specifically the following persistent
// states: coordinator, TLog and storage state
ACTOR Future<Void> snapCreate(Database cx, Standalone<StringRef> snapCmd, UID snapUID);

// Adds necessary mutation(s) to the transaction, so that *one* checkpoint will be created for
// each and every shards overlapping with `ranges`.
// All checkpoint(s) will be created at the transaction's commit version.
Future<Void> createCheckpoint(Transaction* tr,
                              const std::vector<KeyRange>& ranges,
                              CheckpointFormat format,
                              Optional<UID> dataMoveId = Optional<UID>());

// Same as above.
Future<Void> createCheckpoint(Reference<ReadYourWritesTransaction> tr,
                              const std::vector<KeyRange>& ranges,
                              CheckpointFormat format,
                              Optional<UID> dataMoveId = Optional<UID>());

// Gets checkpoint metadata for `ranges` at the specific version, with the particular format.
// The keyranges of the returned checkpoint is a super-set of `ranges`.
// checkpoint_not_found() error will be returned if the specific checkpoint cannot be found.
ACTOR Future<std::vector<CheckpointMetaData>> getCheckpointMetaData(Database cx,
                                                                    std::vector<KeyRange> ranges,
                                                                    Version version,
                                                                    CheckpointFormat format,
                                                                    Optional<UID> dataMoveId = Optional<UID>(),
                                                                    double timeout = 5.0);

// Checks with Data Distributor that it is safe to mark all servers in exclusions as failed
ACTOR Future<bool> checkSafeExclusions(Database cx, std::vector<AddressExclusion> exclusions);

// Measured in bytes, rounded up to the nearest page size. Multiply by fungibility ratio
// because writes are more expensive than reads.
inline uint64_t getWriteOperationCost(uint64_t bytes) {
	return CLIENT_KNOBS->GLOBAL_TAG_THROTTLING_RW_FUNGIBILITY_RATIO * CLIENT_KNOBS->TAG_THROTTLING_PAGE_SIZE *
	       ((bytes - 1) / CLIENT_KNOBS->TAG_THROTTLING_PAGE_SIZE + 1);
}

// Measured in bytes, rounded up to the nearest page size.
inline uint64_t getReadOperationCost(uint64_t bytes) {
	return ((bytes - 1) / CLIENT_KNOBS->TAG_THROTTLING_PAGE_SIZE + 1) * CLIENT_KNOBS->TAG_THROTTLING_PAGE_SIZE;
}

// Create a transaction to set the value of system key \xff/conf/perpetual_storage_wiggle. If enable == true, the value
// will be 1. Otherwise, the value will be 0. The caller should take care of the reset of StorageWiggleMetrics if
// necessary. Returns the FDB version at which the transaction was committed.
ACTOR Future<Version> setPerpetualStorageWiggle(Database cx, bool enable, LockAware lockAware = LockAware::False);

ACTOR Future<std::vector<std::pair<UID, StorageWiggleValue>>> readStorageWiggleValues(Database cx,
                                                                                      bool primary,
                                                                                      bool use_system_priority);

// Returns the maximum legal size of a key. This size will be determined by the prefix of the passed in key
// (system keys have a larger maximum size). This should be used for generic max key size requests.
int64_t getMaxKeySize(KeyRef const& key);

// Returns the maximum legal size of a key that can be read. Keys larger than this will be assumed not to exist.
int64_t getMaxReadKeySize(KeyRef const& key);

// Returns the maximum legal size of a key that can be written. If using raw access, writes to normal keys will
// be allowed to be slighly larger to accommodate the prefix.
int64_t getMaxWriteKeySize(KeyRef const& key, bool hasRawAccess);

// Returns the maximum legal size of a key that can be cleared. Keys larger than this will be assumed not to exist.
int64_t getMaxClearKeySize(KeyRef const& key);

struct KeyRangeLocationInfo;
// Return the aggregated StorageMetrics of range keys to the caller. The locations tell which interface should
// serve the request. The final result is within (min-permittedError/2, max + permittedError/2) if valid.
ACTOR Future<Optional<StorageMetrics>> waitStorageMetricsWithLocation(TenantInfo tenantInfo,
                                                                      KeyRange keys,
                                                                      std::vector<KeyRangeLocationInfo> locations,
                                                                      StorageMetrics min,
                                                                      StorageMetrics max,
                                                                      StorageMetrics permittedError);

// Return the suggested split points from storage server.The locations tell which interface should
// serve the request. `limit` is the current estimated storage metrics of `keys`.The returned points, if present,
// guarantee the metrics of split result is within limit.
ACTOR Future<Optional<Standalone<VectorRef<KeyRef>>>> splitStorageMetricsWithLocations(
    std::vector<KeyRangeLocationInfo> locations,
    KeyRange keys,
    StorageMetrics limit,
    StorageMetrics estimated,
    Optional<int> minSplitBytes);

namespace NativeAPI {
ACTOR Future<std::vector<std::pair<StorageServerInterface, ProcessClass>>> getServerListAndProcessClasses(
    Transaction* tr);
}
#include "flow/unactorcompiler.h"
#endif<|MERGE_RESOLUTION|>--- conflicted
+++ resolved
@@ -237,9 +237,12 @@
 	void setWatch(Future<Void> watchFuture);
 };
 
-class Tenant : public ReferenceCounted<Tenant> {
+class Tenant : public ReferenceCounted<Tenant>, public FastAllocated<Tenant>, NonCopyable {
 public:
+	Tenant(DatabaseContext* cx, TenantName name);
 	Tenant(Future<int64_t> id, Optional<TenantName> name) : idFuture(id), name(name) {}
+
+	static Tenant* allocateOnForeignThread() { return (Tenant*)Tenant::operator new(sizeof(Tenant)); }
 
 	int64_t id() const {
 		ASSERT(idFuture.isReady());
@@ -336,20 +339,6 @@
 	bool tenantSet;
 };
 
-<<<<<<< HEAD
-class Tenant : public ReferenceCounted<Tenant>, public FastAllocated<Tenant>, NonCopyable {
-public:
-	Tenant(DatabaseContext* cx, TenantName name);
-	static Tenant* allocateOnForeignThread() { return (Tenant*)Tenant::operator new(sizeof(Tenant)); }
-	Future<int64_t> getId();
-
-private:
-	Future<int64_t> id;
-	TenantName name;
-};
-
-=======
->>>>>>> 336f91dc
 class Transaction : NonCopyable {
 public:
 	explicit Transaction(Database const& cx, Optional<TenantName> const& tenant = Optional<TenantName>());
