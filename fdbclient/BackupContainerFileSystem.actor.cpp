/*
 * BackupContainerFileSystem.actor.cpp
 *
 * This source file is part of the FoundationDB open source project
 *
 * Copyright 2013-2018 Apple Inc. and the FoundationDB project authors
 *
 * Licensed under the Apache License, Version 2.0 (the "License");
 * you may not use this file except in compliance with the License.
 * You may obtain a copy of the License at
 *
 *     http://www.apache.org/licenses/LICENSE-2.0
 *
 * Unless required by applicable law or agreed to in writing, software
 * distributed under the License is distributed on an "AS IS" BASIS,
 * WITHOUT WARRANTIES OR CONDITIONS OF ANY KIND, either express or implied.
 * See the License for the specific language governing permissions and
 * limitations under the License.
 */

#include "fdbclient/BackupAgent.actor.h"
#include "fdbclient/BackupContainerAzureBlobStore.h"
#include "fdbclient/BackupContainerFileSystem.h"
#include "fdbclient/BackupContainerLocalDirectory.h"
#include "fdbclient/JsonBuilder.h"
#if (!defined(TLS_DISABLED) && !defined(_WIN32))
#include "flow/StreamCipher.h"
#endif
#include "flow/UnitTest.h"

#include <algorithm>
#include <cinttypes>

#include "flow/actorcompiler.h" // This must be the last #include.

class BackupContainerFileSystemImpl {
public:
	// TODO:  Do this more efficiently, as the range file list for a snapshot could potentially be hundreds of
	// megabytes.
	ACTOR static Future<std::pair<std::vector<RangeFile>, std::map<std::string, KeyRange>>> readKeyspaceSnapshot(
	    Reference<BackupContainerFileSystem> bc,
	    KeyspaceSnapshotFile snapshot) {
		// Read the range file list for the specified version range, and then index them by fileName.
		// This is so we can verify that each of the files listed in the manifest file are also in the container at this
		// time.
		std::vector<RangeFile> files = wait(bc->listRangeFiles(snapshot.beginVersion, snapshot.endVersion));
		state std::map<std::string, RangeFile> rangeIndex;
		for (auto& f : files)
			rangeIndex[f.fileName] = std::move(f);

		// Read the snapshot file, verify the version range, then find each of the range files by name in the index and
		// return them.
		state Reference<IAsyncFile> f = wait(bc->readFile(snapshot.fileName));
		int64_t size = wait(f->size());
		state Standalone<StringRef> buf = makeString(size);
		wait(success(f->read(mutateString(buf), buf.size(), 0)));
		json_spirit::mValue json;
		json_spirit::read_string(buf.toString(), json);
		JSONDoc doc(json);

		Version v;
		if (!doc.tryGet("beginVersion", v) || v != snapshot.beginVersion)
			throw restore_corrupted_data();
		if (!doc.tryGet("endVersion", v) || v != snapshot.endVersion)
			throw restore_corrupted_data();

		json_spirit::mValue& filesArray = doc.create("files");
		if (filesArray.type() != json_spirit::array_type)
			throw restore_corrupted_data();

		std::vector<RangeFile> results;
		int missing = 0;

		for (auto const& fileValue : filesArray.get_array()) {
			if (fileValue.type() != json_spirit::str_type)
				throw restore_corrupted_data();

			// If the file is not in the index then log the error but don't throw yet, keep checking the whole list.
			auto i = rangeIndex.find(fileValue.get_str());
			if (i == rangeIndex.end()) {
				TraceEvent(SevError, "FileRestoreMissingRangeFile")
				    .detail("URL", bc->getURL())
				    .detail("File", fileValue.get_str());

				++missing;
			}

			// No point in using more memory once data is missing since an error will be thrown instead.
			if (missing == 0) {
				results.push_back(i->second);
			}
		}

		if (missing > 0) {
			TraceEvent(SevError, "FileRestoreMissingRangeFileSummary")
			    .detail("URL", bc->getURL())
			    .detail("Count", missing);

			throw restore_missing_data();
		}

		// Check key ranges for files
		std::map<std::string, KeyRange> fileKeyRanges;
		JSONDoc ranges = doc.subDoc("keyRanges"); // Create an empty doc if not existed
		for (auto i : ranges.obj()) {
			const std::string& filename = i.first;
			JSONDoc fields(i.second);
			std::string begin, end;
			if (fields.tryGet("beginKey", begin) && fields.tryGet("endKey", end)) {
				TraceEvent("ManifestFields")
				    .detail("File", filename)
				    .detail("Begin", printable(StringRef(begin)))
				    .detail("End", printable(StringRef(end)));
				fileKeyRanges.emplace(filename, KeyRange(KeyRangeRef(StringRef(begin), StringRef(end))));
			} else {
				TraceEvent("MalFormattedManifest").detail("Key", filename);
				throw restore_corrupted_data();
			}
		}

		return std::make_pair(results, fileKeyRanges);
	}

	// Backup log types
	static constexpr Version NON_PARTITIONED_MUTATION_LOG = 0;
	static constexpr Version PARTITIONED_MUTATION_LOG = 1;

	// Find what should be the filename of a path by finding whatever is after the last forward or backward slash, or
	// failing to find those, the whole string.
	static std::string fileNameOnly(const std::string& path) {
		// Find the last forward slash position, defaulting to 0 if not found
		int pos = path.find_last_of('/');
		if (pos == std::string::npos) {
			pos = 0;
		}
		// Find the last backward slash position after pos, and update pos if found
		int b = path.find_last_of('\\', pos);
		if (b != std::string::npos) {
			pos = b;
		}
		return path.substr(pos + 1);
	}

	static bool pathToRangeFile(RangeFile& out, const std::string& path, int64_t size) {
		std::string name = fileNameOnly(path);
		RangeFile f;
		f.fileName = path;
		f.fileSize = size;
		int len;
		if (sscanf(name.c_str(), "range,%" SCNd64 ",%*[^,],%u%n", &f.version, &f.blockSize, &len) == 2 &&
		    len == name.size()) {
			out = f;
			return true;
		}
		return false;
	}

	ACTOR static Future<Void> writeKeyspaceSnapshotFile(Reference<BackupContainerFileSystem> bc,
	                                                    std::vector<std::string> fileNames,
	                                                    std::vector<std::pair<Key, Key>> beginEndKeys,
	                                                    int64_t totalBytes) {
		ASSERT(!fileNames.empty() && fileNames.size() == beginEndKeys.size());

		state Version minVer = std::numeric_limits<Version>::max();
		state Version maxVer = 0;
		state RangeFile rf;
		state json_spirit::mArray fileArray;
		state int i;

		// Validate each filename, update version range
		for (const auto& f : fileNames) {
			if (pathToRangeFile(rf, f, 0)) {
				fileArray.push_back(f);
				if (rf.version < minVer)
					minVer = rf.version;
				if (rf.version > maxVer)
					maxVer = rf.version;
			} else
				throw restore_unknown_file_type();
			wait(yield());
		}

		state json_spirit::mValue json;
		state JSONDoc doc(json);

		doc.create("files") = std::move(fileArray);
		doc.create("totalBytes") = totalBytes;
		doc.create("beginVersion") = minVer;
		doc.create("endVersion") = maxVer;

		auto ranges = doc.subDoc("keyRanges");
		for (int i = 0; i < beginEndKeys.size(); i++) {
			auto fileDoc = ranges.subDoc(fileNames[i], /*split=*/false);
			fileDoc.create("beginKey") = beginEndKeys[i].first.toString();
			fileDoc.create("endKey") = beginEndKeys[i].second.toString();
		}

		wait(yield());
		state std::string docString = json_spirit::write_string(json);

		state Reference<IBackupFile> f =
		    wait(bc->writeFile(format("snapshots/snapshot,%lld,%lld,%lld", minVer, maxVer, totalBytes)));
		wait(f->append(docString.data(), docString.size()));
		wait(f->finish());

		return Void();
	}

	ACTOR static Future<BackupFileList> dumpFileList(Reference<BackupContainerFileSystem> bc,
	                                                 Version begin,
	                                                 Version end) {
		state Future<std::vector<RangeFile>> fRanges = bc->listRangeFiles(begin, end);
		state Future<std::vector<KeyspaceSnapshotFile>> fSnapshots = bc->listKeyspaceSnapshots(begin, end);
		state std::vector<LogFile> logs;
		state std::vector<LogFile> pLogs;

		wait(success(fRanges) && success(fSnapshots) && store(logs, bc->listLogFiles(begin, end, false)) &&
		     store(pLogs, bc->listLogFiles(begin, end, true)));
		logs.insert(logs.end(), std::make_move_iterator(pLogs.begin()), std::make_move_iterator(pLogs.end()));

		return BackupFileList({ fRanges.get(), std::move(logs), fSnapshots.get() });
	}

	static Version resolveRelativeVersion(Optional<Version> max, Version v, const char* name, Error e) {
		if (v == invalidVersion) {
			TraceEvent(SevError, "BackupExpireInvalidVersion").detail(name, v);
			throw e;
		}
		if (v < 0) {
			if (!max.present()) {
				TraceEvent(SevError, "BackupExpireCannotResolveRelativeVersion").detail(name, v);
				throw e;
			}
			v += max.get();
		}
		return v;
	}

	// For a list of log files specified by their indices (of the same tag),
	// returns if they are continous in the range [begin, end]. If "tags" is not
	// nullptr, then it will be populated with [begin, end] -> tags, where next
	// pair's begin <= previous pair's end + 1. On return, the last pair's end
	// version (inclusive) gives the continuous range from begin.
	static bool isContinuous(const std::vector<LogFile>& files,
	                         const std::vector<int>& indices,
	                         Version begin,
	                         Version end,
	                         std::map<std::pair<Version, Version>, int>* tags) {
		Version lastBegin = invalidVersion;
		Version lastEnd = invalidVersion;
		int lastTags = -1;

		ASSERT(tags == nullptr || tags->empty());
		for (int idx : indices) {
			const LogFile& file = files[idx];
			if (lastEnd == invalidVersion) {
				if (file.beginVersion > begin)
					return false;
				if (file.endVersion > begin) {
					lastBegin = begin;
					lastTags = file.totalTags;
				} else {
					continue;
				}
			} else if (lastEnd < file.beginVersion) {
				if (tags != nullptr) {
					tags->emplace(std::make_pair(lastBegin, lastEnd - 1), lastTags);
				}
				return false;
			}

			if (lastTags != file.totalTags) {
				if (tags != nullptr) {
					tags->emplace(std::make_pair(lastBegin, file.beginVersion - 1), lastTags);
				}
				lastBegin = file.beginVersion;
				lastTags = file.totalTags;
			}
			lastEnd = file.endVersion;
			if (lastEnd > end)
				break;
		}
		if (tags != nullptr && lastBegin != invalidVersion) {
			tags->emplace(std::make_pair(lastBegin, std::min(end, lastEnd - 1)), lastTags);
		}
		return lastBegin != invalidVersion && lastEnd > end;
	}

	// Returns the end version such that [begin, end] is continuous.
	// "logs" should be already sorted.
	static Version getPartitionedLogsContinuousEndVersion(const std::vector<LogFile>& logs, Version begin) {
		Version end = 0;

		std::map<int, std::vector<int>> tagIndices; // tagId -> indices in files
		for (int i = 0; i < logs.size(); i++) {
			ASSERT_GE(logs[i].tagId, 0);
			ASSERT_LT(logs[i].tagId, logs[i].totalTags);
			auto& indices = tagIndices[logs[i].tagId];
			// filter out if indices.back() is subset of files[i] or vice versa
			if (!indices.empty()) {
				if (logs[indices.back()].isSubset(logs[i])) {
					ASSERT_LE(logs[indices.back()].fileSize, logs[i].fileSize);
					indices.back() = i;
				} else if (!logs[i].isSubset(logs[indices.back()])) {
					indices.push_back(i);
				}
			} else {
				indices.push_back(i);
			}
			end = std::max(end, logs[i].endVersion - 1);
		}
		TraceEvent("ContinuousLogEnd").detail("Begin", begin).detail("InitVersion", end);

		// check partition 0 is continuous in [begin, end] and create a map of ranges to partitions
		std::map<std::pair<Version, Version>, int> tags; // range [start, end] -> partitions
		isContinuous(logs, tagIndices[0], begin, end, &tags);
		if (tags.empty() || end <= begin)
			return 0;
		end = std::min(end, tags.rbegin()->first.second);
		TraceEvent("ContinuousLogEnd").detail("Partition", 0).detail("EndVersion", end).detail("Begin", begin);

		// for each range in tags, check all partitions from 1 are continouous
		Version lastEnd = begin;
		for (const auto& [beginEnd, count] : tags) {
			Version tagEnd = beginEnd.second; // This range's minimum continous partition version
			for (int i = 1; i < count; i++) {
				std::map<std::pair<Version, Version>, int> rangeTags;
				isContinuous(logs, tagIndices[i], beginEnd.first, beginEnd.second, &rangeTags);
				tagEnd = rangeTags.empty() ? 0 : std::min(tagEnd, rangeTags.rbegin()->first.second);
				TraceEvent("ContinuousLogEnd")
				    .detail("Partition", i)
				    .detail("EndVersion", tagEnd)
				    .detail("RangeBegin", beginEnd.first)
				    .detail("RangeEnd", beginEnd.second);
				if (tagEnd == 0)
					return lastEnd == begin ? 0 : lastEnd;
			}
			if (tagEnd < beginEnd.second) {
				return tagEnd;
			}
			lastEnd = beginEnd.second;
		}

		return end;
	}

	// Analyze partitioned logs and set contiguousLogEnd for "desc" if larger
	// than the "scanBegin" version.
	static void updatePartitionedLogsContinuousEnd(BackupDescription* desc,
	                                               const std::vector<LogFile>& logs,
	                                               const Version scanBegin,
	                                               const Version scanEnd) {
		if (logs.empty())
			return;

		Version snapshotBeginVersion = desc->snapshots.size() > 0 ? desc->snapshots[0].beginVersion : invalidVersion;
		Version begin = std::max(scanBegin, desc->minLogBegin.get());
		TraceEvent("ContinuousLogEnd")
		    .detail("ScanBegin", scanBegin)
		    .detail("ScanEnd", scanEnd)
		    .detail("Begin", begin)
		    .detail("ContiguousLogEnd", desc->contiguousLogEnd.get());
		for (const auto& file : logs) {
			if (file.beginVersion > begin) {
				if (scanBegin > 0)
					return;

				// scanBegin is 0
				desc->minLogBegin = file.beginVersion;
				begin = file.beginVersion;
			}

			Version ver = getPartitionedLogsContinuousEndVersion(logs, begin);
			if (ver >= desc->contiguousLogEnd.get()) {
				// contiguousLogEnd is not inclusive, so +1 here.
				desc->contiguousLogEnd.get() = ver + 1;
				TraceEvent("UpdateContinuousLogEnd").detail("Version", ver + 1);
				if (ver > snapshotBeginVersion)
					return;
			}
		}
	}

	// Computes the continuous end version for non-partitioned mutation logs up to
	// the "targetVersion". If "outLogs" is not nullptr, it will be updated with
	// continuous log files. "*end" is updated with the continuous end version.
	static void computeRestoreEndVersion(const std::vector<LogFile>& logs,
	                                     std::vector<LogFile>* outLogs,
	                                     Version* end,
	                                     Version targetVersion) {
		auto i = logs.begin();
		if (outLogs != nullptr)
			outLogs->push_back(*i);

		// Add logs to restorable logs set until continuity is broken OR we reach targetVersion
		while (++i != logs.end()) {
			if (i->beginVersion > *end || i->beginVersion > targetVersion)
				break;

			// If the next link in the log chain is found, update the end
			if (i->beginVersion == *end) {
				if (outLogs != nullptr)
					outLogs->push_back(*i);
				*end = i->endVersion;
			}
		}
	}

	ACTOR static Future<BackupDescription> describeBackup(Reference<BackupContainerFileSystem> bc,
	                                                      bool deepScan,
	                                                      Version logStartVersionOverride) {
		state BackupDescription desc;
		desc.url = bc->getURL();

		TraceEvent("BackupContainerDescribe1")
		    .detail("URL", bc->getURL())
		    .detail("LogStartVersionOverride", logStartVersionOverride);

		bool e = wait(bc->exists());
		if (!e) {
			TraceEvent(SevWarnAlways, "BackupContainerDoesNotExist").detail("URL", bc->getURL());
			throw backup_does_not_exist();
		}

		// If logStartVersion is relative, then first do a recursive call without it to find the max log version
		// from which to resolve the relative version.
		// This could be handled more efficiently without recursion but it's tricky, this will do for now.
		if (logStartVersionOverride != invalidVersion && logStartVersionOverride < 0) {
			BackupDescription tmp = wait(bc->describeBackup(false, invalidVersion));
			logStartVersionOverride = resolveRelativeVersion(
			    tmp.maxLogEnd, logStartVersionOverride, "LogStartVersionOverride", invalid_option_value());
		}

		// Get metadata versions
		state Optional<Version> metaLogBegin;
		state Optional<Version> metaLogEnd;
		state Optional<Version> metaExpiredEnd;
		state Optional<Version> metaUnreliableEnd;
		state Optional<Version> metaLogType;

		std::vector<Future<Void>> metaReads;
		metaReads.push_back(store(metaExpiredEnd, bc->expiredEndVersion().get()));
		metaReads.push_back(store(metaUnreliableEnd, bc->unreliableEndVersion().get()));
		metaReads.push_back(store(metaLogType, bc->logType().get()));

		// Only read log begin/end versions if not doing a deep scan, otherwise scan files and recalculate them.
		if (!deepScan) {
			metaReads.push_back(store(metaLogBegin, bc->logBeginVersion().get()));
			metaReads.push_back(store(metaLogEnd, bc->logEndVersion().get()));
		}

		wait(waitForAll(metaReads));

		TraceEvent("BackupContainerDescribe2")
		    .detail("URL", bc->getURL())
		    .detail("LogStartVersionOverride", logStartVersionOverride)
		    .detail("ExpiredEndVersion", metaExpiredEnd.orDefault(invalidVersion))
		    .detail("UnreliableEndVersion", metaUnreliableEnd.orDefault(invalidVersion))
		    .detail("LogBeginVersion", metaLogBegin.orDefault(invalidVersion))
		    .detail("LogEndVersion", metaLogEnd.orDefault(invalidVersion))
		    .detail("LogType", metaLogType.orDefault(-1));

		// If the logStartVersionOverride is positive (not relative) then ensure that unreliableEndVersion is equal or
		// greater
		if (logStartVersionOverride != invalidVersion &&
		    metaUnreliableEnd.orDefault(invalidVersion) < logStartVersionOverride) {
			metaUnreliableEnd = logStartVersionOverride;
		}

		// Don't use metaLogBegin or metaLogEnd if any of the following are true, the safest
		// thing to do is rescan to verify log continuity and get exact begin/end versions
		//   - either are missing
		//   - metaLogEnd <= metaLogBegin       (invalid range)
		//   - metaLogEnd < metaExpiredEnd      (log continuity exists in missing data range)
		//   - metaLogEnd < metaUnreliableEnd   (log continuity exists in incomplete data range)
		if (!metaLogBegin.present() || !metaLogEnd.present() || metaLogEnd.get() <= metaLogBegin.get() ||
		    metaLogEnd.get() < metaExpiredEnd.orDefault(invalidVersion) ||
		    metaLogEnd.get() < metaUnreliableEnd.orDefault(invalidVersion)) {
			TraceEvent(SevWarnAlways, "BackupContainerMetadataInvalid")
			    .detail("URL", bc->getURL())
			    .detail("ExpiredEndVersion", metaExpiredEnd.orDefault(invalidVersion))
			    .detail("UnreliableEndVersion", metaUnreliableEnd.orDefault(invalidVersion))
			    .detail("LogBeginVersion", metaLogBegin.orDefault(invalidVersion))
			    .detail("LogEndVersion", metaLogEnd.orDefault(invalidVersion));

			metaLogBegin = Optional<Version>();
			metaLogEnd = Optional<Version>();
		}

		// If the unreliable end version is not set or is < expiredEndVersion then increase it to expiredEndVersion.
		// Describe does not update unreliableEnd in the backup metadata for safety reasons as there is no
		// compare-and-set operation to atomically change it and an expire process could be advancing it simultaneously.
		if (!metaUnreliableEnd.present() || metaUnreliableEnd.get() < metaExpiredEnd.orDefault(0))
			metaUnreliableEnd = metaExpiredEnd;

		desc.unreliableEndVersion = metaUnreliableEnd;
		desc.expiredEndVersion = metaExpiredEnd;

		// Start scanning at the end of the unreliable version range, which is the version before which data is likely
		// missing because an expire process has operated on that range.
		state Version scanBegin = desc.unreliableEndVersion.orDefault(0);
		state Version scanEnd = std::numeric_limits<Version>::max();

		// Use the known log range if present
		// Logs are assumed to be contiguious between metaLogBegin and metaLogEnd, so initalize desc accordingly
		if (metaLogBegin.present() && metaLogEnd.present()) {
			// minLogBegin is the greater of the log begin metadata OR the unreliable end version since we can't count
			// on log file presence before that version.
			desc.minLogBegin = std::max(metaLogBegin.get(), desc.unreliableEndVersion.orDefault(0));

			// Set the maximum known end version of a log file, so far, which is also the assumed contiguous log file
			// end version
			desc.maxLogEnd = metaLogEnd.get();
			desc.contiguousLogEnd = desc.maxLogEnd;

			// Advance scanBegin to the contiguous log end version
			scanBegin = desc.contiguousLogEnd.get();
		}

		state std::vector<LogFile> logs;
		state std::vector<LogFile> plogs;
		TraceEvent("BackupContainerListFiles").detail("URL", bc->getURL());

		wait(store(logs, bc->listLogFiles(scanBegin, scanEnd, false)) &&
		     store(plogs, bc->listLogFiles(scanBegin, scanEnd, true)) &&
		     store(desc.snapshots, bc->listKeyspaceSnapshots()));

		TraceEvent("BackupContainerListFiles")
		    .detail("URL", bc->getURL())
		    .detail("LogFiles", logs.size())
		    .detail("PLogsFiles", plogs.size())
		    .detail("Snapshots", desc.snapshots.size());

		if (plogs.size() > 0) {
			desc.partitioned = true;
			logs.swap(plogs);
		} else {
			desc.partitioned =
			    metaLogType.present() && metaLogType.get() == BackupContainerFileSystemImpl::PARTITIONED_MUTATION_LOG;
		}

		// List logs in version order so log continuity can be analyzed
		std::sort(logs.begin(), logs.end());

		// Find out contiguous log end version
		if (!logs.empty()) {
			desc.maxLogEnd = logs.rbegin()->endVersion;
			// If we didn't get log versions above then seed them using the first log file
			if (!desc.contiguousLogEnd.present()) {
				desc.minLogBegin = logs.begin()->beginVersion;
				if (desc.partitioned) {
					// Cannot use the first file's end version, which may not be contiguous
					// for other partitions. Set to its beginVersion to be safe.
					desc.contiguousLogEnd = logs.begin()->beginVersion;
				} else {
					desc.contiguousLogEnd = logs.begin()->endVersion;
				}
			}

			if (desc.partitioned) {
				updatePartitionedLogsContinuousEnd(&desc, logs, scanBegin, scanEnd);
			} else {
				Version& end = desc.contiguousLogEnd.get();
				computeRestoreEndVersion(logs, nullptr, &end, std::numeric_limits<Version>::max());
			}
		}

		// Only update stored contiguous log begin and end versions if we did NOT use a log start override.
		// Otherwise, a series of describe operations can result in a version range which is actually missing data.
		if (logStartVersionOverride == invalidVersion) {
			// If the log metadata begin/end versions are missing (or treated as missing due to invalidity) or
			// differ from the newly calculated values for minLogBegin and contiguousLogEnd, respectively,
			// then attempt to update the metadata in the backup container but ignore errors in case the
			// container is not writeable.
			try {
				state Future<Void> updates = Void();

				if (desc.minLogBegin.present() && metaLogBegin != desc.minLogBegin) {
					updates = updates && bc->logBeginVersion().set(desc.minLogBegin.get());
				}

				if (desc.contiguousLogEnd.present() && metaLogEnd != desc.contiguousLogEnd) {
					updates = updates && bc->logEndVersion().set(desc.contiguousLogEnd.get());
				}

				if (!metaLogType.present()) {
					updates =
					    updates && bc->logType().set(desc.partitioned
					                                     ? BackupContainerFileSystemImpl::PARTITIONED_MUTATION_LOG
					                                     : BackupContainerFileSystemImpl::NON_PARTITIONED_MUTATION_LOG);
				}

				wait(updates);
			} catch (Error& e) {
				if (e.code() == error_code_actor_cancelled)
					throw;
				TraceEvent(SevWarn, "BackupContainerMetadataUpdateFailure").error(e).detail("URL", bc->getURL());
			}
		}

		for (auto& s : desc.snapshots) {
			// Calculate restorability of each snapshot.  Assume true, then try to prove false
			s.restorable = true;
			// If this is not a single-version snapshot then see if the available contiguous logs cover its range
			if (s.beginVersion != s.endVersion) {
				if (!desc.minLogBegin.present() || desc.minLogBegin.get() > s.beginVersion)
					s.restorable = false;
				if (!desc.contiguousLogEnd.present() || desc.contiguousLogEnd.get() <= s.endVersion)
					s.restorable = false;
			}

			desc.snapshotBytes += s.totalSize;

			// If the snapshot is at a single version then it requires no logs.  Update min and max restorable.
			// TODO:  Somehow check / report if the restorable range is not or may not be contiguous.
			if (s.beginVersion == s.endVersion) {
				if (!desc.minRestorableVersion.present() || s.endVersion < desc.minRestorableVersion.get())
					desc.minRestorableVersion = s.endVersion;

				if (!desc.maxRestorableVersion.present() || s.endVersion > desc.maxRestorableVersion.get())
					desc.maxRestorableVersion = s.endVersion;
			}

			// If the snapshot is covered by the contiguous log chain then update min/max restorable.
			if (desc.minLogBegin.present() && s.beginVersion >= desc.minLogBegin.get() &&
			    s.endVersion < desc.contiguousLogEnd.get()) {
				if (!desc.minRestorableVersion.present() || s.endVersion < desc.minRestorableVersion.get())
					desc.minRestorableVersion = s.endVersion;

				if (!desc.maxRestorableVersion.present() ||
				    (desc.contiguousLogEnd.get() - 1) > desc.maxRestorableVersion.get())
					desc.maxRestorableVersion = desc.contiguousLogEnd.get() - 1;
			}
		}

		return desc;
	}

	ACTOR static Future<Void> expireData(Reference<BackupContainerFileSystem> bc,
	                                     Version expireEndVersion,
	                                     bool force,
	                                     IBackupContainer::ExpireProgress* progress,
	                                     Version restorableBeginVersion) {
		if (progress != nullptr) {
			progress->step = "Describing backup";
			progress->total = 0;
		}

		TraceEvent("BackupContainerFileSystemExpire1")
		    .detail("URL", bc->getURL())
		    .detail("ExpireEndVersion", expireEndVersion)
		    .detail("RestorableBeginVersion", restorableBeginVersion);

		// Get the backup description.
		state BackupDescription desc = wait(bc->describeBackup(false, expireEndVersion));

		// Resolve relative versions using max log version
		expireEndVersion =
		    resolveRelativeVersion(desc.maxLogEnd, expireEndVersion, "ExpireEndVersion", invalid_option_value());
		restorableBeginVersion = resolveRelativeVersion(
		    desc.maxLogEnd, restorableBeginVersion, "RestorableBeginVersion", invalid_option_value());

		// It would be impossible to have restorability to any version < expireEndVersion after expiring to that version
		if (restorableBeginVersion < expireEndVersion)
			throw backup_cannot_expire();

		// If the expire request is to a version at or before the previous version to which data was already deleted
		// then do nothing and just return
		if (expireEndVersion <= desc.expiredEndVersion.orDefault(invalidVersion)) {
			return Void();
		}

		// Assume force is needed, then try to prove otherwise.
		// Force is required if there is not a restorable snapshot which both
		//   - begins at or after expireEndVersion
		//   - ends at or before restorableBeginVersion
		state bool forceNeeded = true;
		for (KeyspaceSnapshotFile& s : desc.snapshots) {
			if (s.restorable.orDefault(false) && s.beginVersion >= expireEndVersion &&
			    s.endVersion <= restorableBeginVersion) {
				forceNeeded = false;
				break;
			}
		}

		// If force is needed but not passed then refuse to expire anything.
		// Note that it is possible for there to be no actual files in the backup prior to expireEndVersion,
		// if they were externally deleted or an expire operation deleted them but was terminated before
		// updating expireEndVersion
		if (forceNeeded && !force)
			throw backup_cannot_expire();

		// Start scan for files to delete at the last completed expire operation's end or 0.
		state Version scanBegin = desc.expiredEndVersion.orDefault(0);

		TraceEvent("BackupContainerFileSystemExpire2")
		    .detail("URL", bc->getURL())
		    .detail("ExpireEndVersion", expireEndVersion)
		    .detail("RestorableBeginVersion", restorableBeginVersion)
		    .detail("ScanBeginVersion", scanBegin);

		state std::vector<LogFile> logs;
		state std::vector<LogFile> pLogs; // partitioned mutation logs
		state std::vector<RangeFile> ranges;

		if (progress != nullptr) {
			progress->step = "Listing files";
		}
		// Get log files or range files that contain any data at or before expireEndVersion
		wait(store(logs, bc->listLogFiles(scanBegin, expireEndVersion - 1, false)) &&
		     store(pLogs, bc->listLogFiles(scanBegin, expireEndVersion - 1, true)) &&
		     store(ranges, bc->listRangeFiles(scanBegin, expireEndVersion - 1)));
		logs.insert(logs.end(), std::make_move_iterator(pLogs.begin()), std::make_move_iterator(pLogs.end()));

		// The new logBeginVersion will be taken from the last log file, if there is one
		state Optional<Version> newLogBeginVersion;
		if (!logs.empty()) {
			// Linear scan the unsorted logs to find the latest one in sorted order
			LogFile& last = *std::max_element(logs.begin(), logs.end());

			// If the last log ends at expireEndVersion then that will be the next log begin
			if (last.endVersion == expireEndVersion) {
				newLogBeginVersion = expireEndVersion;
			} else {
				// If the last log overlaps the expiredEnd then use the log's begin version and move the expiredEnd
				// back to match it and keep the last log file
				if (last.endVersion > expireEndVersion) {
					newLogBeginVersion = last.beginVersion;

					// Instead of modifying this potentially very large vector, just clear LogFile
					last = LogFile();

					expireEndVersion = newLogBeginVersion.get();
				}
			}
		}

		// Make a list of files to delete
		state std::vector<std::string> toDelete;

		// Move filenames out of vector then destroy it to save memory
		for (auto const& f : logs) {
			// We may have cleared the last log file earlier so skip any empty filenames
			if (!f.fileName.empty()) {
				toDelete.push_back(std::move(f.fileName));
			}
		}
		logs.clear();

		// Move filenames out of vector then destroy it to save memory
		for (auto const& f : ranges) {
			// The file version must be checked here again because it is likely that expireEndVersion is in the middle
			// of a log file, in which case after the log and range file listings are done (using the original
			// expireEndVersion) the expireEndVersion will be moved back slightly to the begin version of the last log
			// file found (which is also the first log to not be deleted)
			if (f.version < expireEndVersion) {
				toDelete.push_back(std::move(f.fileName));
			}
		}
		ranges.clear();

		for (auto const& f : desc.snapshots) {
			if (f.endVersion < expireEndVersion)
				toDelete.push_back(std::move(f.fileName));
		}
		desc = BackupDescription();

		// We are about to start deleting files, at which point all data prior to expireEndVersion is considered
		// 'unreliable' as some or all of it will be missing.  So before deleting anything, read unreliableEndVersion
		// (don't use cached value in desc) and update its value if it is missing or < expireEndVersion
		if (progress != nullptr) {
			progress->step = "Initial metadata update";
		}
		Optional<Version> metaUnreliableEnd = wait(bc->unreliableEndVersion().get());
		if (metaUnreliableEnd.orDefault(0) < expireEndVersion) {
			wait(bc->unreliableEndVersion().set(expireEndVersion));
		}

		if (progress != nullptr) {
			progress->step = "Deleting files";
			progress->total = toDelete.size();
			progress->done = 0;
		}

		// Delete files, but limit parallelism because the file list could use a lot of memory and the corresponding
		// delete actor states would use even more if they all existed at the same time.
		state std::list<Future<Void>> deleteFutures;

		while (!toDelete.empty() || !deleteFutures.empty()) {

			// While there are files to delete and budget in the deleteFutures list, start a delete
			while (!toDelete.empty() && deleteFutures.size() < CLIENT_KNOBS->BACKUP_CONCURRENT_DELETES) {
				deleteFutures.push_back(bc->deleteFile(toDelete.back()));
				toDelete.pop_back();
			}

			// Wait for deletes to finish until there are only targetDeletesInFlight remaining.
			// If there are no files left to start then this value is 0, otherwise it is one less
			// than the delete concurrency limit.
			state int targetFuturesSize = toDelete.empty() ? 0 : (CLIENT_KNOBS->BACKUP_CONCURRENT_DELETES - 1);

			while (deleteFutures.size() > targetFuturesSize) {
				wait(deleteFutures.front());
				if (progress != nullptr) {
					++progress->done;
				}
				deleteFutures.pop_front();
			}
		}

		if (progress != nullptr) {
			progress->step = "Final metadata update";
			progress->total = 0;
		}
		// Update the expiredEndVersion metadata to indicate that everything prior to that version has been
		// successfully deleted if the current version is lower or missing
		Optional<Version> metaExpiredEnd = wait(bc->expiredEndVersion().get());
		if (metaExpiredEnd.orDefault(0) < expireEndVersion) {
			wait(bc->expiredEndVersion().set(expireEndVersion));
		}

		return Void();
	}

	// Returns true if logs are continuous in the range [begin, end].
	// "files" should be pre-sorted according to version order.
	static bool isPartitionedLogsContinuous(const std::vector<LogFile>& files, Version begin, Version end) {
		std::map<int, std::vector<int>> tagIndices; // tagId -> indices in files
		for (int i = 0; i < files.size(); i++) {
			ASSERT(files[i].tagId >= 0 && files[i].tagId < files[i].totalTags);
			auto& indices = tagIndices[files[i].tagId];
			indices.push_back(i);
		}

		// check partition 0 is continuous and create a map of ranges to tags
		std::map<std::pair<Version, Version>, int> tags; // range [begin, end] -> tags
		if (!isContinuous(files, tagIndices[0], begin, end, &tags)) {
			TraceEvent(SevWarn, "BackupFileNotContinuous")
			    .detail("Partition", 0)
			    .detail("RangeBegin", begin)
			    .detail("RangeEnd", end);
			return false;
		}

		// for each range in tags, check all tags from 1 are continouous
		for (const auto& [beginEnd, count] : tags) {
			for (int i = 1; i < count; i++) {
				if (!isContinuous(files, tagIndices[i], beginEnd.first, std::min(beginEnd.second - 1, end), nullptr)) {
					TraceEvent(SevWarn, "BackupFileNotContinuous")
					    .detail("Partition", i)
					    .detail("RangeBegin", beginEnd.first)
					    .detail("RangeEnd", beginEnd.second);
					return false;
				}
			}
		}
		return true;
	}

	// Returns log files that are not duplicated, or subset of another log.
	// If a log file's progress is not saved, a new log file will be generated
	// with the same begin version. So we can have a file that contains a subset
	// of contents in another log file.
	// PRE-CONDITION: logs are already sorted by (tagId, beginVersion, endVersion).
	static std::vector<LogFile> filterDuplicates(const std::vector<LogFile>& logs) {
		std::vector<LogFile> filtered;
		int i = 0;
		for (int j = 1; j < logs.size(); j++) {
			if (logs[j].isSubset(logs[i])) {
				ASSERT_LE(logs[j].fileSize, logs[i].fileSize);
				continue;
			}

			if (!logs[i].isSubset(logs[j])) {
				filtered.push_back(logs[i]);
			}
			i = j;
		}
		if (i < logs.size())
			filtered.push_back(logs[i]);
		return filtered;
	}

	static Optional<RestorableFileSet> getRestoreSetFromLogs(const std::vector<LogFile>& logs,
	                                                         Version targetVersion,
	                                                         RestorableFileSet restorable) {
		Version end = logs.begin()->endVersion;
		computeRestoreEndVersion(logs, &restorable.logs, &end, targetVersion);
		if (end >= targetVersion) {
			restorable.continuousBeginVersion = logs.begin()->beginVersion;
			restorable.continuousEndVersion = end;
			return Optional<RestorableFileSet>(restorable);
		}
		return Optional<RestorableFileSet>();
	}

	// Get a set of files that can restore the given "keyRangesFilter" to the "targetVersion".
	// If "keyRangesFilter" is empty, the file set will cover all key ranges present in the backup.
	// It's generally a good idea to specify "keyRangesFilter" to reduce the number of files for
	// restore times.
	//
	// If "logsOnly" is true, then only log files are returned and "keyRangesFilter" is ignored,
	// because the log can contain mutations of the whole key space, unlike range files that each
	// is limited to a smaller key range.
	ACTOR static Future<Optional<RestorableFileSet>> getRestoreSet(Reference<BackupContainerFileSystem> bc,
	                                                               Version targetVersion,
	                                                               VectorRef<KeyRangeRef> keyRangesFilter,
	                                                               bool logsOnly = false,
	                                                               Version beginVersion = invalidVersion) {
		for (const auto& range : keyRangesFilter) {
			TraceEvent("BackupContainerGetRestoreSet").detail("RangeFilter", printable(range));
		}

		if (logsOnly) {
			state RestorableFileSet restorableSet;
			state std::vector<LogFile> logFiles;
			Version begin = beginVersion == invalidVersion ? 0 : beginVersion;
			wait(store(logFiles, bc->listLogFiles(begin, targetVersion, false)));
			// List logs in version order so log continuity can be analyzed
			std::sort(logFiles.begin(), logFiles.end());
			if (!logFiles.empty()) {
				return getRestoreSetFromLogs(logFiles, targetVersion, restorableSet);
			}
		}

		// Find the most recent keyrange snapshot through which we can restore filtered key ranges into targetVersion.
		state std::vector<KeyspaceSnapshotFile> snapshots = wait(bc->listKeyspaceSnapshots());
		state int i = snapshots.size() - 1;
		for (; i >= 0; i--) {
			// The smallest version of filtered range files >= snapshot beginVersion > targetVersion
			if (targetVersion >= 0 && snapshots[i].beginVersion > targetVersion) {
				continue;
			}

			state RestorableFileSet restorable;
			state Version minKeyRangeVersion = MAX_VERSION;
			state Version maxKeyRangeVersion = -1;

			std::pair<std::vector<RangeFile>, std::map<std::string, KeyRange>> results =
			    wait(bc->readKeyspaceSnapshot(snapshots[i]));

			// Old backup does not have metadata about key ranges and can not be filtered with key ranges.
			if (keyRangesFilter.size() && results.second.empty() && !results.first.empty()) {
				throw backup_not_filterable_with_key_ranges();
			}

			// Filter by keyRangesFilter.
			if (keyRangesFilter.empty()) {
				restorable.ranges = std::move(results.first);
				restorable.keyRanges = std::move(results.second);
				minKeyRangeVersion = snapshots[i].beginVersion;
				maxKeyRangeVersion = snapshots[i].endVersion;
			} else {
				for (const auto& rangeFile : results.first) {
					const auto& keyRange = results.second.at(rangeFile.fileName);
					if (keyRange.intersects(keyRangesFilter)) {
						restorable.ranges.push_back(rangeFile);
						restorable.keyRanges[rangeFile.fileName] = keyRange;
						minKeyRangeVersion = std::min(minKeyRangeVersion, rangeFile.version);
						maxKeyRangeVersion = std::max(maxKeyRangeVersion, rangeFile.version);
					}
				}
				// No range file matches 'keyRangesFilter'.
				if (restorable.ranges.empty()) {
					throw backup_not_overlapped_with_keys_filter();
				}
			}
			// 'latestVersion' represents using the minimum restorable version in a snapshot.
			restorable.targetVersion = targetVersion == latestVersion ? maxKeyRangeVersion : targetVersion;
			// Any version < maxKeyRangeVersion is not restorable.
			if (restorable.targetVersion < maxKeyRangeVersion)
				continue;

			restorable.snapshot = snapshots[i];
			// TODO: Reenable the sanity check after TooManyFiles error is resolved
			if (false && g_network->isSimulated()) {
				// Sanity check key ranges
				state std::map<std::string, KeyRange>::iterator rit;
				for (rit = restorable.keyRanges.begin(); rit != restorable.keyRanges.end(); rit++) {
					auto it = std::find_if(restorable.ranges.begin(),
					                       restorable.ranges.end(),
					                       [file = rit->first](const RangeFile f) { return f.fileName == file; });
					ASSERT(it != restorable.ranges.end());
					KeyRange result = wait(bc->getSnapshotFileKeyRange(*it));
					ASSERT(rit->second.begin <= result.begin && rit->second.end >= result.end);
				}
			}

			// No logs needed if there is a complete filtered key space snapshot at the target version.
			if (minKeyRangeVersion == maxKeyRangeVersion && maxKeyRangeVersion == restorable.targetVersion) {
				restorable.continuousBeginVersion = restorable.continuousEndVersion = invalidVersion;
				TraceEvent("BackupContainerGetRestorableFilesWithoutLogs")
				    .detail("KeyRangeVersion", restorable.targetVersion)
				    .detail("NumberOfRangeFiles", restorable.ranges.size())
				    .detail("KeyRangesFilter", printable(keyRangesFilter));
				return Optional<RestorableFileSet>(restorable);
			}

			// FIXME: check if there are tagged logs. for each tag, there is no version gap.
			state std::vector<LogFile> logs;
			state std::vector<LogFile> plogs;
			wait(store(logs, bc->listLogFiles(minKeyRangeVersion, restorable.targetVersion, false)) &&
			     store(plogs, bc->listLogFiles(minKeyRangeVersion, restorable.targetVersion, true)));

			if (plogs.size() > 0) {
				logs.swap(plogs);
				// sort by tag ID so that filterDuplicates works.
				std::sort(logs.begin(), logs.end(), [](const LogFile& a, const LogFile& b) {
					return std::tie(a.tagId, a.beginVersion, a.endVersion) <
					       std::tie(b.tagId, b.beginVersion, b.endVersion);
				});

				// Remove duplicated log files that can happen for old epochs.
				std::vector<LogFile> filtered = filterDuplicates(logs);
				restorable.logs.swap(filtered);
				// sort by version order again for continuous analysis
				std::sort(restorable.logs.begin(), restorable.logs.end());
				if (isPartitionedLogsContinuous(restorable.logs, minKeyRangeVersion, restorable.targetVersion)) {
					restorable.continuousBeginVersion = minKeyRangeVersion;
					restorable.continuousEndVersion = restorable.targetVersion + 1; // not inclusive
					return Optional<RestorableFileSet>(restorable);
				}
				return Optional<RestorableFileSet>();
			}

			// List logs in version order so log continuity can be analyzed
			std::sort(logs.begin(), logs.end());
			// If there are logs and the first one starts at or before the keyrange's snapshot begin version, then
			// it is valid restore set and proceed
			if (!logs.empty() && logs.front().beginVersion <= minKeyRangeVersion) {
				return getRestoreSetFromLogs(logs, targetVersion, restorable);
			}
		}
		return Optional<RestorableFileSet>();
	}

	static std::string versionFolderString(Version v, int smallestBucket) {
		ASSERT_LT(smallestBucket, 14);
		// Get a 0-padded fixed size representation of v
		std::string vFixedPrecision = format("%019lld", v);
		ASSERT_EQ(vFixedPrecision.size(), 19);
		// Truncate smallestBucket from the fixed length representation
		vFixedPrecision.resize(vFixedPrecision.size() - smallestBucket);

		// Split the remaining digits with a '/' 4 places from the right
		vFixedPrecision.insert(vFixedPrecision.size() - 4, 1, '/');

		return vFixedPrecision;
	}

	// This useful for comparing version folder strings regardless of where their "/" dividers are, as it is possible
	// that division points would change in the future.
	static std::string cleanFolderString(std::string f) {
		f.erase(std::remove(f.begin(), f.end(), '/'), f.end());
		return f;
	}

	// The innermost folder covers 100 seconds (1e8 versions) During a full speed backup it is possible though very
	// unlikely write about 10,000 snapshot range files during that time.
	static std::string old_rangeVersionFolderString(Version v) {
		return format("ranges/%s/", versionFolderString(v, 8).c_str());
	}

	// Get the root folder for a snapshot's data based on its begin version
	static std::string snapshotFolderString(Version snapshotBeginVersion) {
		return format("kvranges/snapshot.%018" PRId64, snapshotBeginVersion);
	}

	// Extract the snapshot begin version from a path
	static Version extractSnapshotBeginVersion(const std::string& path) {
		Version snapshotBeginVersion;
		if (sscanf(path.c_str(), "kvranges/snapshot.%018" SCNd64, &snapshotBeginVersion) == 1) {
			return snapshotBeginVersion;
		}
		return invalidVersion;
	}

	// The innermost folder covers 100,000 seconds (1e11 versions) which is 5,000 mutation log files at current
	// settings.
	static std::string logVersionFolderString(Version v, bool partitioned) {
		return format("%s/%s/", (partitioned ? "plogs" : "logs"), versionFolderString(v, 11).c_str());
	}

	static bool pathToLogFile(LogFile& out, const std::string& path, int64_t size) {
		std::string name = fileNameOnly(path);
		LogFile f;
		f.fileName = path;
		f.fileSize = size;
		int len;
		if (sscanf(name.c_str(),
		           "log,%" SCNd64 ",%" SCNd64 ",%*[^,],%u%n",
		           &f.beginVersion,
		           &f.endVersion,
		           &f.blockSize,
		           &len) == 3 &&
		    len == name.size()) {
			out = f;
			return true;
		} else if (sscanf(name.c_str(),
		                  "log,%" SCNd64 ",%" SCNd64 ",%*[^,],%d-of-%d,%u%n",
		                  &f.beginVersion,
		                  &f.endVersion,
		                  &f.tagId,
		                  &f.totalTags,
		                  &f.blockSize,
		                  &len) == 5 &&
		           len == name.size() && f.tagId >= 0) {
			out = f;
			return true;
		}
		return false;
	}

	static bool pathToKeyspaceSnapshotFile(KeyspaceSnapshotFile& out, const std::string& path) {
		std::string name = fileNameOnly(path);
		KeyspaceSnapshotFile f;
		f.fileName = path;
		int len;
		if (sscanf(name.c_str(),
		           "snapshot,%" SCNd64 ",%" SCNd64 ",%" SCNd64 "%n",
		           &f.beginVersion,
		           &f.endVersion,
		           &f.totalSize,
		           &len) == 3 &&
		    len == name.size()) {
			out = f;
			return true;
		}
		return false;
	}

<<<<<<< HEAD
#if (!defined(TLS_DISABLED) && !defined(_WIN32))

=======
#if ENCRYPTION_ENABLED
>>>>>>> 4b83d73f
	ACTOR static Future<Void> createTestEncryptionKeyFile(std::string filename) {
		state Reference<IAsyncFile> keyFile = wait(IAsyncFileSystem::filesystem()->open(
		    filename,
		    IAsyncFile::OPEN_ATOMIC_WRITE_AND_CREATE | IAsyncFile::OPEN_READWRITE | IAsyncFile::OPEN_CREATE,
		    0600));
		StreamCipher::Key::RawKeyType testKey;
		generateRandomData(testKey.data(), testKey.size());
		keyFile->write(testKey.data(), testKey.size(), 0);
		wait(keyFile->sync());
		return Void();
	}

	ACTOR static Future<Void> readEncryptionKey(std::string encryptionKeyFileName) {
		state Reference<IAsyncFile> keyFile;
		state StreamCipher::Key::RawKeyType key;
		try {
			Reference<IAsyncFile> _keyFile =
			    wait(IAsyncFileSystem::filesystem()->open(encryptionKeyFileName, 0x0, 0400));
			keyFile = _keyFile;
		} catch (Error& e) {
			TraceEvent(SevWarnAlways, "FailedToOpenEncryptionKeyFile")
			    .detail("FileName", encryptionKeyFileName)
			    .error(e);
			throw e;
		}
		int bytesRead = wait(keyFile->read(key.data(), key.size(), 0));
		if (bytesRead != key.size()) {
			TraceEvent(SevWarnAlways, "InvalidEncryptionKeyFileSize")
			    .detail("ExpectedSize", key.size())
			    .detail("ActualSize", bytesRead);
			throw invalid_encryption_key_file();
		}
		ASSERT_EQ(bytesRead, key.size());
		StreamCipher::Key::initializeKey(std::move(key));
		return Void();
	}
<<<<<<< HEAD
#endif
=======
#endif // ENCRYPTION_ENABLED

>>>>>>> 4b83d73f
}; // class BackupContainerFileSystemImpl

Future<Reference<IBackupFile>> BackupContainerFileSystem::writeLogFile(Version beginVersion,
                                                                       Version endVersion,
                                                                       int blockSize) {
	return writeFile(BackupContainerFileSystemImpl::logVersionFolderString(beginVersion, false) +
	                 format("log,%lld,%lld,%s,%d",
	                        beginVersion,
	                        endVersion,
	                        deterministicRandom()->randomUniqueID().toString().c_str(),
	                        blockSize));
}

Future<Reference<IBackupFile>> BackupContainerFileSystem::writeTaggedLogFile(Version beginVersion,
                                                                             Version endVersion,
                                                                             int blockSize,
                                                                             uint16_t tagId,
                                                                             int totalTags) {
	return writeFile(BackupContainerFileSystemImpl::logVersionFolderString(beginVersion, true) +
	                 format("log,%lld,%lld,%s,%d-of-%d,%d",
	                        beginVersion,
	                        endVersion,
	                        deterministicRandom()->randomUniqueID().toString().c_str(),
	                        tagId,
	                        totalTags,
	                        blockSize));
}

Future<Reference<IBackupFile>> BackupContainerFileSystem::writeRangeFile(Version snapshotBeginVersion,
                                                                         int snapshotFileCount,
                                                                         Version fileVersion,
                                                                         int blockSize) {
	std::string fileName = format(
	    "range,%" PRId64 ",%s,%d", fileVersion, deterministicRandom()->randomUniqueID().toString().c_str(), blockSize);

	// In order to test backward compatibility in simulation, sometimes write to the old path format
	if (g_network->isSimulated() && deterministicRandom()->coinflip()) {
		return writeFile(BackupContainerFileSystemImpl::old_rangeVersionFolderString(fileVersion) + fileName);
	}

	return writeFile(BackupContainerFileSystemImpl::snapshotFolderString(snapshotBeginVersion) +
	                 format("/%d/", snapshotFileCount / (BUGGIFY ? 1 : 5000)) + fileName);
}

Future<std::pair<std::vector<RangeFile>, std::map<std::string, KeyRange>>>
BackupContainerFileSystem::readKeyspaceSnapshot(KeyspaceSnapshotFile snapshot) {
	return BackupContainerFileSystemImpl::readKeyspaceSnapshot(Reference<BackupContainerFileSystem>::addRef(this),
	                                                           snapshot);
}

Future<Void> BackupContainerFileSystem::writeKeyspaceSnapshotFile(const std::vector<std::string>& fileNames,
                                                                  const std::vector<std::pair<Key, Key>>& beginEndKeys,
                                                                  int64_t totalBytes) {
	return BackupContainerFileSystemImpl::writeKeyspaceSnapshotFile(
	    Reference<BackupContainerFileSystem>::addRef(this), fileNames, beginEndKeys, totalBytes);
};

Future<std::vector<LogFile>> BackupContainerFileSystem::listLogFiles(Version beginVersion,
                                                                     Version targetVersion,
                                                                     bool partitioned) {
	// The first relevant log file could have a begin version less than beginVersion based on the knobs which
	// determine log file range size, so start at an earlier version adjusted by how many versions a file could
	// contain.
	//
	// Get the cleaned (without slashes) first and last folders that could contain relevant results.
	std::string firstPath =
	    BackupContainerFileSystemImpl::cleanFolderString(BackupContainerFileSystemImpl::logVersionFolderString(
	        std::max<Version>(0,
	                          beginVersion - CLIENT_KNOBS->BACKUP_MAX_LOG_RANGES * CLIENT_KNOBS->LOG_RANGE_BLOCK_SIZE),
	        partitioned));
	std::string lastPath = BackupContainerFileSystemImpl::cleanFolderString(
	    BackupContainerFileSystemImpl::logVersionFolderString(targetVersion, partitioned));

	std::function<bool(std::string const&)> pathFilter = [=](const std::string& folderPath) {
		// Remove slashes in the given folder path so that the '/' positions in the version folder string do not
		// matter

		std::string cleaned = BackupContainerFileSystemImpl::cleanFolderString(folderPath);
		return StringRef(firstPath).startsWith(cleaned) || StringRef(lastPath).startsWith(cleaned) ||
		       (cleaned > firstPath && cleaned < lastPath);
	};

	return map(listFiles((partitioned ? "plogs/" : "logs/"), pathFilter), [=](const FilesAndSizesT& files) {
		std::vector<LogFile> results;
		LogFile lf;
		for (auto& f : files) {
			if (BackupContainerFileSystemImpl::pathToLogFile(lf, f.first, f.second) && lf.endVersion > beginVersion &&
			    lf.beginVersion <= targetVersion)
				results.push_back(lf);
		}
		return results;
	});
}

Future<std::vector<RangeFile>> BackupContainerFileSystem::old_listRangeFiles(Version beginVersion, Version endVersion) {
	// Get the cleaned (without slashes) first and last folders that could contain relevant results.
	std::string firstPath = BackupContainerFileSystemImpl::cleanFolderString(
	    BackupContainerFileSystemImpl::old_rangeVersionFolderString(beginVersion));
	std::string lastPath = BackupContainerFileSystemImpl::cleanFolderString(
	    BackupContainerFileSystemImpl::old_rangeVersionFolderString(endVersion));

	std::function<bool(std::string const&)> pathFilter = [=](const std::string& folderPath) {
		// Remove slashes in the given folder path so that the '/' positions in the version folder string do not
		// matter
		std::string cleaned = BackupContainerFileSystemImpl::cleanFolderString(folderPath);

		return StringRef(firstPath).startsWith(cleaned) || StringRef(lastPath).startsWith(cleaned) ||
		       (cleaned > firstPath && cleaned < lastPath);
	};

	return map(listFiles("ranges/", pathFilter), [=](const FilesAndSizesT& files) {
		std::vector<RangeFile> results;
		RangeFile rf;
		for (auto& f : files) {
			if (BackupContainerFileSystemImpl::pathToRangeFile(rf, f.first, f.second) && rf.version >= beginVersion &&
			    rf.version <= endVersion)
				results.push_back(rf);
		}
		return results;
	});
}

Future<std::vector<RangeFile>> BackupContainerFileSystem::listRangeFiles(Version beginVersion, Version endVersion) {
	// Until the old folder scheme is no longer supported, read files stored using old folder scheme
	Future<std::vector<RangeFile>> oldFiles = old_listRangeFiles(beginVersion, endVersion);

	// Define filter function (for listFiles() implementations that use it) to reject any folder
	// starting after endVersion
	std::function<bool(std::string const&)> pathFilter = [=](std::string const& path) {
		return BackupContainerFileSystemImpl::extractSnapshotBeginVersion(path) <= endVersion;
	};

	Future<std::vector<RangeFile>> newFiles = map(listFiles("kvranges/", pathFilter), [=](const FilesAndSizesT& files) {
		std::vector<RangeFile> results;
		RangeFile rf;
		for (auto& f : files) {
			if (BackupContainerFileSystemImpl::pathToRangeFile(rf, f.first, f.second) && rf.version >= beginVersion &&
			    rf.version <= endVersion)
				results.push_back(rf);
		}
		return results;
	});

	return map(success(oldFiles) && success(newFiles), [=](Void _) {
		std::vector<RangeFile> results = std::move(newFiles.get());
		std::vector<RangeFile> oldResults = std::move(oldFiles.get());
		results.insert(
		    results.end(), std::make_move_iterator(oldResults.begin()), std::make_move_iterator(oldResults.end()));
		return results;
	});
}

Future<std::vector<KeyspaceSnapshotFile>> BackupContainerFileSystem::listKeyspaceSnapshots(Version begin, Version end) {
	return map(listFiles("snapshots/"), [=](const FilesAndSizesT& files) {
		std::vector<KeyspaceSnapshotFile> results;
		KeyspaceSnapshotFile sf;
		for (auto& f : files) {
			if (BackupContainerFileSystemImpl::pathToKeyspaceSnapshotFile(sf, f.first) && sf.beginVersion < end &&
			    sf.endVersion >= begin)
				results.push_back(sf);
		}
		std::sort(results.begin(), results.end());
		return results;
	});
}

Future<BackupFileList> BackupContainerFileSystem::dumpFileList(Version begin, Version end) {
	return BackupContainerFileSystemImpl::dumpFileList(Reference<BackupContainerFileSystem>::addRef(this), begin, end);
}

Future<BackupDescription> BackupContainerFileSystem::describeBackup(bool deepScan, Version logStartVersionOverride) {
	return BackupContainerFileSystemImpl::describeBackup(
	    Reference<BackupContainerFileSystem>::addRef(this), deepScan, logStartVersionOverride);
}

Future<Void> BackupContainerFileSystem::expireData(Version expireEndVersion,
                                                   bool force,
                                                   ExpireProgress* progress,
                                                   Version restorableBeginVersion) {
	return BackupContainerFileSystemImpl::expireData(
	    Reference<BackupContainerFileSystem>::addRef(this), expireEndVersion, force, progress, restorableBeginVersion);
}

ACTOR static Future<KeyRange> getSnapshotFileKeyRange_impl(Reference<BackupContainerFileSystem> bc, RangeFile file) {
	state int readFileRetries = 0;
	state bool beginKeySet = false;
	state Key beginKey;
	state Key endKey;
	loop {
		try {
			state Reference<IAsyncFile> inFile = wait(bc->readFile(file.fileName));
			beginKeySet = false;
			state int64_t j = 0;
			for (; j < file.fileSize; j += file.blockSize) {
				int64_t len = std::min<int64_t>(file.blockSize, file.fileSize - j);
				Standalone<VectorRef<KeyValueRef>> blockData = wait(fileBackup::decodeRangeFileBlock(inFile, j, len));
				if (!beginKeySet) {
					beginKey = blockData.front().key;
					beginKeySet = true;
				}
				endKey = blockData.back().key;
			}
			break;
		} catch (Error& e) {
			if (e.code() == error_code_restore_bad_read || e.code() == error_code_restore_unsupported_file_version ||
			    e.code() == error_code_restore_corrupted_data_padding) { // no retriable error
				TraceEvent(SevError, "BackupContainerGetSnapshotFileKeyRange").error(e);
				throw;
			} else if (e.code() == error_code_http_request_failed || e.code() == error_code_connection_failed ||
			           e.code() == error_code_timed_out || e.code() == error_code_lookup_failed) {
				// blob http request failure, retry
				TraceEvent(SevWarnAlways, "BackupContainerGetSnapshotFileKeyRangeConnectionFailure")
				    .detail("Retries", ++readFileRetries)
				    .error(e);
				wait(delayJittered(0.1));
			} else {
				TraceEvent(SevError, "BackupContainerGetSnapshotFileKeyRangeUnexpectedError").error(e);
				throw;
			}
		}
	}
	return KeyRange(KeyRangeRef(beginKey, endKey));
}

ACTOR static Future<Void> writeVersionProperty(Reference<BackupContainerFileSystem> bc, std::string path, Version v) {
	try {
		state Reference<IBackupFile> f = wait(bc->writeFile(path));
		std::string s = format("%lld", v);
		wait(f->append(s.data(), s.size()));
		wait(f->finish());
		return Void();
	} catch (Error& e) {
		TraceEvent(SevWarn, "BackupContainerWritePropertyFailed")
		    .error(e)
		    .detail("URL", bc->getURL())
		    .detail("Path", path);
		throw;
	}
}

ACTOR static Future<Optional<Version>> readVersionProperty(Reference<BackupContainerFileSystem> bc, std::string path) {
	try {
		state Reference<IAsyncFile> f = wait(bc->readFile(path));
		state int64_t size = wait(f->size());
		state std::string s;
		s.resize(size);
		int rs = wait(f->read((uint8_t*)s.data(), size, 0));
		Version v;
		int len;
		if (rs == size && sscanf(s.c_str(), "%" SCNd64 "%n", &v, &len) == 1 && len == size)
			return v;

		TraceEvent(SevWarn, "BackupContainerInvalidProperty").detail("URL", bc->getURL()).detail("Path", path);

		throw backup_invalid_info();
	} catch (Error& e) {
		if (e.code() == error_code_file_not_found)
			return Optional<Version>();

		TraceEvent(SevWarn, "BackupContainerReadPropertyFailed")
		    .error(e)
		    .detail("URL", bc->getURL())
		    .detail("Path", path);

		throw;
	}
}

Future<KeyRange> BackupContainerFileSystem::getSnapshotFileKeyRange(const RangeFile& file) {
	ASSERT(g_network->isSimulated());
	return getSnapshotFileKeyRange_impl(Reference<BackupContainerFileSystem>::addRef(this), file);
}

Future<Optional<RestorableFileSet>> BackupContainerFileSystem::getRestoreSet(Version targetVersion,
                                                                             VectorRef<KeyRangeRef> keyRangesFilter,
                                                                             bool logsOnly,
                                                                             Version beginVersion) {
	return BackupContainerFileSystemImpl::getRestoreSet(
	    Reference<BackupContainerFileSystem>::addRef(this), targetVersion, keyRangesFilter, logsOnly, beginVersion);
}

Future<Optional<Version>> BackupContainerFileSystem::VersionProperty::get() {
	return readVersionProperty(bc, path);
}
Future<Void> BackupContainerFileSystem::VersionProperty::set(Version v) {
	return writeVersionProperty(bc, path, v);
}
Future<Void> BackupContainerFileSystem::VersionProperty::clear() {
	return bc->deleteFile(path);
}

BackupContainerFileSystem::VersionProperty BackupContainerFileSystem::logBeginVersion() {
	return { Reference<BackupContainerFileSystem>::addRef(this), "log_begin_version" };
}
BackupContainerFileSystem::VersionProperty BackupContainerFileSystem::logEndVersion() {
	return { Reference<BackupContainerFileSystem>::addRef(this), "log_end_version" };
}
BackupContainerFileSystem::VersionProperty BackupContainerFileSystem::expiredEndVersion() {
	return { Reference<BackupContainerFileSystem>::addRef(this), "expired_end_version" };
}
BackupContainerFileSystem::VersionProperty BackupContainerFileSystem::unreliableEndVersion() {
	return { Reference<BackupContainerFileSystem>::addRef(this), "unreliable_end_version" };
}
BackupContainerFileSystem::VersionProperty BackupContainerFileSystem::logType() {
	return { Reference<BackupContainerFileSystem>::addRef(this), "mutation_log_type" };
}
bool BackupContainerFileSystem::usesEncryption() const {
	return encryptionSetupFuture.isValid();
}
Future<Void> BackupContainerFileSystem::encryptionSetupComplete() const {
	return encryptionSetupFuture;
}

#if (!defined(TLS_DISABLED) && !defined(_WIN32))
void BackupContainerFileSystem::setEncryptionKey(Optional<std::string> const& encryptionKeyFileName) {
	if (encryptionKeyFileName.present()) {
#if ENCRYPTION_ENABLED
		encryptionSetupFuture = BackupContainerFileSystemImpl::readEncryptionKey(encryptionKeyFileName.get());
#else
		encryptionSetupFuture = Void();
#endif
	}
}
Future<Void> BackupContainerFileSystem::createTestEncryptionKeyFile(std::string const &filename) {
#if ENCRYPTION_ENABLED
	return BackupContainerFileSystemImpl::createTestEncryptionKeyFile(filename);
#else
	return Void();
#endif
}
#else
Future<Void> BackupContainerFileSystem::createTestEncryptionKeyFile(std::string const& filename) {
	return Void();
}
#endif

namespace backup_test {

int chooseFileSize(std::vector<int>& sizes) {
	if (!sizes.empty()) {
		int size = sizes.back();
		sizes.pop_back();
		return size;
	}
	return deterministicRandom()->randomInt(0, 2e6);
}

ACTOR Future<Void> writeAndVerifyFile(Reference<IBackupContainer> c, Reference<IBackupFile> f, int size, FlowLock* lock) {
	state Standalone<VectorRef<uint8_t>> content;

	wait(lock->take(TaskPriority::DefaultYield, size));
 	state FlowLock::Releaser releaser(*lock, size);

 	printf("writeAndVerify size=%d file=%s\n", size, f->getFileName().c_str());
	content.resize(content.arena(), size);
	for (int i = 0; i < content.size(); ++i) {
		content[i] = (uint8_t)deterministicRandom()->randomInt(0, 256);
	}

	state VectorRef<uint8_t> sendBuf = content;
	while (sendBuf.size() > 0) {
		state int n = std::min(sendBuf.size(), deterministicRandom()->randomInt(1, 16384));
		wait(f->append(sendBuf.begin(), n));
		sendBuf.pop_front(n);
	}
	wait(f->finish());

	state Reference<IAsyncFile> inputFile = wait(c->readFile(f->getFileName()));
	int64_t fileSize = wait(inputFile->size());
	ASSERT_EQ(size, fileSize);
	if (size > 0) {
		state Standalone<VectorRef<uint8_t>> buf;
		buf.resize(buf.arena(), fileSize);
		int b = wait(inputFile->read(buf.begin(), buf.size(), 0));
		ASSERT_EQ(b, buf.size());
		ASSERT(buf == content);
	}
	return Void();
}

// Randomly advance version by up to 1 second of versions
Version nextVersion(Version v) {
	int64_t increment = deterministicRandom()->randomInt64(1, CLIENT_KNOBS->CORE_VERSIONSPERSECOND);
	return v + increment;
}

// Write a snapshot file with only begin & end key
ACTOR static Future<Void> testWriteSnapshotFile(Reference<IBackupFile> file, Key begin, Key end, uint32_t blockSize) {
	ASSERT_GT(blockSize, 3 * sizeof(uint32_t) + begin.size() + end.size());

	uint32_t fileVersion = BACKUP_AGENT_SNAPSHOT_FILE_VERSION;
	// write Header
	wait(file->append((uint8_t*)&fileVersion, sizeof(fileVersion)));

	// write begin key length and key
	wait(file->appendStringRefWithLen(begin));

	// write end key length and key
	wait(file->appendStringRefWithLen(end));

	int bytesLeft = blockSize - file->size();
	if (bytesLeft > 0) {
		Value paddings = fileBackup::makePadding(bytesLeft);
		wait(file->append(paddings.begin(), bytesLeft));
	}
	wait(file->finish());
	return Void();
}

ACTOR Future<Void> testBackupContainer(std::string url, Optional<std::string> encryptionKeyFileName) {
	state FlowLock lock(100e6);

	if (encryptionKeyFileName.present()) {
		wait(BackupContainerFileSystem::createTestEncryptionKeyFile(encryptionKeyFileName.get()));
	}

	printf("BackupContainerTest URL %s\n", url.c_str());

	state Reference<IBackupContainer> c = IBackupContainer::openContainer(url, encryptionKeyFileName);

	// Make sure container doesn't exist, then create it.
	try {
		wait(c->deleteContainer());
	} catch (Error& e) {
		if (e.code() != error_code_backup_invalid_url && e.code() != error_code_backup_does_not_exist)
			throw;
	}

	wait(c->create());

	state std::vector<Future<Void>> writes;
	state std::map<Version, std::vector<std::string>> snapshots;
	state std::map<Version, int64_t> snapshotSizes;
	state std::map<Version, std::vector<std::pair<Key, Key>>> snapshotBeginEndKeys;
	state int nRangeFiles = 0;
	state std::map<Version, std::string> logs;
	state Version v = deterministicRandom()->randomInt64(0, std::numeric_limits<Version>::max() / 2);

	// List of sizes to use to test edge cases on underlying file implementations
	state std::vector<int> fileSizes = { 0 };
	if (StringRef(url).startsWith(LiteralStringRef("blob"))) {
 		fileSizes.push_back(CLIENT_KNOBS->BLOBSTORE_MULTIPART_MIN_PART_SIZE);
 		fileSizes.push_back(CLIENT_KNOBS->BLOBSTORE_MULTIPART_MIN_PART_SIZE + 10);
 	}

	loop {
		state Version logStart = v;
		state int kvfiles = deterministicRandom()->randomInt(0, 3);
		state Key begin = LiteralStringRef("");
		state Key end = LiteralStringRef("");
		state int blockSize = 3 * sizeof(uint32_t) + begin.size() + end.size() + 8;

		while (kvfiles > 0) {
			if (snapshots.empty()) {
				snapshots[v] = {};
				snapshotBeginEndKeys[v] = {};
				snapshotSizes[v] = 0;
				if (deterministicRandom()->coinflip()) {
					v = nextVersion(v);
				}
			}
			Reference<IBackupFile> range = wait(c->writeRangeFile(snapshots.rbegin()->first, 0, v, blockSize));
			++nRangeFiles;
			v = nextVersion(v);
			snapshots.rbegin()->second.push_back(range->getFileName());
			snapshotBeginEndKeys.rbegin()->second.emplace_back(begin, end);

			int size = chooseFileSize(fileSizes);
			snapshotSizes.rbegin()->second += size;
			// Write in actual range file format, instead of random data.
			// writes.push_back(writeAndVerifyFile(c, range, size, &lock));
			wait(testWriteSnapshotFile(range, begin, end, blockSize));

			if (deterministicRandom()->random01() < .2) {
				writes.push_back(c->writeKeyspaceSnapshotFile(
				    snapshots.rbegin()->second, snapshotBeginEndKeys.rbegin()->second, snapshotSizes.rbegin()->second));
				snapshots[v] = {};
				snapshotBeginEndKeys[v] = {};
				snapshotSizes[v] = 0;
				break;
			}

			--kvfiles;
		}

		if (logStart == v || deterministicRandom()->coinflip()) {
			v = nextVersion(v);
		}
		state Reference<IBackupFile> log = wait(c->writeLogFile(logStart, v, 10));
		logs[logStart] = log->getFileName();
		int size = chooseFileSize(fileSizes);
		writes.push_back(writeAndVerifyFile(c, log, size, &lock));

		// Randomly stop after a snapshot has finished and all manually seeded file sizes have been used.
		if (fileSizes.empty() && !snapshots.empty() && snapshots.rbegin()->second.empty() &&
		    deterministicRandom()->random01() < .2) {
			snapshots.erase(snapshots.rbegin()->first);
			break;
		}
	}

	wait(waitForAll(writes));

	state BackupFileList listing = wait(c->dumpFileList());
	ASSERT_EQ(listing.ranges.size(), nRangeFiles);
	ASSERT_EQ(listing.logs.size(), logs.size());
	ASSERT_EQ(listing.snapshots.size(), snapshots.size());

	state BackupDescription desc = wait(c->describeBackup());
	printf("\n%s\n", desc.toString().c_str());

	// Do a series of expirations and verify resulting state
	state int i = 0;
	for (; i < listing.snapshots.size(); ++i) {
		{
			// Ensure we can still restore to the latest version
			Optional<RestorableFileSet> rest = wait(c->getRestoreSet(desc.maxRestorableVersion.get()));
			ASSERT(rest.present());
		}

		{
			// Ensure we can restore to the end version of snapshot i
			Optional<RestorableFileSet> rest = wait(c->getRestoreSet(listing.snapshots[i].endVersion));
			ASSERT(rest.present());
		}

		// Test expiring to the end of this snapshot
		state Version expireVersion = listing.snapshots[i].endVersion;

		// Expire everything up to but not including the snapshot end version
		printf("EXPIRE TO %" PRId64 "\n", expireVersion);
		state Future<Void> f = c->expireData(expireVersion);
		wait(ready(f));

		// If there is an error, it must be backup_cannot_expire and we have to be on the last snapshot
		if (f.isError()) {
			ASSERT_EQ(f.getError().code(), error_code_backup_cannot_expire);
			ASSERT_EQ(i, listing.snapshots.size() - 1);
			wait(c->expireData(expireVersion, true));
		}

		BackupDescription d = wait(c->describeBackup());
		printf("\n%s\n", d.toString().c_str());
	}

	printf("DELETING\n");
	wait(c->deleteContainer());

	state Future<BackupDescription> d = c->describeBackup();
	wait(ready(d));
	ASSERT(d.isError() && d.getError().code() == error_code_backup_does_not_exist);

	BackupFileList empty = wait(c->dumpFileList());
	ASSERT_EQ(empty.ranges.size(), 0);
	ASSERT_EQ(empty.logs.size(), 0);
	ASSERT_EQ(empty.snapshots.size(), 0);

	printf("BackupContainerTest URL=%s PASSED.\n", url.c_str());

	return Void();
}

TEST_CASE("/backup/containers/localdir/unencrypted") {
	wait(testBackupContainer(format("file://%s/fdb_backups/%llx", params.getDataDir().c_str(), timer_int()), {}));
	return Void();
}

TEST_CASE("/backup/containers/localdir/encrypted") {
	wait(testBackupContainer(format("file://%s/fdb_backups/%llx", params.getDataDir().c_str(), timer_int()),
	                         format("%s/test_encryption_key", params.getDataDir().c_str())));
	return Void();
}

TEST_CASE("/backup/containers/url") {
	if (!g_network->isSimulated()) {
		const char* url = getenv("FDB_TEST_BACKUP_URL");
		ASSERT(url != nullptr);
		wait(testBackupContainer(url, {}));
	}
	return Void();
}

TEST_CASE("/backup/containers_list") {
	if (!g_network->isSimulated()) {
		state const char* url = getenv("FDB_TEST_BACKUP_URL");
		ASSERT(url != nullptr);
		printf("Listing %s\n", url);
		std::vector<std::string> urls = wait(IBackupContainer::listContainers(url));
		for (auto& u : urls) {
			printf("%s\n", u.c_str());
		}
	}
	return Void();
}

TEST_CASE("/backup/time") {
	// test formatTime()
	for (int i = 0; i < 1000; ++i) {
		int64_t ts = deterministicRandom()->randomInt64(0, std::numeric_limits<int32_t>::max());
		ASSERT(BackupAgentBase::parseTime(BackupAgentBase::formatTime(ts)) == ts);
	}

	ASSERT(BackupAgentBase::parseTime("2019/03/18.17:51:11-0600") ==
	       BackupAgentBase::parseTime("2019/03/18.16:51:11-0700"));
	ASSERT(BackupAgentBase::parseTime("2019/03/31.22:45:07-0700") ==
	       BackupAgentBase::parseTime("2019/04/01.03:45:07-0200"));
	ASSERT(BackupAgentBase::parseTime("2019/03/31.22:45:07+0000") ==
	       BackupAgentBase::parseTime("2019/04/01.03:45:07+0500"));
	ASSERT(BackupAgentBase::parseTime("2019/03/31.22:45:07+0030") ==
	       BackupAgentBase::parseTime("2019/04/01.03:45:07+0530"));
	ASSERT(BackupAgentBase::parseTime("2019/03/31.22:45:07+0030") ==
	       BackupAgentBase::parseTime("2019/04/01.04:00:07+0545"));

	return Void();
}

TEST_CASE("/backup/continuous") {
	std::vector<LogFile> files;

	// [0, 100) 2 tags
	files.push_back({ 0, 100, 10, "file1", 100, 0, 2 }); // Tag 0: 0-100
	ASSERT(!BackupContainerFileSystemImpl::isPartitionedLogsContinuous(files, 0, 99));
	ASSERT(BackupContainerFileSystemImpl::getPartitionedLogsContinuousEndVersion(files, 0) == 0);

	files.push_back({ 0, 100, 10, "file2", 200, 1, 2 }); // Tag 1: 0-100
	std::sort(files.begin(), files.end());
	ASSERT(BackupContainerFileSystemImpl::isPartitionedLogsContinuous(files, 0, 99));
	ASSERT(!BackupContainerFileSystemImpl::isPartitionedLogsContinuous(files, 0, 100));
	ASSERT(BackupContainerFileSystemImpl::getPartitionedLogsContinuousEndVersion(files, 0) == 99);

	// [100, 300) 3 tags
	files.push_back({ 100, 200, 10, "file3", 200, 0, 3 }); // Tag 0: 100-200
	files.push_back({ 100, 250, 10, "file4", 200, 1, 3 }); // Tag 1: 100-250
	std::sort(files.begin(), files.end());
	ASSERT(BackupContainerFileSystemImpl::isPartitionedLogsContinuous(files, 0, 99));
	ASSERT(!BackupContainerFileSystemImpl::isPartitionedLogsContinuous(files, 0, 100));
	ASSERT(!BackupContainerFileSystemImpl::isPartitionedLogsContinuous(files, 50, 150));
	ASSERT(BackupContainerFileSystemImpl::getPartitionedLogsContinuousEndVersion(files, 0) == 99);

	files.push_back({ 100, 300, 10, "file5", 200, 2, 3 }); // Tag 2: 100-300
	std::sort(files.begin(), files.end());
	ASSERT(BackupContainerFileSystemImpl::isPartitionedLogsContinuous(files, 50, 150));
	ASSERT(!BackupContainerFileSystemImpl::isPartitionedLogsContinuous(files, 50, 200));
	ASSERT(BackupContainerFileSystemImpl::isPartitionedLogsContinuous(files, 10, 199));
	ASSERT(BackupContainerFileSystemImpl::getPartitionedLogsContinuousEndVersion(files, 0) == 199);
	ASSERT(BackupContainerFileSystemImpl::getPartitionedLogsContinuousEndVersion(files, 100) == 199);

	files.push_back({ 250, 300, 10, "file6", 200, 0, 3 }); // Tag 0: 250-300, missing 200-250
	std::sort(files.begin(), files.end());
	ASSERT(!BackupContainerFileSystemImpl::isPartitionedLogsContinuous(files, 50, 240));
	ASSERT(!BackupContainerFileSystemImpl::isPartitionedLogsContinuous(files, 100, 280));
	ASSERT(BackupContainerFileSystemImpl::getPartitionedLogsContinuousEndVersion(files, 99) == 199);

	files.push_back({ 250, 300, 10, "file7", 200, 1, 3 }); // Tag 1: 250-300
	std::sort(files.begin(), files.end());
	ASSERT(!BackupContainerFileSystemImpl::isPartitionedLogsContinuous(files, 100, 280));

	files.push_back({ 200, 250, 10, "file8", 200, 0, 3 }); // Tag 0: 200-250
	std::sort(files.begin(), files.end());
	ASSERT(BackupContainerFileSystemImpl::isPartitionedLogsContinuous(files, 0, 299));
	ASSERT(BackupContainerFileSystemImpl::isPartitionedLogsContinuous(files, 100, 280));
	ASSERT(BackupContainerFileSystemImpl::getPartitionedLogsContinuousEndVersion(files, 150) == 299);

	// [300, 400) 1 tag
	// files.push_back({200, 250, 10, "file9", 200, 0, 3}); // Tag 0: 200-250, duplicate file
	files.push_back({ 300, 400, 10, "file10", 200, 0, 1 }); // Tag 1: 300-400
	std::sort(files.begin(), files.end());
	ASSERT(BackupContainerFileSystemImpl::isPartitionedLogsContinuous(files, 0, 399));
	ASSERT(BackupContainerFileSystemImpl::isPartitionedLogsContinuous(files, 100, 399));
	ASSERT(BackupContainerFileSystemImpl::isPartitionedLogsContinuous(files, 150, 399));
	ASSERT(BackupContainerFileSystemImpl::isPartitionedLogsContinuous(files, 250, 399));
	ASSERT(BackupContainerFileSystemImpl::getPartitionedLogsContinuousEndVersion(files, 0) == 399);
	ASSERT(BackupContainerFileSystemImpl::getPartitionedLogsContinuousEndVersion(files, 99) == 399);
	ASSERT(BackupContainerFileSystemImpl::getPartitionedLogsContinuousEndVersion(files, 250) == 399);

	return Void();
}

} // namespace backup_test<|MERGE_RESOLUTION|>--- conflicted
+++ resolved
@@ -1129,12 +1129,7 @@
 		return false;
 	}
 
-<<<<<<< HEAD
-#if (!defined(TLS_DISABLED) && !defined(_WIN32))
-
-=======
 #if ENCRYPTION_ENABLED
->>>>>>> 4b83d73f
 	ACTOR static Future<Void> createTestEncryptionKeyFile(std::string filename) {
 		state Reference<IAsyncFile> keyFile = wait(IAsyncFileSystem::filesystem()->open(
 		    filename,
@@ -1171,12 +1166,8 @@
 		StreamCipher::Key::initializeKey(std::move(key));
 		return Void();
 	}
-<<<<<<< HEAD
-#endif
-=======
 #endif // ENCRYPTION_ENABLED
 
->>>>>>> 4b83d73f
 }; // class BackupContainerFileSystemImpl
 
 Future<Reference<IBackupFile>> BackupContainerFileSystem::writeLogFile(Version beginVersion,
