/*
 * NativeAPI.actor.cpp
 *
 * This source file is part of the FoundationDB open source project
 *
 * Copyright 2013-2022 Apple Inc. and the FoundationDB project authors
 *
 * Licensed under the Apache License, Version 2.0 (the "License");
 * you may not use this file except in compliance with the License.
 * You may obtain a copy of the License at
 *
 *     http://www.apache.org/licenses/LICENSE-2.0
 *
 * Unless required by applicable law or agreed to in writing, software
 * distributed under the License is distributed on an "AS IS" BASIS,
 * WITHOUT WARRANTIES OR CONDITIONS OF ANY KIND, either express or implied.
 * See the License for the specific language governing permissions and
 * limitations under the License.
 */

#include "fdbclient/NativeAPI.actor.h"

#include <algorithm>
#include <cstdio>
#include <iterator>
#include <memory>
#include <regex>
#include <unordered_set>
#include <tuple>
#include <utility>
#include <vector>

#include "boost/algorithm/string.hpp"
#include "fmt/format.h"

#include "fdbclient/FDBOptions.g.h"
#include "fdbclient/FDBTypes.h"
#include "fdbrpc/FailureMonitor.h"
#include "fdbrpc/MultiInterface.h"

#include "fdbclient/ActorLineageProfiler.h"
#include "fdbclient/AnnotateActor.h"
#include "fdbclient/Atomic.h"
#include "fdbclient/BlobGranuleCommon.h"
#include "fdbclient/ClusterInterface.h"
#include "fdbclient/ClusterConnectionFile.h"
#include "fdbclient/CoordinationInterface.h"
#include "fdbclient/DatabaseContext.h"
#include "fdbclient/GlobalConfig.actor.h"
#include "fdbclient/IKnobCollection.h"
#include "fdbclient/JsonBuilder.h"
#include "fdbclient/KeyBackedTypes.h"
#include "fdbclient/KeyRangeMap.h"
#include "fdbclient/ManagementAPI.actor.h"
#include "fdbclient/NameLineage.h"
#include "fdbclient/CommitProxyInterface.h"
#include "fdbclient/MonitorLeader.h"
#include "fdbclient/MutationList.h"
#include "fdbclient/ReadYourWrites.h"
#include "fdbclient/ParallelStream.actor.h"
#include "fdbclient/SpecialKeySpace.actor.h"
#include "fdbclient/StorageServerInterface.h"
#include "fdbclient/SystemData.h"
#include "fdbclient/TenantSpecialKeys.actor.h"
#include "fdbclient/TransactionLineage.h"
#include "fdbclient/versions.h"
#include "fdbrpc/WellKnownEndpoints.h"
#include "fdbrpc/LoadBalance.h"
#include "fdbrpc/Net2FileSystem.h"
#include "fdbrpc/simulator.h"
#include "fdbrpc/sim_validation.h"
#include "flow/Arena.h"
#include "flow/ActorCollection.h"
#include "flow/DeterministicRandom.h"
#include "flow/Error.h"
#include "flow/FastRef.h"
#include "flow/IRandom.h"
#include "flow/Trace.h"
#include "flow/ProtocolVersion.h"
#include "flow/flow.h"
#include "flow/genericactors.actor.h"
#include "flow/Knobs.h"
#include "flow/Platform.h"
#include "flow/SystemMonitor.h"
#include "flow/TLSConfig.actor.h"
#include "fdbclient/Tracing.h"
#include "flow/UnitTest.h"
#include "flow/network.h"
#include "flow/serialize.h"

#ifdef ADDRESS_SANITIZER
#include <sanitizer/lsan_interface.h>
#endif

#ifdef WIN32
#define WIN32_LEAN_AND_MEAN
#include <Windows.h>
#undef min
#undef max
#else
#include <time.h>
#endif
#include "flow/actorcompiler.h" // This must be the last #include.

extern const char* getSourceVersion();

namespace {

TransactionLineageCollector transactionLineageCollector;
NameLineageCollector nameLineageCollector;

template <class Interface, class Request, bool P>
Future<REPLY_TYPE(Request)> loadBalance(
    DatabaseContext* ctx,
    const Reference<LocationInfo> alternatives,
    RequestStream<Request, P> Interface::*channel,
    const Request& request = Request(),
    TaskPriority taskID = TaskPriority::DefaultPromiseEndpoint,
    AtMostOnce atMostOnce =
        AtMostOnce::False, // if true, throws request_maybe_delivered() instead of retrying automatically
    QueueModel* model = nullptr) {
	if (alternatives->hasCaches) {
		return loadBalance(alternatives->locations(), channel, request, taskID, atMostOnce, model);
	}
	return fmap(
	    [ctx](auto const& res) {
		    if (res.cached) {
			    ctx->updateCache.trigger();
		    }
		    return res;
	    },
	    loadBalance(alternatives->locations(), channel, request, taskID, atMostOnce, model));
}
} // namespace

FDB_BOOLEAN_PARAM(TransactionRecordLogInfo);
FDB_DEFINE_BOOLEAN_PARAM(UseProvisionalProxies);

// Used to determine whether or not client will load balance based on the number of GRVs released by each proxy
FDB_DEFINE_BOOLEAN_PARAM(BalanceOnRequests);

// Whether or not a request should include the tenant name
FDB_BOOLEAN_PARAM(UseTenant);

NetworkOptions networkOptions;
TLSConfig tlsConfig(TLSEndpointType::CLIENT);

// The default values, TRACE_DEFAULT_ROLL_SIZE and TRACE_DEFAULT_MAX_LOGS_SIZE are located in Trace.h.
NetworkOptions::NetworkOptions()
  : traceRollSize(TRACE_DEFAULT_ROLL_SIZE), traceMaxLogsSize(TRACE_DEFAULT_MAX_LOGS_SIZE), traceLogGroup("default"),
    traceFormat("xml"), traceClockSource("now"),
    supportedVersions(new ReferencedObject<Standalone<VectorRef<ClientVersionRef>>>()), runLoopProfilingEnabled(false),
    primaryClient(true) {}

static const Key CLIENT_LATENCY_INFO_PREFIX = LiteralStringRef("client_latency/");
static const Key CLIENT_LATENCY_INFO_CTR_PREFIX = LiteralStringRef("client_latency_counter/");

void DatabaseContext::addTssMapping(StorageServerInterface const& ssi, StorageServerInterface const& tssi) {
	auto result = tssMapping.find(ssi.id());
	// Update tss endpoint mapping if ss isn't in mapping, or the interface it mapped to changed
	if (result == tssMapping.end() ||
	    result->second.getValue.getEndpoint().token.first() != tssi.getValue.getEndpoint().token.first()) {
		Reference<TSSMetrics> metrics;
		if (result == tssMapping.end()) {
			// new TSS pairing
			metrics = makeReference<TSSMetrics>();
			tssMetrics[tssi.id()] = metrics;
			tssMapping[ssi.id()] = tssi;
		} else {
			if (result->second.id() == tssi.id()) {
				metrics = tssMetrics[tssi.id()];
			} else {
				TEST(true); // SS now maps to new TSS! This will probably never happen in practice
				tssMetrics.erase(result->second.id());
				metrics = makeReference<TSSMetrics>();
				tssMetrics[tssi.id()] = metrics;
			}
			result->second = tssi;
		}

		// data requests duplicated for load and data comparison
		queueModel.updateTssEndpoint(ssi.getValue.getEndpoint().token.first(),
		                             TSSEndpointData(tssi.id(), tssi.getValue.getEndpoint(), metrics));
		queueModel.updateTssEndpoint(ssi.getKey.getEndpoint().token.first(),
		                             TSSEndpointData(tssi.id(), tssi.getKey.getEndpoint(), metrics));
		queueModel.updateTssEndpoint(ssi.getKeyValues.getEndpoint().token.first(),
		                             TSSEndpointData(tssi.id(), tssi.getKeyValues.getEndpoint(), metrics));
		queueModel.updateTssEndpoint(ssi.getMappedKeyValues.getEndpoint().token.first(),
		                             TSSEndpointData(tssi.id(), tssi.getMappedKeyValues.getEndpoint(), metrics));
		queueModel.updateTssEndpoint(ssi.getKeyValuesStream.getEndpoint().token.first(),
		                             TSSEndpointData(tssi.id(), tssi.getKeyValuesStream.getEndpoint(), metrics));

		// non-data requests duplicated for load
		queueModel.updateTssEndpoint(ssi.watchValue.getEndpoint().token.first(),
		                             TSSEndpointData(tssi.id(), tssi.watchValue.getEndpoint(), metrics));
		queueModel.updateTssEndpoint(ssi.splitMetrics.getEndpoint().token.first(),
		                             TSSEndpointData(tssi.id(), tssi.splitMetrics.getEndpoint(), metrics));
		queueModel.updateTssEndpoint(ssi.getReadHotRanges.getEndpoint().token.first(),
		                             TSSEndpointData(tssi.id(), tssi.getReadHotRanges.getEndpoint(), metrics));
		queueModel.updateTssEndpoint(ssi.getRangeSplitPoints.getEndpoint().token.first(),
		                             TSSEndpointData(tssi.id(), tssi.getRangeSplitPoints.getEndpoint(), metrics));
	}
}

void DatabaseContext::removeTssMapping(StorageServerInterface const& ssi) {
	auto result = tssMapping.find(ssi.id());
	if (result != tssMapping.end()) {
		tssMetrics.erase(ssi.id());
		tssMapping.erase(result);
		queueModel.removeTssEndpoint(ssi.getValue.getEndpoint().token.first());
		queueModel.removeTssEndpoint(ssi.getKey.getEndpoint().token.first());
		queueModel.removeTssEndpoint(ssi.getKeyValues.getEndpoint().token.first());
		queueModel.removeTssEndpoint(ssi.getMappedKeyValues.getEndpoint().token.first());
		queueModel.removeTssEndpoint(ssi.getKeyValuesStream.getEndpoint().token.first());

		queueModel.removeTssEndpoint(ssi.watchValue.getEndpoint().token.first());
		queueModel.removeTssEndpoint(ssi.splitMetrics.getEndpoint().token.first());
		queueModel.removeTssEndpoint(ssi.getReadHotRanges.getEndpoint().token.first());
		queueModel.removeTssEndpoint(ssi.getRangeSplitPoints.getEndpoint().token.first());
	}
}

void DatabaseContext::addSSIdTagMapping(const UID& uid, const Tag& tag) {
	ssidTagMapping[uid] = tag;
}

void DatabaseContext::getLatestCommitVersions(const Reference<LocationInfo>& locationInfo,
                                              Version readVersion,
                                              Reference<TransactionState> info,
                                              VersionVector& latestCommitVersions) {
	latestCommitVersions.clear();

	if (info->debugID.present()) {
		g_traceBatch.addEvent("TransactionDebug", info->debugID.get().first(), "NativeAPI.getLatestCommitVersions");
	}

	if (!info->readVersionObtainedFromGrvProxy) {
		return;
	}

	if (ssVersionVectorCache.getMaxVersion() == invalidVersion) {
		return;
	}

	if (ssVersionVectorCache.getMaxVersion() != invalidVersion && readVersion > ssVersionVectorCache.getMaxVersion()) {
		if (!CLIENT_KNOBS->FORCE_GRV_CACHE_OFF && !info->options.skipGrvCache && info->options.useGrvCache) {
			return;
		} else {
			TraceEvent(SevError, "GetLatestCommitVersions")
			    .detail("ReadVersion", readVersion)
			    .detail("VersionVector", ssVersionVectorCache.toString());
			ASSERT(false);
		}
	}

	std::map<Version, std::set<Tag>> versionMap; // order the versions to be returned
	for (int i = 0; i < locationInfo->locations()->size(); i++) {
		UID uid = locationInfo->locations()->getId(i);
		if (ssidTagMapping.find(uid) != ssidTagMapping.end()) {
			Tag tag = ssidTagMapping[uid];
			if (ssVersionVectorCache.hasVersion(tag)) {
				Version commitVersion = ssVersionVectorCache.getVersion(tag); // latest commit version
				if (commitVersion < readVersion) {
					versionMap[commitVersion].insert(tag);
				}
			}
		}
	}

	// insert the commit versions in the version vector.
	for (auto& iter : versionMap) {
		latestCommitVersions.setVersion(iter.second, iter.first);
	}
}

void updateCachedReadVersionShared(double t, Version v, DatabaseSharedState* p) {
	MutexHolder mutex(p->mutexLock);
	if (v >= p->grvCacheSpace.cachedReadVersion) {
		//TraceEvent(SevDebug, "CacheReadVersionUpdate")
		//    .detail("Version", v)
		//    .detail("CurTime", t)
		//    .detail("LastVersion", p->grvCacheSpace.cachedReadVersion)
		//    .detail("LastTime", p->grvCacheSpace.lastGrvTime);
		p->grvCacheSpace.cachedReadVersion = v;
		if (t > p->grvCacheSpace.lastGrvTime) {
			p->grvCacheSpace.lastGrvTime = t;
		}
	}
}

void DatabaseContext::updateCachedReadVersion(double t, Version v) {
	if (sharedStatePtr) {
		return updateCachedReadVersionShared(t, v, sharedStatePtr);
	}
	if (v >= cachedReadVersion) {
		//TraceEvent(SevDebug, "CachedReadVersionUpdate")
		//    .detail("Version", v)
		//    .detail("GrvStartTime", t)
		//    .detail("LastVersion", cachedReadVersion)
		//    .detail("LastTime", lastGrvTime);
		cachedReadVersion = v;
		// Since the time is based on the start of the request, it's possible that we
		// get a newer version with an older time.
		// (Request started earlier, but was latest to reach the proxy)
		// Only update time when strictly increasing (?)
		if (t > lastGrvTime) {
			lastGrvTime = t;
		}
	}
}

Version DatabaseContext::getCachedReadVersion() {
	if (sharedStatePtr) {
		MutexHolder mutex(sharedStatePtr->mutexLock);
		return sharedStatePtr->grvCacheSpace.cachedReadVersion;
	}
	return cachedReadVersion;
}

double DatabaseContext::getLastGrvTime() {
	if (sharedStatePtr) {
		MutexHolder mutex(sharedStatePtr->mutexLock);
		return sharedStatePtr->grvCacheSpace.lastGrvTime;
	}
	return lastGrvTime;
}

Reference<StorageServerInfo> StorageServerInfo::getInterface(DatabaseContext* cx,
                                                             StorageServerInterface const& ssi,
                                                             LocalityData const& locality) {
	auto it = cx->server_interf.find(ssi.id());
	if (it != cx->server_interf.end()) {
		if (it->second->interf.getValue.getEndpoint().token != ssi.getValue.getEndpoint().token) {
			if (it->second->interf.locality == ssi.locality) {
				// FIXME: load balance holds pointers to individual members of the interface, and this assignment will
				// swap out the object they are
				//       pointing to. This is technically correct, but is very unnatural. We may want to refactor load
				//       balance to take an AsyncVar<Reference<Interface>> so that it is notified when the interface
				//       changes.

				it->second->interf = ssi;
			} else {
				it->second->notifyContextDestroyed();
				Reference<StorageServerInfo> loc(new StorageServerInfo(cx, ssi, locality));
				cx->server_interf[ssi.id()] = loc.getPtr();
				return loc;
			}
		}

		return Reference<StorageServerInfo>::addRef(it->second);
	}

	Reference<StorageServerInfo> loc(new StorageServerInfo(cx, ssi, locality));
	cx->server_interf[ssi.id()] = loc.getPtr();
	return loc;
}

void StorageServerInfo::notifyContextDestroyed() {
	cx = nullptr;
}

StorageServerInfo::~StorageServerInfo() {
	if (cx) {
		auto it = cx->server_interf.find(interf.id());
		if (it != cx->server_interf.end())
			cx->server_interf.erase(it);
		cx = nullptr;
	}
}

std::string printable(const VectorRef<KeyValueRef>& val) {
	std::string s;
	for (int i = 0; i < val.size(); i++)
		s = s + printable(val[i].key) + format(":%d ", val[i].value.size());
	return s;
}

std::string printable(const KeyValueRef& val) {
	return printable(val.key) + format(":%d ", val.value.size());
}

std::string printable(const VectorRef<StringRef>& val) {
	std::string s;
	for (int i = 0; i < val.size(); i++)
		s = s + printable(val[i]) + " ";
	return s;
}

std::string printable(const StringRef& val) {
	return val.printable();
}
std::string printable(const std::string& str) {
	return StringRef(str).printable();
}

std::string printable(const KeyRangeRef& range) {
	return printable(range.begin) + " - " + printable(range.end);
}

std::string printable(const VectorRef<KeyRangeRef>& val) {
	std::string s;
	for (int i = 0; i < val.size(); i++)
		s = s + printable(val[i]) + " ";
	return s;
}

int unhex(char c) {
	if (c >= '0' && c <= '9')
		return c - '0';
	if (c >= 'a' && c <= 'f')
		return c - 'a' + 10;
	if (c >= 'A' && c <= 'F')
		return c - 'A' + 10;
	UNREACHABLE();
}

std::string unprintable(std::string const& val) {
	std::string s;
	for (int i = 0; i < val.size(); i++) {
		char c = val[i];
		if (c == '\\') {
			if (++i == val.size())
				ASSERT(false);
			if (val[i] == '\\') {
				s += '\\';
			} else if (val[i] == 'x') {
				if (i + 2 >= val.size())
					ASSERT(false);
				s += char((unhex(val[i + 1]) << 4) + unhex(val[i + 2]));
				i += 2;
			} else
				ASSERT(false);
		} else
			s += c;
	}
	return s;
}

void DatabaseContext::validateVersion(Version version) const {
	// Version could be 0 if the INITIALIZE_NEW_DATABASE option is set. In that case, it is illegal to perform any
	// reads. We throw client_invalid_operation because the caller didn't directly set the version, so the
	// version_invalid error might be confusing.
	if (version == 0) {
		throw client_invalid_operation();
	}
	if (switchable && version < minAcceptableReadVersion) {
		TEST(true); // Attempted to read a version lower than any this client has seen from the current cluster
		throw transaction_too_old();
	}

	ASSERT(version > 0 || version == latestVersion);
}

void validateOptionValuePresent(Optional<StringRef> value) {
	if (!value.present()) {
		throw invalid_option_value();
	}
}

void validateOptionValueNotPresent(Optional<StringRef> value) {
	if (value.present() && value.get().size() > 0) {
		throw invalid_option_value();
	}
}

void dumpMutations(const MutationListRef& mutations) {
	for (auto m = mutations.begin(); m; ++m) {
		switch (m->type) {
		case MutationRef::SetValue:
			printf("  '%s' := '%s'\n", printable(m->param1).c_str(), printable(m->param2).c_str());
			break;
		case MutationRef::AddValue:
			printf("  '%s' += '%s'", printable(m->param1).c_str(), printable(m->param2).c_str());
			break;
		case MutationRef::ClearRange:
			printf("  Clear ['%s','%s')\n", printable(m->param1).c_str(), printable(m->param2).c_str());
			break;
		default:
			printf("  Unknown mutation %d('%s','%s')\n",
			       m->type,
			       printable(m->param1).c_str(),
			       printable(m->param2).c_str());
			break;
		}
	}
}

template <>
void addref(DatabaseContext* ptr) {
	ptr->addref();
}
template <>
void delref(DatabaseContext* ptr) {
	ptr->delref();
}

void traceTSSErrors(const char* name, UID tssId, const std::unordered_map<int, uint64_t>& errorsByCode) {
	TraceEvent ev(name, tssId);
	for (auto& it : errorsByCode) {
		ev.detail("E" + std::to_string(it.first), it.second);
	}
}

/*
    For each request type, this will produce
    <Type>Count
    <Type>{SS,TSS}{Mean,P50,P90,P99}
    Example:
    GetValueLatencySSMean
*/
void traceSSOrTSSPercentiles(TraceEvent& ev, const std::string name, ContinuousSample<double>& sample) {
	ev.detail(name + "Mean", sample.mean());
	// don't log the larger percentiles unless we actually have enough samples to log the accurate percentile instead of
	// the largest sample in this window
	if (sample.getPopulationSize() >= 3) {
		ev.detail(name + "P50", sample.median());
	}
	if (sample.getPopulationSize() >= 10) {
		ev.detail(name + "P90", sample.percentile(0.90));
	}
	if (sample.getPopulationSize() >= 100) {
		ev.detail(name + "P99", sample.percentile(0.99));
	}
}

void traceTSSPercentiles(TraceEvent& ev,
                         const std::string name,
                         ContinuousSample<double>& ssSample,
                         ContinuousSample<double>& tssSample) {
	ASSERT(ssSample.getPopulationSize() == tssSample.getPopulationSize());
	ev.detail(name + "Count", ssSample.getPopulationSize());
	if (ssSample.getPopulationSize() > 0) {
		traceSSOrTSSPercentiles(ev, name + "SS", ssSample);
		traceSSOrTSSPercentiles(ev, name + "TSS", tssSample);
	}
}

ACTOR Future<Void> tssLogger(DatabaseContext* cx) {
	state double lastLogged = 0;
	loop {
		wait(delay(CLIENT_KNOBS->TSS_METRICS_LOGGING_INTERVAL, TaskPriority::FlushTrace));

		// Log each TSS pair separately
		for (const auto& it : cx->tssMetrics) {
			if (it.second->detailedMismatches.size()) {
				cx->tssMismatchStream.send(
				    std::pair<UID, std::vector<DetailedTSSMismatch>>(it.first, it.second->detailedMismatches));
			}

			// Do error histograms as separate event
			if (it.second->ssErrorsByCode.size()) {
				traceTSSErrors("TSS_SSErrors", it.first, it.second->ssErrorsByCode);
			}

			if (it.second->tssErrorsByCode.size()) {
				traceTSSErrors("TSS_TSSErrors", it.first, it.second->tssErrorsByCode);
			}

			TraceEvent tssEv("TSSClientMetrics", cx->dbId);
			tssEv.detail("TSSID", it.first)
			    .detail("Elapsed", (lastLogged == 0) ? 0 : now() - lastLogged)
			    .detail("Internal", cx->internal);

			it.second->cc.logToTraceEvent(tssEv);

			traceTSSPercentiles(tssEv, "GetValueLatency", it.second->SSgetValueLatency, it.second->TSSgetValueLatency);
			traceTSSPercentiles(
			    tssEv, "GetKeyValuesLatency", it.second->SSgetKeyValuesLatency, it.second->TSSgetKeyValuesLatency);
			traceTSSPercentiles(tssEv, "GetKeyLatency", it.second->SSgetKeyLatency, it.second->TSSgetKeyLatency);
			traceTSSPercentiles(tssEv,
			                    "GetMappedKeyValuesLatency",
			                    it.second->SSgetMappedKeyValuesLatency,
			                    it.second->TSSgetMappedKeyValuesLatency);

			it.second->clear();
		}

		lastLogged = now();
	}
}

ACTOR Future<Void> databaseLogger(DatabaseContext* cx) {
	state double lastLogged = 0;
	loop {
		wait(delay(CLIENT_KNOBS->SYSTEM_MONITOR_INTERVAL, TaskPriority::FlushTrace));

		if (!g_network->isSimulated()) {
			TraceEvent ev("TransactionMetrics", cx->dbId);

			ev.detail("Elapsed", (lastLogged == 0) ? 0 : now() - lastLogged)
			    .detail("Cluster",
			            cx->getConnectionRecord()
			                ? cx->getConnectionRecord()->getConnectionString().clusterKeyName().toString()
			                : "")
			    .detail("Internal", cx->internal);

			cx->cc.logToTraceEvent(ev);

			ev.detail("LocationCacheEntryCount", cx->locationCache.size());
			ev.detail("MeanLatency", cx->latencies.mean())
			    .detail("MedianLatency", cx->latencies.median())
			    .detail("Latency90", cx->latencies.percentile(0.90))
			    .detail("Latency98", cx->latencies.percentile(0.98))
			    .detail("MaxLatency", cx->latencies.max())
			    .detail("MeanRowReadLatency", cx->readLatencies.mean())
			    .detail("MedianRowReadLatency", cx->readLatencies.median())
			    .detail("MaxRowReadLatency", cx->readLatencies.max())
			    .detail("MeanGRVLatency", cx->GRVLatencies.mean())
			    .detail("MedianGRVLatency", cx->GRVLatencies.median())
			    .detail("MaxGRVLatency", cx->GRVLatencies.max())
			    .detail("MeanCommitLatency", cx->commitLatencies.mean())
			    .detail("MedianCommitLatency", cx->commitLatencies.median())
			    .detail("MaxCommitLatency", cx->commitLatencies.max())
			    .detail("MeanMutationsPerCommit", cx->mutationsPerCommit.mean())
			    .detail("MedianMutationsPerCommit", cx->mutationsPerCommit.median())
			    .detail("MaxMutationsPerCommit", cx->mutationsPerCommit.max())
			    .detail("MeanBytesPerCommit", cx->bytesPerCommit.mean())
			    .detail("MedianBytesPerCommit", cx->bytesPerCommit.median())
			    .detail("MaxBytesPerCommit", cx->bytesPerCommit.max())
			    .detail("NumLocalityCacheEntries", cx->locationCache.size());
			if (cx->anyBlobGranuleRequests) {
				ev.detail("MeanBGLatency", cx->bgLatencies.mean())
				    .detail("MedianBGLatency", cx->bgLatencies.median())
				    .detail("MaxBGLatency", cx->bgLatencies.max())
				    .detail("MeanBGGranulesPerRequest", cx->bgGranulesPerRequest.mean())
				    .detail("MedianBGGranulesPerRequest", cx->bgGranulesPerRequest.median())
				    .detail("MaxBGGranulesPerRequest", cx->bgGranulesPerRequest.max());
			}
		}

		cx->latencies.clear();
		cx->readLatencies.clear();
		cx->GRVLatencies.clear();
		cx->commitLatencies.clear();
		cx->mutationsPerCommit.clear();
		cx->bytesPerCommit.clear();
		cx->bgLatencies.clear();
		cx->bgGranulesPerRequest.clear();

		lastLogged = now();
	}
}

struct TrInfoChunk {
	ValueRef value;
	Key key;
};

ACTOR static Future<Void> transactionInfoCommitActor(Transaction* tr, std::vector<TrInfoChunk>* chunks) {
	state const Key clientLatencyAtomicCtr = CLIENT_LATENCY_INFO_CTR_PREFIX.withPrefix(fdbClientInfoPrefixRange.begin);
	state int retryCount = 0;
	loop {
		try {
			tr->reset();
			tr->setOption(FDBTransactionOptions::ACCESS_SYSTEM_KEYS);
			tr->setOption(FDBTransactionOptions::LOCK_AWARE);
			state Future<Standalone<StringRef>> vstamp = tr->getVersionstamp();
			int64_t numCommitBytes = 0;
			for (auto& chunk : *chunks) {
				tr->atomicOp(chunk.key, chunk.value, MutationRef::SetVersionstampedKey);
				numCommitBytes += chunk.key.size() + chunk.value.size() -
				                  4; // subtract number of bytes of key that denotes version stamp index
			}
			tr->atomicOp(clientLatencyAtomicCtr, StringRef((uint8_t*)&numCommitBytes, 8), MutationRef::AddValue);
			wait(tr->commit());
			return Void();
		} catch (Error& e) {
			retryCount++;
			if (retryCount == 10)
				throw;
			wait(tr->onError(e));
		}
	}
}

ACTOR static Future<Void> delExcessClntTxnEntriesActor(Transaction* tr, int64_t clientTxInfoSizeLimit) {
	state const Key clientLatencyName = CLIENT_LATENCY_INFO_PREFIX.withPrefix(fdbClientInfoPrefixRange.begin);
	state const Key clientLatencyAtomicCtr = CLIENT_LATENCY_INFO_CTR_PREFIX.withPrefix(fdbClientInfoPrefixRange.begin);
	TraceEvent(SevInfo, "DelExcessClntTxnEntriesCalled").log();
	loop {
		try {
			tr->reset();
			tr->setOption(FDBTransactionOptions::ACCESS_SYSTEM_KEYS);
			tr->setOption(FDBTransactionOptions::LOCK_AWARE);
			Optional<Value> ctrValue = wait(tr->get(KeyRef(clientLatencyAtomicCtr), Snapshot::True));
			if (!ctrValue.present()) {
				TraceEvent(SevInfo, "NumClntTxnEntriesNotFound").log();
				return Void();
			}
			state int64_t txInfoSize = 0;
			ASSERT(ctrValue.get().size() == sizeof(int64_t));
			memcpy(&txInfoSize, ctrValue.get().begin(), ctrValue.get().size());
			if (txInfoSize < clientTxInfoSizeLimit)
				return Void();
			int getRangeByteLimit = (txInfoSize - clientTxInfoSizeLimit) < CLIENT_KNOBS->TRANSACTION_SIZE_LIMIT
			                            ? (txInfoSize - clientTxInfoSizeLimit)
			                            : CLIENT_KNOBS->TRANSACTION_SIZE_LIMIT;
			GetRangeLimits limit(GetRangeLimits::ROW_LIMIT_UNLIMITED, getRangeByteLimit);
			RangeResult txEntries =
			    wait(tr->getRange(KeyRangeRef(clientLatencyName, strinc(clientLatencyName)), limit));
			state int64_t numBytesToDel = 0;
			KeyRef endKey;
			for (auto& kv : txEntries) {
				endKey = kv.key;
				numBytesToDel += kv.key.size() + kv.value.size();
				if (txInfoSize - numBytesToDel <= clientTxInfoSizeLimit)
					break;
			}
			if (numBytesToDel) {
				tr->clear(KeyRangeRef(txEntries[0].key, strinc(endKey)));
				TraceEvent(SevInfo, "DeletingExcessCntTxnEntries").detail("BytesToBeDeleted", numBytesToDel);
				int64_t bytesDel = -numBytesToDel;
				tr->atomicOp(clientLatencyAtomicCtr, StringRef((uint8_t*)&bytesDel, 8), MutationRef::AddValue);
				wait(tr->commit());
			}
			if (txInfoSize - numBytesToDel <= clientTxInfoSizeLimit)
				return Void();
		} catch (Error& e) {
			wait(tr->onError(e));
		}
	}
}

// Delref and addref self to give self a chance to get destroyed.
ACTOR static Future<Void> refreshTransaction(DatabaseContext* self, Transaction* tr) {
	*tr = Transaction();
	wait(delay(0)); // Give ourselves the chance to get cancelled if self was destroyed
	*tr = Transaction(Database(Reference<DatabaseContext>::addRef(self)));
	return Void();
}

// The reason for getting a pointer to DatabaseContext instead of a reference counted object is because reference
// counting will increment reference count for DatabaseContext which holds the future of this actor. This creates a
// cyclic reference and hence this actor and Database object will not be destroyed at all.
ACTOR static Future<Void> clientStatusUpdateActor(DatabaseContext* cx) {
	state const std::string clientLatencyName =
	    CLIENT_LATENCY_INFO_PREFIX.withPrefix(fdbClientInfoPrefixRange.begin).toString();
	state Transaction tr;
	state std::vector<TrInfoChunk> commitQ;
	state int txBytes = 0;

	loop {
		// Need to make sure that we eventually destroy tr. We can't rely on getting cancelled to do this because of
		// the cyclic reference to self.
		wait(refreshTransaction(cx, &tr));
		try {
			ASSERT(cx->clientStatusUpdater.outStatusQ.empty());
			cx->clientStatusUpdater.inStatusQ.swap(cx->clientStatusUpdater.outStatusQ);
			// Split Transaction Info into chunks
			state std::vector<TrInfoChunk> trChunksQ;
			for (auto& entry : cx->clientStatusUpdater.outStatusQ) {
				auto& bw = entry.second;
				int64_t value_size_limit = BUGGIFY
				                               ? deterministicRandom()->randomInt(1e3, CLIENT_KNOBS->VALUE_SIZE_LIMIT)
				                               : CLIENT_KNOBS->VALUE_SIZE_LIMIT;
				int num_chunks = (bw.getLength() + value_size_limit - 1) / value_size_limit;
				std::string random_id = deterministicRandom()->randomAlphaNumeric(16);
				std::string user_provided_id = entry.first.size() ? entry.first + "/" : "";
				for (int i = 0; i < num_chunks; i++) {
					TrInfoChunk chunk;
					BinaryWriter chunkBW(Unversioned());
					chunkBW << bigEndian32(i + 1) << bigEndian32(num_chunks);
					chunk.key = KeyRef(clientLatencyName + std::string(10, '\x00') + "/" + random_id + "/" +
					                   chunkBW.toValue().toString() + "/" + user_provided_id + std::string(4, '\x00'));
					int32_t pos = littleEndian32(clientLatencyName.size());
					memcpy(mutateString(chunk.key) + chunk.key.size() - sizeof(int32_t), &pos, sizeof(int32_t));
					if (i == num_chunks - 1) {
						chunk.value = ValueRef(static_cast<uint8_t*>(bw.getData()) + (i * value_size_limit),
						                       bw.getLength() - (i * value_size_limit));
					} else {
						chunk.value =
						    ValueRef(static_cast<uint8_t*>(bw.getData()) + (i * value_size_limit), value_size_limit);
					}
					trChunksQ.push_back(std::move(chunk));
				}
			}

			// Commit the chunks splitting into different transactions if needed
			state int64_t dataSizeLimit =
			    BUGGIFY ? deterministicRandom()->randomInt(200e3, 1.5 * CLIENT_KNOBS->TRANSACTION_SIZE_LIMIT)
			            : 0.8 * CLIENT_KNOBS->TRANSACTION_SIZE_LIMIT;
			state std::vector<TrInfoChunk>::iterator tracking_iter = trChunksQ.begin();
			ASSERT(commitQ.empty() && (txBytes == 0));
			loop {
				state std::vector<TrInfoChunk>::iterator iter = tracking_iter;
				txBytes = 0;
				commitQ.clear();
				try {
					while (iter != trChunksQ.end()) {
						if (iter->value.size() + iter->key.size() + txBytes > dataSizeLimit) {
							wait(transactionInfoCommitActor(&tr, &commitQ));
							tracking_iter = iter;
							commitQ.clear();
							txBytes = 0;
						}
						commitQ.push_back(*iter);
						txBytes += iter->value.size() + iter->key.size();
						++iter;
					}
					if (!commitQ.empty()) {
						wait(transactionInfoCommitActor(&tr, &commitQ));
						commitQ.clear();
						txBytes = 0;
					}
					break;
				} catch (Error& e) {
					if (e.code() == error_code_transaction_too_large) {
						dataSizeLimit /= 2;
						ASSERT(dataSizeLimit >= CLIENT_KNOBS->VALUE_SIZE_LIMIT + CLIENT_KNOBS->KEY_SIZE_LIMIT);
					} else {
						TraceEvent(SevWarnAlways, "ClientTrInfoErrorCommit").error(e).detail("TxBytes", txBytes);
						commitQ.clear();
						txBytes = 0;
						throw;
					}
				}
			}
			cx->clientStatusUpdater.outStatusQ.clear();
			wait(cx->globalConfig->onInitialized());
			double sampleRate =
			    cx->globalConfig->get<double>(fdbClientInfoTxnSampleRate, std::numeric_limits<double>::infinity());
			double clientSamplingProbability =
			    std::isinf(sampleRate) ? CLIENT_KNOBS->CSI_SAMPLING_PROBABILITY : sampleRate;
			int64_t sizeLimit = cx->globalConfig->get<int64_t>(fdbClientInfoTxnSizeLimit, -1);
			int64_t clientTxnInfoSizeLimit = sizeLimit == -1 ? CLIENT_KNOBS->CSI_SIZE_LIMIT : sizeLimit;
			if (!trChunksQ.empty() && deterministicRandom()->random01() < clientSamplingProbability)
				wait(delExcessClntTxnEntriesActor(&tr, clientTxnInfoSizeLimit));

			wait(delay(CLIENT_KNOBS->CSI_STATUS_DELAY));
		} catch (Error& e) {
			if (e.code() == error_code_actor_cancelled) {
				throw;
			}
			cx->clientStatusUpdater.outStatusQ.clear();
			TraceEvent(SevWarnAlways, "UnableToWriteClientStatus").error(e);
			wait(delay(10.0));
		}
	}
}

ACTOR Future<Void> assertFailure(GrvProxyInterface remote, Future<ErrorOr<GetReadVersionReply>> reply) {
	try {
		ErrorOr<GetReadVersionReply> res = wait(reply);
		if (!res.isError()) {
			TraceEvent(SevError, "GotStaleReadVersion")
			    .detail("Remote", remote.getConsistentReadVersion.getEndpoint().addresses.address.toString())
			    .detail("Provisional", remote.provisional)
			    .detail("ReadVersion", res.get().version);
			ASSERT_WE_THINK(false);
		}
	} catch (Error& e) {
		if (e.code() == error_code_actor_cancelled) {
			throw;
		}
		// we want this to fail -- so getting here is good, we'll just ignore the error.
	}
	return Void();
}

Future<Void> attemptGRVFromOldProxies(std::vector<GrvProxyInterface> oldProxies,
                                      std::vector<GrvProxyInterface> newProxies) {
	auto debugID = nondeterministicRandom()->randomUniqueID();
	g_traceBatch.addEvent("AttemptGRVFromOldProxyDebug", debugID.first(), "NativeAPI.attemptGRVFromOldProxies.Start");
	Span span("NAPI:VerifyCausalReadRisky"_loc);
	std::vector<Future<Void>> replies;
	replies.reserve(oldProxies.size());
	GetReadVersionRequest req(
	    span.context, 1, TransactionPriority::IMMEDIATE, GetReadVersionRequest::FLAG_CAUSAL_READ_RISKY);
	TraceEvent evt("AttemptGRVFromOldProxies");
	evt.detail("NumOldProxies", oldProxies.size()).detail("NumNewProxies", newProxies.size());
	auto traceProxies = [&](std::vector<GrvProxyInterface>& proxies, std::string const& key) {
		for (int i = 0; i < proxies.size(); ++i) {
			auto k = key + std::to_string(i);
			evt.detail(k.c_str(), proxies[i].id());
		}
	};
	traceProxies(oldProxies, "OldProxy"s);
	traceProxies(newProxies, "NewProxy"s);
	evt.log();
	for (auto& i : oldProxies) {
		req.reply = ReplyPromise<GetReadVersionReply>();
		replies.push_back(assertFailure(i, i.getConsistentReadVersion.tryGetReply(req)));
	}
	return waitForAll(replies);
}

ACTOR static Future<Void> monitorClientDBInfoChange(DatabaseContext* cx,
                                                    Reference<AsyncVar<ClientDBInfo> const> clientDBInfo,
                                                    AsyncTrigger* proxiesChangeTrigger) {
	state std::vector<CommitProxyInterface> curCommitProxies;
	state std::vector<GrvProxyInterface> curGrvProxies;
	state ActorCollection actors(false);
	state Future<Void> clientDBInfoOnChange = clientDBInfo->onChange();
	curCommitProxies = clientDBInfo->get().commitProxies;
	curGrvProxies = clientDBInfo->get().grvProxies;

	loop {
		choose {
			when(wait(clientDBInfoOnChange)) {
				clientDBInfoOnChange = clientDBInfo->onChange();
				if (clientDBInfo->get().commitProxies != curCommitProxies ||
				    clientDBInfo->get().grvProxies != curGrvProxies) {
					// This condition is a bit complicated. Here we want to verify that we're unable to receive a read
					// version from a proxy of an old generation after a successful recovery. The conditions are:
					// 1. We only do this with a configured probability.
					// 2. If the old set of Grv proxies is empty, there's nothing to do
					// 3. If the new set of Grv proxies is empty, it means the recovery is not complete. So if an old
					//    Grv proxy still gives out read versions, this would be correct behavior.
					// 4. If we see a provisional proxy, it means the recovery didn't complete yet, so the same as (3)
					//    applies.
					if (deterministicRandom()->random01() < cx->verifyCausalReadsProp && !curGrvProxies.empty() &&
					    !clientDBInfo->get().grvProxies.empty() && !clientDBInfo->get().grvProxies[0].provisional) {
						actors.add(attemptGRVFromOldProxies(curGrvProxies, clientDBInfo->get().grvProxies));
					}
					curCommitProxies = clientDBInfo->get().commitProxies;
					curGrvProxies = clientDBInfo->get().grvProxies;
					proxiesChangeTrigger->trigger();
				}
			}
			when(wait(actors.getResult())) { UNSTOPPABLE_ASSERT(false); }
		}
	}
}

void updateLocationCacheWithCaches(DatabaseContext* self,
                                   const std::map<UID, StorageServerInterface>& removed,
                                   const std::map<UID, StorageServerInterface>& added) {
	// TODO: this needs to be more clever in the future
	auto ranges = self->locationCache.ranges();
	for (auto iter = ranges.begin(); iter != ranges.end(); ++iter) {
		if (iter->value() && iter->value()->hasCaches) {
			auto& val = iter->value();
			std::vector<Reference<ReferencedInterface<StorageServerInterface>>> interfaces;
			interfaces.reserve(val->size() - removed.size() + added.size());
			for (int i = 0; i < val->size(); ++i) {
				const auto& interf = (*val)[i];
				if (removed.count(interf->interf.id()) == 0) {
					interfaces.emplace_back(interf);
				}
			}
			for (const auto& p : added) {
				interfaces.push_back(makeReference<ReferencedInterface<StorageServerInterface>>(p.second));
			}
			iter->value() = makeReference<LocationInfo>(interfaces, true);
		}
	}
}

Reference<LocationInfo> addCaches(const Reference<LocationInfo>& loc,
                                  const std::vector<Reference<ReferencedInterface<StorageServerInterface>>>& other) {
	std::vector<Reference<ReferencedInterface<StorageServerInterface>>> interfaces;
	interfaces.reserve(loc->size() + other.size());
	for (int i = 0; i < loc->size(); ++i) {
		interfaces.emplace_back((*loc)[i]);
	}
	interfaces.insert(interfaces.end(), other.begin(), other.end());
	return makeReference<LocationInfo>(interfaces, true);
}

ACTOR Future<Void> updateCachedRanges(DatabaseContext* self, std::map<UID, StorageServerInterface>* cacheServers) {
	state Transaction tr;
	state Value trueValue = storageCacheValue(std::vector<uint16_t>{ 0 });
	state Value falseValue = storageCacheValue(std::vector<uint16_t>{});
	try {
		loop {
			// Need to make sure that we eventually destroy tr. We can't rely on getting cancelled to do this because of
			// the cyclic reference to self.
			tr = Transaction();
			wait(delay(0)); // Give ourselves the chance to get cancelled if self was destroyed
			wait(brokenPromiseToNever(self->updateCache.onTrigger())); // brokenPromiseToNever because self might get
			                                                           // destroyed elsewhere while we're waiting here.
			tr = Transaction(Database(Reference<DatabaseContext>::addRef(self)));
			tr.setOption(FDBTransactionOptions::ACCESS_SYSTEM_KEYS);
			tr.setOption(FDBTransactionOptions::READ_LOCK_AWARE);
			try {
				RangeResult range = wait(tr.getRange(storageCacheKeys, CLIENT_KNOBS->TOO_MANY));
				ASSERT(!range.more);
				std::vector<Reference<ReferencedInterface<StorageServerInterface>>> cacheInterfaces;
				cacheInterfaces.reserve(cacheServers->size());
				for (const auto& p : *cacheServers) {
					cacheInterfaces.push_back(makeReference<ReferencedInterface<StorageServerInterface>>(p.second));
				}
				bool currCached = false;
				KeyRef begin, end;
				for (const auto& kv : range) {
					// These booleans have to flip consistently
					ASSERT(currCached == (kv.value == falseValue));
					if (kv.value == trueValue) {
						begin = kv.key.substr(storageCacheKeys.begin.size());
						currCached = true;
					} else {
						currCached = false;
						end = kv.key.substr(storageCacheKeys.begin.size());
						KeyRangeRef cachedRange{ begin, end };
						auto ranges = self->locationCache.containedRanges(cachedRange);
						KeyRef containedRangesBegin, containedRangesEnd, prevKey;
						if (!ranges.empty()) {
							containedRangesBegin = ranges.begin().range().begin;
						}
						for (auto iter = ranges.begin(); iter != ranges.end(); ++iter) {
							containedRangesEnd = iter->range().end;
							if (iter->value() && !iter->value()->hasCaches) {
								iter->value() = addCaches(iter->value(), cacheInterfaces);
							}
						}
						auto iter = self->locationCache.rangeContaining(begin);
						if (iter->value() && !iter->value()->hasCaches) {
							if (end >= iter->range().end) {
								Key endCopy = iter->range().end; // Copy because insertion invalidates iterator
								self->locationCache.insert(KeyRangeRef{ begin, endCopy },
								                           addCaches(iter->value(), cacheInterfaces));
							} else {
								self->locationCache.insert(KeyRangeRef{ begin, end },
								                           addCaches(iter->value(), cacheInterfaces));
							}
						}
						iter = self->locationCache.rangeContainingKeyBefore(end);
						if (iter->value() && !iter->value()->hasCaches) {
							Key beginCopy = iter->range().begin; // Copy because insertion invalidates iterator
							self->locationCache.insert(KeyRangeRef{ beginCopy, end },
							                           addCaches(iter->value(), cacheInterfaces));
						}
					}
				}
				wait(delay(2.0)); // we want to wait at least some small amount of time before
				// updating this list again
			} catch (Error& e) {
				wait(tr.onError(e));
			}
		}
	} catch (Error& e) {
		TraceEvent(SevError, "UpdateCachedRangesFailed").error(e);
		throw;
	}
}

// The reason for getting a pointer to DatabaseContext instead of a reference counted object is because reference
// counting will increment reference count for DatabaseContext which holds the future of this actor. This creates a
// cyclic reference and hence this actor and Database object will not be destroyed at all.
ACTOR Future<Void> monitorCacheList(DatabaseContext* self) {
	state Transaction tr;
	state std::map<UID, StorageServerInterface> cacheServerMap;
	state Future<Void> updateRanges = updateCachedRanges(self, &cacheServerMap);
	state Backoff backoff;
	// if no caches are configured, we don't want to run this actor at all
	// so we just wait for the first trigger from a storage server
	wait(self->updateCache.onTrigger());
	try {
		loop {
			// Need to make sure that we eventually destroy tr. We can't rely on getting cancelled to do this because of
			// the cyclic reference to self.
			wait(refreshTransaction(self, &tr));
			try {
				RangeResult cacheList = wait(tr.getRange(storageCacheServerKeys, CLIENT_KNOBS->TOO_MANY));
				ASSERT(!cacheList.more);
				bool hasChanges = false;
				std::map<UID, StorageServerInterface> allCacheServers;
				for (auto kv : cacheList) {
					auto ssi = BinaryReader::fromStringRef<StorageServerInterface>(kv.value, IncludeVersion());
					allCacheServers.emplace(ssi.id(), ssi);
				}
				std::map<UID, StorageServerInterface> newCacheServers;
				std::map<UID, StorageServerInterface> deletedCacheServers;
				std::set_difference(allCacheServers.begin(),
				                    allCacheServers.end(),
				                    cacheServerMap.begin(),
				                    cacheServerMap.end(),
				                    std::insert_iterator<std::map<UID, StorageServerInterface>>(
				                        newCacheServers, newCacheServers.begin()));
				std::set_difference(cacheServerMap.begin(),
				                    cacheServerMap.end(),
				                    allCacheServers.begin(),
				                    allCacheServers.end(),
				                    std::insert_iterator<std::map<UID, StorageServerInterface>>(
				                        deletedCacheServers, deletedCacheServers.begin()));
				hasChanges = !(newCacheServers.empty() && deletedCacheServers.empty());
				if (hasChanges) {
					updateLocationCacheWithCaches(self, deletedCacheServers, newCacheServers);
				}
				cacheServerMap = std::move(allCacheServers);
				wait(delay(5.0));
				backoff = Backoff();
			} catch (Error& e) {
				wait(tr.onError(e));
				wait(backoff.onError());
			}
		}
	} catch (Error& e) {
		TraceEvent(SevError, "MonitorCacheListFailed").error(e);
		throw;
	}
}

ACTOR static Future<Void> handleTssMismatches(DatabaseContext* cx) {
	state Reference<ReadYourWritesTransaction> tr;
	state KeyBackedMap<UID, UID> tssMapDB = KeyBackedMap<UID, UID>(tssMappingKeys.begin);
	state KeyBackedMap<Tuple, std::string> tssMismatchDB = KeyBackedMap<Tuple, std::string>(tssMismatchKeys.begin);
	loop {
		// <tssid, list of detailed mismatch data>
		state std::pair<UID, std::vector<DetailedTSSMismatch>> data = waitNext(cx->tssMismatchStream.getFuture());
		// return to calling actor, don't do this as part of metrics loop
		wait(delay(0));
		// find ss pair id so we can remove it from the mapping
		state UID tssPairID;
		bool found = false;
		for (const auto& it : cx->tssMapping) {
			if (it.second.id() == data.first) {
				tssPairID = it.first;
				found = true;
				break;
			}
		}
		if (found) {
			state bool quarantine = CLIENT_KNOBS->QUARANTINE_TSS_ON_MISMATCH;
			TraceEvent(SevWarnAlways, quarantine ? "TSS_QuarantineMismatch" : "TSS_KillMismatch")
			    .detail("TSSID", data.first.toString());
			TEST(quarantine); // Quarantining TSS because it got mismatch
			TEST(!quarantine); // Killing TSS because it got mismatch

			tr = makeReference<ReadYourWritesTransaction>(Database(Reference<DatabaseContext>::addRef(cx)));
			state int tries = 0;
			loop {
				try {
					tr->setOption(FDBTransactionOptions::PRIORITY_SYSTEM_IMMEDIATE);
					tr->setOption(FDBTransactionOptions::ACCESS_SYSTEM_KEYS);
					if (quarantine) {
						tr->set(tssQuarantineKeyFor(data.first), LiteralStringRef(""));
					} else {
						tr->clear(serverTagKeyFor(data.first));
					}
					tssMapDB.erase(tr, tssPairID);

					for (const DetailedTSSMismatch& d : data.second) {
						// <tssid, time, mismatchid> -> mismatch data
						tssMismatchDB.set(
						    tr,
						    Tuple().append(data.first.toString()).append(d.timestamp).append(d.mismatchId.toString()),
						    d.traceString);
					}

					wait(tr->commit());

					break;
				} catch (Error& e) {
					wait(tr->onError(e));
				}
				tries++;
				if (tries > 10) {
					// Give up, it'll get another mismatch or a human will investigate eventually
					TraceEvent("TSS_MismatchGaveUp").detail("TSSID", data.first.toString());
					break;
				}
			}
			// clear out txn so that the extra DatabaseContext ref gets decref'd and we can free cx
			tr = makeReference<ReadYourWritesTransaction>();
		} else {
			TEST(true); // Not handling TSS with mismatch because it's already gone
		}
	}
}

ACTOR static Future<Void> backgroundGrvUpdater(DatabaseContext* cx) {
	state Transaction tr;
	state double grvDelay = 0.001;
	state Backoff backoff;
	try {
		loop {
			if (CLIENT_KNOBS->FORCE_GRV_CACHE_OFF)
				return Void();
			wait(refreshTransaction(cx, &tr));
			state double curTime = now();
			state double lastTime = cx->getLastGrvTime();
			state double lastProxyTime = cx->lastProxyRequestTime;
			TraceEvent(SevDebug, "BackgroundGrvUpdaterBefore")
			    .detail("CurTime", curTime)
			    .detail("LastTime", lastTime)
			    .detail("GrvDelay", grvDelay)
			    .detail("CachedReadVersion", cx->getCachedReadVersion())
			    .detail("CachedTime", cx->getLastGrvTime())
			    .detail("Gap", curTime - lastTime)
			    .detail("Bound", CLIENT_KNOBS->MAX_VERSION_CACHE_LAG - grvDelay);
			if (curTime - lastTime >= (CLIENT_KNOBS->MAX_VERSION_CACHE_LAG - grvDelay) ||
			    curTime - lastProxyTime > CLIENT_KNOBS->MAX_PROXY_CONTACT_LAG) {
				try {
					tr.setOption(FDBTransactionOptions::SKIP_GRV_CACHE);
					wait(success(tr.getReadVersion()));
					cx->lastProxyRequestTime = curTime;
					grvDelay = (grvDelay + (now() - curTime)) / 2.0;
					TraceEvent(SevDebug, "BackgroundGrvUpdaterSuccess")
					    .detail("GrvDelay", grvDelay)
					    .detail("CachedReadVersion", cx->getCachedReadVersion())
					    .detail("CachedTime", cx->getLastGrvTime());
					backoff = Backoff();
				} catch (Error& e) {
					TraceEvent(SevInfo, "BackgroundGrvUpdaterTxnError").errorUnsuppressed(e);
					wait(tr.onError(e));
					wait(backoff.onError());
				}
			} else {
				wait(
				    delay(std::max(0.001,
				                   std::min(CLIENT_KNOBS->MAX_PROXY_CONTACT_LAG - (curTime - lastProxyTime),
				                            (CLIENT_KNOBS->MAX_VERSION_CACHE_LAG - grvDelay) - (curTime - lastTime)))));
			}
		}
	} catch (Error& e) {
		TraceEvent(SevInfo, "BackgroundGrvUpdaterFailed").errorUnsuppressed(e);
		throw;
	}
}

ACTOR static Future<HealthMetrics> getHealthMetricsActor(DatabaseContext* cx, bool detailed) {
	if (now() - cx->healthMetricsLastUpdated < CLIENT_KNOBS->AGGREGATE_HEALTH_METRICS_MAX_STALENESS) {
		if (detailed) {
			return cx->healthMetrics;
		} else {
			HealthMetrics result;
			result.update(cx->healthMetrics, false, false);
			return result;
		}
	}
	state bool sendDetailedRequest =
	    detailed && now() - cx->detailedHealthMetricsLastUpdated > CLIENT_KNOBS->DETAILED_HEALTH_METRICS_MAX_STALENESS;
	loop {
		choose {
			when(wait(cx->onProxiesChanged())) {}
			when(GetHealthMetricsReply rep = wait(basicLoadBalance(cx->getGrvProxies(UseProvisionalProxies::False),
			                                                       &GrvProxyInterface::getHealthMetrics,
			                                                       GetHealthMetricsRequest(sendDetailedRequest)))) {
				cx->healthMetrics.update(rep.healthMetrics, detailed, true);
				if (detailed) {
					cx->healthMetricsLastUpdated = now();
					cx->detailedHealthMetricsLastUpdated = now();
					return cx->healthMetrics;
				} else {
					cx->healthMetricsLastUpdated = now();
					HealthMetrics result;
					result.update(cx->healthMetrics, false, false);
					return result;
				}
			}
		}
	}
}

Future<HealthMetrics> DatabaseContext::getHealthMetrics(bool detailed = false) {
	return getHealthMetricsActor(this, detailed);
}

// register a special key(s) implementation under the specified module
void DatabaseContext::registerSpecialKeysImpl(SpecialKeySpace::MODULE module,
                                              SpecialKeySpace::IMPLTYPE type,
                                              std::unique_ptr<SpecialKeyRangeReadImpl>&& impl,
                                              int deprecatedVersion) {
	// if deprecated, add the implementation when the api version is less than the deprecated version
	if (deprecatedVersion == -1 || apiVersion < deprecatedVersion) {
		specialKeySpace->registerKeyRange(module, type, impl->getKeyRange(), impl.get());
		specialKeySpaceModules.push_back(std::move(impl));
	}
}

ACTOR Future<RangeResult> getWorkerInterfaces(Reference<IClusterConnectionRecord> clusterRecord);
ACTOR Future<Optional<Value>> getJSON(Database db);

struct WorkerInterfacesSpecialKeyImpl : SpecialKeyRangeReadImpl {
	Future<RangeResult> getRange(ReadYourWritesTransaction* ryw,
	                             KeyRangeRef kr,
	                             GetRangeLimits limitsHint) const override {
		if (ryw->getDatabase().getPtr() && ryw->getDatabase()->getConnectionRecord()) {
			Key prefix = Key(getKeyRange().begin);
			return map(getWorkerInterfaces(ryw->getDatabase()->getConnectionRecord()),
			           [prefix = prefix, kr = KeyRange(kr)](const RangeResult& in) {
				           RangeResult result;
				           for (const auto& [k_, v] : in) {
					           auto k = k_.withPrefix(prefix);
					           if (kr.contains(k))
						           result.push_back_deep(result.arena(), KeyValueRef(k, v));
				           }

				           std::sort(result.begin(), result.end(), KeyValueRef::OrderByKey{});
				           return result;
			           });
		} else {
			return RangeResult();
		}
	}

	explicit WorkerInterfacesSpecialKeyImpl(KeyRangeRef kr) : SpecialKeyRangeReadImpl(kr) {}
};

struct SingleSpecialKeyImpl : SpecialKeyRangeReadImpl {
	Future<RangeResult> getRange(ReadYourWritesTransaction* ryw,
	                             KeyRangeRef kr,
	                             GetRangeLimits limitsHint) const override {
		ASSERT(kr.contains(k));
		return map(f(ryw), [k = k](Optional<Value> v) {
			RangeResult result;
			if (v.present()) {
				result.push_back_deep(result.arena(), KeyValueRef(k, v.get()));
			}
			return result;
		});
	}

	SingleSpecialKeyImpl(KeyRef k, const std::function<Future<Optional<Value>>(ReadYourWritesTransaction*)>& f)
	  : SpecialKeyRangeReadImpl(singleKeyRange(k)), k(k), f(f) {}

private:
	Key k;
	std::function<Future<Optional<Value>>(ReadYourWritesTransaction*)> f;
};

class HealthMetricsRangeImpl : public SpecialKeyRangeAsyncImpl {
public:
	explicit HealthMetricsRangeImpl(KeyRangeRef kr);
	Future<RangeResult> getRange(ReadYourWritesTransaction* ryw,
	                             KeyRangeRef kr,
	                             GetRangeLimits limitsHint) const override;
};

static RangeResult healthMetricsToKVPairs(const HealthMetrics& metrics, KeyRangeRef kr) {
	RangeResult result;
	if (CLIENT_BUGGIFY)
		return result;
	if (kr.contains(LiteralStringRef("\xff\xff/metrics/health/aggregate")) && metrics.worstStorageDurabilityLag != 0) {
		json_spirit::mObject statsObj;
		statsObj["batch_limited"] = metrics.batchLimited;
		statsObj["tps_limit"] = metrics.tpsLimit;
		statsObj["worst_storage_durability_lag"] = metrics.worstStorageDurabilityLag;
		statsObj["limiting_storage_durability_lag"] = metrics.limitingStorageDurabilityLag;
		statsObj["worst_storage_queue"] = metrics.worstStorageQueue;
		statsObj["limiting_storage_queue"] = metrics.limitingStorageQueue;
		statsObj["worst_log_queue"] = metrics.worstTLogQueue;
		std::string statsString =
		    json_spirit::write_string(json_spirit::mValue(statsObj), json_spirit::Output_options::raw_utf8);
		ValueRef bytes(result.arena(), statsString);
		result.push_back(result.arena(), KeyValueRef(LiteralStringRef("\xff\xff/metrics/health/aggregate"), bytes));
	}
	// tlog stats
	{
		int phase = 0; // Avoid comparing twice per loop iteration
		for (const auto& [uid, logStats] : metrics.tLogQueue) {
			StringRef k{
				StringRef(uid.toString()).withPrefix(LiteralStringRef("\xff\xff/metrics/health/log/"), result.arena())
			};
			if (phase == 0 && k >= kr.begin) {
				phase = 1;
			}
			if (phase == 1) {
				if (k < kr.end) {
					json_spirit::mObject statsObj;
					statsObj["log_queue"] = logStats;
					std::string statsString =
					    json_spirit::write_string(json_spirit::mValue(statsObj), json_spirit::Output_options::raw_utf8);
					ValueRef bytes(result.arena(), statsString);
					result.push_back(result.arena(), KeyValueRef(k, bytes));
				} else {
					break;
				}
			}
		}
	}
	// Storage stats
	{
		int phase = 0; // Avoid comparing twice per loop iteration
		for (const auto& [uid, storageStats] : metrics.storageStats) {
			StringRef k{ StringRef(uid.toString())
				             .withPrefix(LiteralStringRef("\xff\xff/metrics/health/storage/"), result.arena()) };
			if (phase == 0 && k >= kr.begin) {
				phase = 1;
			}
			if (phase == 1) {
				if (k < kr.end) {
					json_spirit::mObject statsObj;
					statsObj["storage_durability_lag"] = storageStats.storageDurabilityLag;
					statsObj["storage_queue"] = storageStats.storageQueue;
					statsObj["cpu_usage"] = storageStats.cpuUsage;
					statsObj["disk_usage"] = storageStats.diskUsage;
					std::string statsString =
					    json_spirit::write_string(json_spirit::mValue(statsObj), json_spirit::Output_options::raw_utf8);
					ValueRef bytes(result.arena(), statsString);
					result.push_back(result.arena(), KeyValueRef(k, bytes));
				} else {
					break;
				}
			}
		}
	}
	return result;
}

ACTOR static Future<RangeResult> healthMetricsGetRangeActor(ReadYourWritesTransaction* ryw, KeyRangeRef kr) {
	HealthMetrics metrics = wait(ryw->getDatabase()->getHealthMetrics(
	    /*detailed ("per process")*/ kr.intersects(KeyRangeRef(LiteralStringRef("\xff\xff/metrics/health/storage/"),
	                                                           LiteralStringRef("\xff\xff/metrics/health/storage0"))) ||
	    kr.intersects(KeyRangeRef(LiteralStringRef("\xff\xff/metrics/health/log/"),
	                              LiteralStringRef("\xff\xff/metrics/health/log0")))));
	return healthMetricsToKVPairs(metrics, kr);
}

HealthMetricsRangeImpl::HealthMetricsRangeImpl(KeyRangeRef kr) : SpecialKeyRangeAsyncImpl(kr) {}

Future<RangeResult> HealthMetricsRangeImpl::getRange(ReadYourWritesTransaction* ryw,
                                                     KeyRangeRef kr,
                                                     GetRangeLimits limitsHint) const {
	return healthMetricsGetRangeActor(ryw, kr);
}

KeyRangeRef toRelativeRange(KeyRangeRef range, KeyRef prefix) {
	if (prefix.empty()) {
		return range;
	} else {
		KeyRef begin = range.begin.startsWith(prefix) ? range.begin.removePrefix(prefix) : allKeys.begin;
		KeyRef end = range.end.startsWith(prefix) ? range.end.removePrefix(prefix) : allKeys.end;
		return KeyRangeRef(begin, end);
	}
}

ACTOR Future<UID> getClusterId(Database db) {
	while (!db->clientInfo->get().clusterId.isValid()) {
		wait(db->clientInfo->onChange());
	}
	return db->clientInfo->get().clusterId;
}

DatabaseContext::DatabaseContext(Reference<AsyncVar<Reference<IClusterConnectionRecord>>> connectionRecord,
                                 Reference<AsyncVar<ClientDBInfo>> clientInfo,
                                 Reference<AsyncVar<Optional<ClientLeaderRegInterface>> const> coordinator,
                                 Future<Void> clientInfoMonitor,
                                 TaskPriority taskID,
                                 LocalityData const& clientLocality,
                                 EnableLocalityLoadBalance enableLocalityLoadBalance,
                                 LockAware lockAware,
                                 IsInternal internal,
                                 int apiVersion,
                                 IsSwitchable switchable,
                                 Optional<TenantName> defaultTenant)
  : lockAware(lockAware), switchable(switchable), connectionRecord(connectionRecord), proxyProvisional(false),
    clientLocality(clientLocality), enableLocalityLoadBalance(enableLocalityLoadBalance), defaultTenant(defaultTenant),
    internal(internal), cc("TransactionMetrics"), transactionReadVersions("ReadVersions", cc),
    transactionReadVersionsThrottled("ReadVersionsThrottled", cc),
    transactionReadVersionsCompleted("ReadVersionsCompleted", cc),
    transactionReadVersionBatches("ReadVersionBatches", cc),
    transactionBatchReadVersions("BatchPriorityReadVersions", cc),
    transactionDefaultReadVersions("DefaultPriorityReadVersions", cc),
    transactionImmediateReadVersions("ImmediatePriorityReadVersions", cc),
    transactionBatchReadVersionsCompleted("BatchPriorityReadVersionsCompleted", cc),
    transactionDefaultReadVersionsCompleted("DefaultPriorityReadVersionsCompleted", cc),
    transactionImmediateReadVersionsCompleted("ImmediatePriorityReadVersionsCompleted", cc),
    transactionLogicalReads("LogicalUncachedReads", cc), transactionPhysicalReads("PhysicalReadRequests", cc),
    transactionPhysicalReadsCompleted("PhysicalReadRequestsCompleted", cc),
    transactionGetKeyRequests("GetKeyRequests", cc), transactionGetValueRequests("GetValueRequests", cc),
    transactionGetRangeRequests("GetRangeRequests", cc),
    transactionGetMappedRangeRequests("GetMappedRangeRequests", cc),
    transactionGetRangeStreamRequests("GetRangeStreamRequests", cc), transactionWatchRequests("WatchRequests", cc),
    transactionGetAddressesForKeyRequests("GetAddressesForKeyRequests", cc), transactionBytesRead("BytesRead", cc),
    transactionKeysRead("KeysRead", cc), transactionMetadataVersionReads("MetadataVersionReads", cc),
    transactionCommittedMutations("CommittedMutations", cc),
    transactionCommittedMutationBytes("CommittedMutationBytes", cc), transactionSetMutations("SetMutations", cc),
    transactionClearMutations("ClearMutations", cc), transactionAtomicMutations("AtomicMutations", cc),
    transactionsCommitStarted("CommitStarted", cc), transactionsCommitCompleted("CommitCompleted", cc),
    transactionKeyServerLocationRequests("KeyServerLocationRequests", cc),
    transactionKeyServerLocationRequestsCompleted("KeyServerLocationRequestsCompleted", cc),
    transactionStatusRequests("StatusRequests", cc), transactionsTooOld("TooOld", cc),
    transactionsFutureVersions("FutureVersions", cc), transactionsNotCommitted("NotCommitted", cc),
    transactionsMaybeCommitted("MaybeCommitted", cc), transactionsResourceConstrained("ResourceConstrained", cc),
    transactionsProcessBehind("ProcessBehind", cc), transactionsThrottled("Throttled", cc),
    transactionsExpensiveClearCostEstCount("ExpensiveClearCostEstCount", cc),
    transactionGrvFullBatches("NumGrvFullBatches", cc), transactionGrvTimedOutBatches("NumGrvTimedOutBatches", cc),
    latencies(1000), readLatencies(1000), commitLatencies(1000), GRVLatencies(1000), mutationsPerCommit(1000),
    bytesPerCommit(1000), bgLatencies(1000), bgGranulesPerRequest(1000), outstandingWatches(0), sharedStatePtr(nullptr),
    lastGrvTime(0.0), cachedReadVersion(0), lastRkBatchThrottleTime(0.0), lastRkDefaultThrottleTime(0.0),
    lastProxyRequestTime(0.0), transactionTracingSample(false), taskID(taskID), clientInfo(clientInfo),
    clientInfoMonitor(clientInfoMonitor), coordinator(coordinator), apiVersion(apiVersion), mvCacheInsertLocation(0),
    healthMetricsLastUpdated(0), detailedHealthMetricsLastUpdated(0),
    smoothMidShardSize(CLIENT_KNOBS->SHARD_STAT_SMOOTH_AMOUNT),
    specialKeySpace(std::make_unique<SpecialKeySpace>(specialKeys.begin, specialKeys.end, /* test */ false)),
    connectToDatabaseEventCacheHolder(format("ConnectToDatabase/%s", dbId.toString().c_str())) {
	dbId = deterministicRandom()->randomUniqueID();
	connected = (clientInfo->get().commitProxies.size() && clientInfo->get().grvProxies.size())
	                ? Void()
	                : clientInfo->onChange();

	metadataVersionCache.resize(CLIENT_KNOBS->METADATA_VERSION_CACHE_SIZE);
	maxOutstandingWatches = CLIENT_KNOBS->DEFAULT_MAX_OUTSTANDING_WATCHES;

	snapshotRywEnabled = apiVersionAtLeast(300) ? 1 : 0;

	logger = databaseLogger(this) && tssLogger(this);
	locationCacheSize = g_network->isSimulated() ? CLIENT_KNOBS->LOCATION_CACHE_EVICTION_SIZE_SIM
	                                             : CLIENT_KNOBS->LOCATION_CACHE_EVICTION_SIZE;
	tenantCacheSize = g_network->isSimulated() ? CLIENT_KNOBS->TENANT_CACHE_EVICTION_SIZE_SIM
	                                           : CLIENT_KNOBS->TENANT_CACHE_EVICTION_SIZE;

	getValueSubmitted.init(LiteralStringRef("NativeAPI.GetValueSubmitted"));
	getValueCompleted.init(LiteralStringRef("NativeAPI.GetValueCompleted"));

	clientDBInfoMonitor = monitorClientDBInfoChange(this, clientInfo, &proxiesChangeTrigger);
	tssMismatchHandler = handleTssMismatches(this);
	clientStatusUpdater.actor = clientStatusUpdateActor(this);
	cacheListMonitor = monitorCacheList(this);

	smoothMidShardSize.reset(CLIENT_KNOBS->INIT_MID_SHARD_BYTES);
	globalConfig = std::make_unique<GlobalConfig>(this);

	if (apiVersionAtLeast(720)) {
<<<<<<< HEAD
		registerSpecialKeysImpl(
		    SpecialKeySpace::MODULE::MANAGEMENT,
		    SpecialKeySpace::IMPLTYPE::READWRITE,
		    std::make_unique<TenantRangeImpl<true>>(SpecialKeySpace::getManagementApiCommandRange("tenant")));
	}
	if (apiVersionAtLeast(710) && !apiVersionAtLeast(720)) {
		registerSpecialKeysImpl(
		    SpecialKeySpace::MODULE::MANAGEMENT,
		    SpecialKeySpace::IMPLTYPE::READWRITE,
=======
		registerSpecialKeysImpl(
		    SpecialKeySpace::MODULE::CLUSTERID,
		    SpecialKeySpace::IMPLTYPE::READONLY,
		    std::make_unique<SingleSpecialKeyImpl>(
		        LiteralStringRef("\xff\xff/cluster_id"), [](ReadYourWritesTransaction* ryw) -> Future<Optional<Value>> {
			        try {
				        if (ryw->getDatabase().getPtr()) {
					        return map(getClusterId(ryw->getDatabase()),
					                   [](UID id) { return Optional<Value>(StringRef(id.toString())); });
				        }
			        } catch (Error& e) {
				        return e;
			        }
			        return Optional<Value>();
		        }));
		registerSpecialKeysImpl(
		    SpecialKeySpace::MODULE::MANAGEMENT,
		    SpecialKeySpace::IMPLTYPE::READWRITE,
		    std::make_unique<TenantRangeImpl<true>>(SpecialKeySpace::getManagementApiCommandRange("tenant")));
	}
	if (apiVersionAtLeast(710) && !apiVersionAtLeast(720)) {
		registerSpecialKeysImpl(
		    SpecialKeySpace::MODULE::MANAGEMENT,
		    SpecialKeySpace::IMPLTYPE::READWRITE,
>>>>>>> fa0c3249
		    std::make_unique<TenantRangeImpl<false>>(SpecialKeySpace::getManagementApiCommandRange("tenantmap")));
	}
	if (apiVersionAtLeast(700)) {
		registerSpecialKeysImpl(SpecialKeySpace::MODULE::ERRORMSG,
		                        SpecialKeySpace::IMPLTYPE::READONLY,
		                        std::make_unique<SingleSpecialKeyImpl>(
		                            SpecialKeySpace::getModuleRange(SpecialKeySpace::MODULE::ERRORMSG).begin,
		                            [](ReadYourWritesTransaction* ryw) -> Future<Optional<Value>> {
			                            if (ryw->getSpecialKeySpaceErrorMsg().present())
				                            return Optional<Value>(ryw->getSpecialKeySpaceErrorMsg().get());
			                            else
				                            return Optional<Value>();
		                            }));
		registerSpecialKeysImpl(
		    SpecialKeySpace::MODULE::MANAGEMENT,
		    SpecialKeySpace::IMPLTYPE::READWRITE,
		    std::make_unique<ManagementCommandsOptionsImpl>(
		        KeyRangeRef(LiteralStringRef("options/"), LiteralStringRef("options0"))
		            .withPrefix(SpecialKeySpace::getModuleRange(SpecialKeySpace::MODULE::MANAGEMENT).begin)));
		registerSpecialKeysImpl(
		    SpecialKeySpace::MODULE::MANAGEMENT,
		    SpecialKeySpace::IMPLTYPE::READWRITE,
		    std::make_unique<ExcludeServersRangeImpl>(SpecialKeySpace::getManagementApiCommandRange("exclude")));
		registerSpecialKeysImpl(
		    SpecialKeySpace::MODULE::MANAGEMENT,
		    SpecialKeySpace::IMPLTYPE::READWRITE,
		    std::make_unique<FailedServersRangeImpl>(SpecialKeySpace::getManagementApiCommandRange("failed")));
		registerSpecialKeysImpl(SpecialKeySpace::MODULE::MANAGEMENT,
		                        SpecialKeySpace::IMPLTYPE::READWRITE,
		                        std::make_unique<ExcludedLocalitiesRangeImpl>(
		                            SpecialKeySpace::getManagementApiCommandRange("excludedlocality")));
		registerSpecialKeysImpl(SpecialKeySpace::MODULE::MANAGEMENT,
		                        SpecialKeySpace::IMPLTYPE::READWRITE,
		                        std::make_unique<FailedLocalitiesRangeImpl>(
		                            SpecialKeySpace::getManagementApiCommandRange("failedlocality")));
		registerSpecialKeysImpl(
		    SpecialKeySpace::MODULE::MANAGEMENT,
		    SpecialKeySpace::IMPLTYPE::READONLY,
		    std::make_unique<ExclusionInProgressRangeImpl>(
		        KeyRangeRef(LiteralStringRef("in_progress_exclusion/"), LiteralStringRef("in_progress_exclusion0"))
		            .withPrefix(SpecialKeySpace::getModuleRange(SpecialKeySpace::MODULE::MANAGEMENT).begin)));
		registerSpecialKeysImpl(
		    SpecialKeySpace::MODULE::CONFIGURATION,
		    SpecialKeySpace::IMPLTYPE::READWRITE,
		    std::make_unique<ProcessClassRangeImpl>(
		        KeyRangeRef(LiteralStringRef("process/class_type/"), LiteralStringRef("process/class_type0"))
		            .withPrefix(SpecialKeySpace::getModuleRange(SpecialKeySpace::MODULE::CONFIGURATION).begin)));
		registerSpecialKeysImpl(
		    SpecialKeySpace::MODULE::CONFIGURATION,
		    SpecialKeySpace::IMPLTYPE::READONLY,
		    std::make_unique<ProcessClassSourceRangeImpl>(
		        KeyRangeRef(LiteralStringRef("process/class_source/"), LiteralStringRef("process/class_source0"))
		            .withPrefix(SpecialKeySpace::getModuleRange(SpecialKeySpace::MODULE::CONFIGURATION).begin)));
		registerSpecialKeysImpl(
		    SpecialKeySpace::MODULE::MANAGEMENT,
		    SpecialKeySpace::IMPLTYPE::READWRITE,
		    std::make_unique<LockDatabaseImpl>(
		        singleKeyRange(LiteralStringRef("db_locked"))
		            .withPrefix(SpecialKeySpace::getModuleRange(SpecialKeySpace::MODULE::MANAGEMENT).begin)));
		registerSpecialKeysImpl(
		    SpecialKeySpace::MODULE::MANAGEMENT,
		    SpecialKeySpace::IMPLTYPE::READWRITE,
		    std::make_unique<ConsistencyCheckImpl>(
		        singleKeyRange(LiteralStringRef("consistency_check_suspended"))
		            .withPrefix(SpecialKeySpace::getModuleRange(SpecialKeySpace::MODULE::MANAGEMENT).begin)));
		registerSpecialKeysImpl(
		    SpecialKeySpace::MODULE::GLOBALCONFIG,
		    SpecialKeySpace::IMPLTYPE::READWRITE,
		    std::make_unique<GlobalConfigImpl>(SpecialKeySpace::getModuleRange(SpecialKeySpace::MODULE::GLOBALCONFIG)));
		registerSpecialKeysImpl(
		    SpecialKeySpace::MODULE::TRACING,
		    SpecialKeySpace::IMPLTYPE::READWRITE,
		    std::make_unique<TracingOptionsImpl>(SpecialKeySpace::getModuleRange(SpecialKeySpace::MODULE::TRACING)));
		registerSpecialKeysImpl(
		    SpecialKeySpace::MODULE::CONFIGURATION,
		    SpecialKeySpace::IMPLTYPE::READWRITE,
		    std::make_unique<CoordinatorsImpl>(
		        KeyRangeRef(LiteralStringRef("coordinators/"), LiteralStringRef("coordinators0"))
		            .withPrefix(SpecialKeySpace::getModuleRange(SpecialKeySpace::MODULE::CONFIGURATION).begin)));
		registerSpecialKeysImpl(
		    SpecialKeySpace::MODULE::MANAGEMENT,
		    SpecialKeySpace::IMPLTYPE::READONLY,
		    std::make_unique<CoordinatorsAutoImpl>(
		        singleKeyRange(LiteralStringRef("auto_coordinators"))
		            .withPrefix(SpecialKeySpace::getModuleRange(SpecialKeySpace::MODULE::MANAGEMENT).begin)));
		registerSpecialKeysImpl(
		    SpecialKeySpace::MODULE::MANAGEMENT,
		    SpecialKeySpace::IMPLTYPE::READWRITE,
		    std::make_unique<AdvanceVersionImpl>(
		        singleKeyRange(LiteralStringRef("min_required_commit_version"))
		            .withPrefix(SpecialKeySpace::getModuleRange(SpecialKeySpace::MODULE::MANAGEMENT).begin)));
		registerSpecialKeysImpl(
		    SpecialKeySpace::MODULE::MANAGEMENT,
		    SpecialKeySpace::IMPLTYPE::READWRITE,
		    std::make_unique<VersionEpochImpl>(
		        singleKeyRange(LiteralStringRef("version_epoch"))
		            .withPrefix(SpecialKeySpace::getModuleRange(SpecialKeySpace::MODULE::MANAGEMENT).begin)));
		registerSpecialKeysImpl(
		    SpecialKeySpace::MODULE::MANAGEMENT,
		    SpecialKeySpace::IMPLTYPE::READWRITE,
		    std::make_unique<ClientProfilingImpl>(
		        KeyRangeRef(LiteralStringRef("profiling/"), LiteralStringRef("profiling0"))
		            .withPrefix(SpecialKeySpace::getModuleRange(SpecialKeySpace::MODULE::MANAGEMENT).begin)),
		    /* deprecated */ 720);
		registerSpecialKeysImpl(
		    SpecialKeySpace::MODULE::MANAGEMENT,
		    SpecialKeySpace::IMPLTYPE::READWRITE,
		    std::make_unique<MaintenanceImpl>(
		        KeyRangeRef(LiteralStringRef("maintenance/"), LiteralStringRef("maintenance0"))
		            .withPrefix(SpecialKeySpace::getModuleRange(SpecialKeySpace::MODULE::MANAGEMENT).begin)));
		registerSpecialKeysImpl(
		    SpecialKeySpace::MODULE::MANAGEMENT,
		    SpecialKeySpace::IMPLTYPE::READWRITE,
		    std::make_unique<DataDistributionImpl>(
		        KeyRangeRef(LiteralStringRef("data_distribution/"), LiteralStringRef("data_distribution0"))
		            .withPrefix(SpecialKeySpace::getModuleRange(SpecialKeySpace::MODULE::MANAGEMENT).begin)));
		registerSpecialKeysImpl(
		    SpecialKeySpace::MODULE::ACTORLINEAGE,
		    SpecialKeySpace::IMPLTYPE::READONLY,
		    std::make_unique<ActorLineageImpl>(SpecialKeySpace::getModuleRange(SpecialKeySpace::MODULE::ACTORLINEAGE)));
		registerSpecialKeysImpl(SpecialKeySpace::MODULE::ACTOR_PROFILER_CONF,
		                        SpecialKeySpace::IMPLTYPE::READWRITE,
		                        std::make_unique<ActorProfilerConf>(
		                            SpecialKeySpace::getModuleRange(SpecialKeySpace::MODULE::ACTOR_PROFILER_CONF)));
	}
	if (apiVersionAtLeast(630)) {
		registerSpecialKeysImpl(SpecialKeySpace::MODULE::TRANSACTION,
		                        SpecialKeySpace::IMPLTYPE::READONLY,
		                        std::make_unique<ConflictingKeysImpl>(conflictingKeysRange));
		registerSpecialKeysImpl(SpecialKeySpace::MODULE::TRANSACTION,
		                        SpecialKeySpace::IMPLTYPE::READONLY,
		                        std::make_unique<ReadConflictRangeImpl>(readConflictRangeKeysRange));
		registerSpecialKeysImpl(SpecialKeySpace::MODULE::TRANSACTION,
		                        SpecialKeySpace::IMPLTYPE::READONLY,
		                        std::make_unique<WriteConflictRangeImpl>(writeConflictRangeKeysRange));
		registerSpecialKeysImpl(SpecialKeySpace::MODULE::METRICS,
		                        SpecialKeySpace::IMPLTYPE::READONLY,
		                        std::make_unique<DDStatsRangeImpl>(ddStatsRange));
		registerSpecialKeysImpl(
		    SpecialKeySpace::MODULE::METRICS,
		    SpecialKeySpace::IMPLTYPE::READONLY,
		    std::make_unique<HealthMetricsRangeImpl>(KeyRangeRef(LiteralStringRef("\xff\xff/metrics/health/"),
		                                                         LiteralStringRef("\xff\xff/metrics/health0"))));
		registerSpecialKeysImpl(
		    SpecialKeySpace::MODULE::WORKERINTERFACE,
		    SpecialKeySpace::IMPLTYPE::READONLY,
		    std::make_unique<WorkerInterfacesSpecialKeyImpl>(KeyRangeRef(
		        LiteralStringRef("\xff\xff/worker_interfaces/"), LiteralStringRef("\xff\xff/worker_interfaces0"))));
		registerSpecialKeysImpl(SpecialKeySpace::MODULE::STATUSJSON,
		                        SpecialKeySpace::IMPLTYPE::READONLY,
		                        std::make_unique<SingleSpecialKeyImpl>(
		                            LiteralStringRef("\xff\xff/status/json"),
		                            [](ReadYourWritesTransaction* ryw) -> Future<Optional<Value>> {
			                            if (ryw->getDatabase().getPtr() && ryw->getDatabase()->getConnectionRecord()) {
				                            ++ryw->getDatabase()->transactionStatusRequests;
				                            return getJSON(ryw->getDatabase());
			                            } else {
				                            return Optional<Value>();
			                            }
		                            }));
		registerSpecialKeysImpl(SpecialKeySpace::MODULE::CLUSTERFILEPATH,
		                        SpecialKeySpace::IMPLTYPE::READONLY,
		                        std::make_unique<SingleSpecialKeyImpl>(
		                            LiteralStringRef("\xff\xff/cluster_file_path"),
		                            [](ReadYourWritesTransaction* ryw) -> Future<Optional<Value>> {
			                            try {
				                            if (ryw->getDatabase().getPtr() &&
				                                ryw->getDatabase()->getConnectionRecord()) {
					                            Optional<Value> output =
					                                StringRef(ryw->getDatabase()->getConnectionRecord()->getLocation());
					                            return output;
				                            }
			                            } catch (Error& e) {
				                            return e;
			                            }
			                            return Optional<Value>();
		                            }));

		registerSpecialKeysImpl(
		    SpecialKeySpace::MODULE::CONNECTIONSTRING,
		    SpecialKeySpace::IMPLTYPE::READONLY,
		    std::make_unique<SingleSpecialKeyImpl>(
		        LiteralStringRef("\xff\xff/connection_string"),
		        [](ReadYourWritesTransaction* ryw) -> Future<Optional<Value>> {
			        try {
				        if (ryw->getDatabase().getPtr() && ryw->getDatabase()->getConnectionRecord()) {
					        Reference<IClusterConnectionRecord> f = ryw->getDatabase()->getConnectionRecord();
					        Optional<Value> output = StringRef(f->getConnectionString().toString());
					        return output;
				        }
			        } catch (Error& e) {
				        return e;
			        }
			        return Optional<Value>();
		        }));
	}
	throttleExpirer = recurring([this]() { expireThrottles(); }, CLIENT_KNOBS->TAG_THROTTLE_EXPIRATION_INTERVAL);

	if (BUGGIFY) {
		DatabaseContext::debugUseTags = true;
	}
}

DatabaseContext::DatabaseContext(const Error& err)
  : deferredError(err), internal(IsInternal::False), cc("TransactionMetrics"),
    transactionReadVersions("ReadVersions", cc), transactionReadVersionsThrottled("ReadVersionsThrottled", cc),
    transactionReadVersionsCompleted("ReadVersionsCompleted", cc),
    transactionReadVersionBatches("ReadVersionBatches", cc),
    transactionBatchReadVersions("BatchPriorityReadVersions", cc),
    transactionDefaultReadVersions("DefaultPriorityReadVersions", cc),
    transactionImmediateReadVersions("ImmediatePriorityReadVersions", cc),
    transactionBatchReadVersionsCompleted("BatchPriorityReadVersionsCompleted", cc),
    transactionDefaultReadVersionsCompleted("DefaultPriorityReadVersionsCompleted", cc),
    transactionImmediateReadVersionsCompleted("ImmediatePriorityReadVersionsCompleted", cc),
    transactionLogicalReads("LogicalUncachedReads", cc), transactionPhysicalReads("PhysicalReadRequests", cc),
    transactionPhysicalReadsCompleted("PhysicalReadRequestsCompleted", cc),
    transactionGetKeyRequests("GetKeyRequests", cc), transactionGetValueRequests("GetValueRequests", cc),
    transactionGetRangeRequests("GetRangeRequests", cc),
    transactionGetMappedRangeRequests("GetMappedRangeRequests", cc),
    transactionGetRangeStreamRequests("GetRangeStreamRequests", cc), transactionWatchRequests("WatchRequests", cc),
    transactionGetAddressesForKeyRequests("GetAddressesForKeyRequests", cc), transactionBytesRead("BytesRead", cc),
    transactionKeysRead("KeysRead", cc), transactionMetadataVersionReads("MetadataVersionReads", cc),
    transactionCommittedMutations("CommittedMutations", cc),
    transactionCommittedMutationBytes("CommittedMutationBytes", cc), transactionSetMutations("SetMutations", cc),
    transactionClearMutations("ClearMutations", cc), transactionAtomicMutations("AtomicMutations", cc),
    transactionsCommitStarted("CommitStarted", cc), transactionsCommitCompleted("CommitCompleted", cc),
    transactionKeyServerLocationRequests("KeyServerLocationRequests", cc),
    transactionKeyServerLocationRequestsCompleted("KeyServerLocationRequestsCompleted", cc),
    transactionStatusRequests("StatusRequests", cc), transactionsTooOld("TooOld", cc),
    transactionsFutureVersions("FutureVersions", cc), transactionsNotCommitted("NotCommitted", cc),
    transactionsMaybeCommitted("MaybeCommitted", cc), transactionsResourceConstrained("ResourceConstrained", cc),
    transactionsProcessBehind("ProcessBehind", cc), transactionsThrottled("Throttled", cc),
    transactionsExpensiveClearCostEstCount("ExpensiveClearCostEstCount", cc),
    transactionGrvFullBatches("NumGrvFullBatches", cc), transactionGrvTimedOutBatches("NumGrvTimedOutBatches", cc),
    latencies(1000), readLatencies(1000), commitLatencies(1000), GRVLatencies(1000), mutationsPerCommit(1000),
    bytesPerCommit(1000), bgLatencies(1000), bgGranulesPerRequest(1000), transactionTracingSample(false),
    smoothMidShardSize(CLIENT_KNOBS->SHARD_STAT_SMOOTH_AMOUNT),
    connectToDatabaseEventCacheHolder(format("ConnectToDatabase/%s", dbId.toString().c_str())) {}

// Static constructor used by server processes to create a DatabaseContext
// For internal (fdbserver) use only
Database DatabaseContext::create(Reference<AsyncVar<ClientDBInfo>> clientInfo,
                                 Future<Void> clientInfoMonitor,
                                 LocalityData clientLocality,
                                 EnableLocalityLoadBalance enableLocalityLoadBalance,
                                 TaskPriority taskID,
                                 LockAware lockAware,
                                 int apiVersion,
                                 IsSwitchable switchable) {
	return Database(new DatabaseContext(Reference<AsyncVar<Reference<IClusterConnectionRecord>>>(),
	                                    clientInfo,
	                                    makeReference<AsyncVar<Optional<ClientLeaderRegInterface>>>(),
	                                    clientInfoMonitor,
	                                    taskID,
	                                    clientLocality,
	                                    enableLocalityLoadBalance,
	                                    lockAware,
	                                    IsInternal::True,
	                                    apiVersion,
	                                    switchable));
}

DatabaseContext::~DatabaseContext() {
	cacheListMonitor.cancel();
	clientDBInfoMonitor.cancel();
	monitorTssInfoChange.cancel();
	tssMismatchHandler.cancel();
	if (grvUpdateHandler.isValid()) {
		grvUpdateHandler.cancel();
	}
	if (sharedStatePtr) {
		sharedStatePtr->delRef(sharedStatePtr);
	}
	for (auto it = server_interf.begin(); it != server_interf.end(); it = server_interf.erase(it))
		it->second->notifyContextDestroyed();
	ASSERT_ABORT(server_interf.empty());
	locationCache.insert(allKeys, Reference<LocationInfo>());
}

Optional<KeyRangeLocationInfo> DatabaseContext::getCachedLocation(const Optional<TenantName>& tenantName,
                                                                  const KeyRef& key,
                                                                  Reverse isBackward) {
	TenantMapEntry tenantEntry;
	Arena arena;
	KeyRef resolvedKey = key;

	if (tenantName.present()) {
		auto itr = tenantCache.find(tenantName.get());
		if (itr != tenantCache.end()) {
			tenantEntry = itr->second;
			resolvedKey = resolvedKey.withPrefix(tenantEntry.prefix, arena);
		} else {
			return Optional<KeyRangeLocationInfo>();
		}
	}

	auto range =
	    isBackward ? locationCache.rangeContainingKeyBefore(resolvedKey) : locationCache.rangeContaining(resolvedKey);
	if (range->value()) {
		return KeyRangeLocationInfo(tenantEntry, toRelativeRange(range->range(), tenantEntry.prefix), range->value());
	}

	return Optional<KeyRangeLocationInfo>();
}

bool DatabaseContext::getCachedLocations(const Optional<TenantName>& tenantName,
                                         const KeyRangeRef& range,
                                         std::vector<KeyRangeLocationInfo>& result,
                                         int limit,
                                         Reverse reverse) {
	result.clear();

	TenantMapEntry tenantEntry;
	Arena arena;
	KeyRangeRef resolvedRange = range;

	if (tenantName.present()) {
		auto itr = tenantCache.find(tenantName.get());
		if (itr != tenantCache.end()) {
			tenantEntry = itr->second;
			resolvedRange = resolvedRange.withPrefix(tenantEntry.prefix, arena);
		} else {
			return false;
		}
	}

	auto begin = locationCache.rangeContaining(resolvedRange.begin);
	auto end = locationCache.rangeContainingKeyBefore(resolvedRange.end);

	loop {
		auto r = reverse ? end : begin;
		if (!r->value()) {
			TEST(result.size()); // had some but not all cached locations
			result.clear();
			return false;
		}
		result.emplace_back(tenantEntry, toRelativeRange(r->range() & resolvedRange, tenantEntry.prefix), r->value());
		if (result.size() == limit || begin == end) {
			break;
		}

		if (reverse)
			--end;
		else
			++begin;
	}

	return true;
}

void DatabaseContext::cacheTenant(const TenantName& tenant, const TenantMapEntry& tenantEntry) {
	if (tenantCacheSize > 0) {
		// Naive cache eviction just erases the entire cache when it gets full.
		// We don't expect a single client to fill the tenant cache typically, so this should work reasonably well.
		if (tenantCache.size() > tenantCacheSize) {
			tenantCache.clear();
		}

		tenantCache[tenant] = tenantEntry;
	}
}

Reference<LocationInfo> DatabaseContext::setCachedLocation(const Optional<TenantName>& tenant,
                                                           const TenantMapEntry& tenantEntry,
                                                           const KeyRangeRef& absoluteKeys,
                                                           const std::vector<StorageServerInterface>& servers) {
	if (tenant.present()) {
		cacheTenant(tenant.get(), tenantEntry);
	}

	std::vector<Reference<ReferencedInterface<StorageServerInterface>>> serverRefs;
	serverRefs.reserve(servers.size());
	for (const auto& interf : servers) {
		serverRefs.push_back(StorageServerInfo::getInterface(this, interf, clientLocality));
	}

	int maxEvictionAttempts = 100, attempts = 0;
	auto loc = makeReference<LocationInfo>(serverRefs);
	while (locationCache.size() > locationCacheSize && attempts < maxEvictionAttempts) {
		TEST(true); // NativeAPI storage server locationCache entry evicted
		attempts++;
		auto r = locationCache.randomRange();
		Key begin = r.begin(), end = r.end(); // insert invalidates r, so can't be passed a mere reference into it
		locationCache.insert(KeyRangeRef(begin, end), Reference<LocationInfo>());
	}
	locationCache.insert(absoluteKeys, loc);
	return loc;
}

void DatabaseContext::invalidateCachedTenant(const TenantNameRef& tenant) {
	tenantCache.erase(tenant);
}

void DatabaseContext::invalidateCache(const KeyRef& tenantPrefix, const KeyRef& key, Reverse isBackward) {
	Arena arena;
	KeyRef resolvedKey = key;
	if (!tenantPrefix.empty()) {
		resolvedKey = resolvedKey.withPrefix(tenantPrefix, arena);
	}

	if (isBackward) {
		locationCache.rangeContainingKeyBefore(resolvedKey)->value() = Reference<LocationInfo>();
	} else {
		locationCache.rangeContaining(resolvedKey)->value() = Reference<LocationInfo>();
	}
}

void DatabaseContext::invalidateCache(const KeyRef& tenantPrefix, const KeyRangeRef& keys) {
	Arena arena;
	KeyRangeRef resolvedKeys = keys;
	if (!tenantPrefix.empty()) {
		resolvedKeys = resolvedKeys.withPrefix(tenantPrefix, arena);
	}

	auto rs = locationCache.intersectingRanges(resolvedKeys);
	Key begin = rs.begin().begin(),
	    end = rs.end().begin(); // insert invalidates rs, so can't be passed a mere reference into it
	locationCache.insert(KeyRangeRef(begin, end), Reference<LocationInfo>());
}

void DatabaseContext::setFailedEndpointOnHealthyServer(const Endpoint& endpoint) {
	if (failedEndpointsOnHealthyServersInfo.find(endpoint) == failedEndpointsOnHealthyServersInfo.end()) {
		failedEndpointsOnHealthyServersInfo[endpoint] =
		    EndpointFailureInfo{ .startTime = now(), .lastRefreshTime = now() };
	}
}

void DatabaseContext::updateFailedEndpointRefreshTime(const Endpoint& endpoint) {
	if (failedEndpointsOnHealthyServersInfo.find(endpoint) == failedEndpointsOnHealthyServersInfo.end()) {
		// The endpoint is not failed. Nothing to update.
		return;
	}
	failedEndpointsOnHealthyServersInfo[endpoint].lastRefreshTime = now();
}

Optional<EndpointFailureInfo> DatabaseContext::getEndpointFailureInfo(const Endpoint& endpoint) {
	if (failedEndpointsOnHealthyServersInfo.find(endpoint) == failedEndpointsOnHealthyServersInfo.end()) {
		return Optional<EndpointFailureInfo>();
	}
	return failedEndpointsOnHealthyServersInfo[endpoint];
}

void DatabaseContext::clearFailedEndpointOnHealthyServer(const Endpoint& endpoint) {
	failedEndpointsOnHealthyServersInfo.erase(endpoint);
}

Future<Void> DatabaseContext::onProxiesChanged() const {
	return this->proxiesChangeTrigger.onTrigger();
}

bool DatabaseContext::sampleReadTags() const {
	double sampleRate = globalConfig->get(transactionTagSampleRate, CLIENT_KNOBS->READ_TAG_SAMPLE_RATE);
	return sampleRate > 0 && deterministicRandom()->random01() <= sampleRate;
}

bool DatabaseContext::sampleOnCost(uint64_t cost) const {
	double sampleCost = globalConfig->get<double>(transactionTagSampleCost, CLIENT_KNOBS->COMMIT_SAMPLE_COST);
	if (sampleCost <= 0)
		return false;
	return deterministicRandom()->random01() <= (double)cost / sampleCost;
}

int64_t extractIntOption(Optional<StringRef> value, int64_t minValue, int64_t maxValue) {
	validateOptionValuePresent(value);
	if (value.get().size() != 8) {
		throw invalid_option_value();
	}

	int64_t passed = *((int64_t*)(value.get().begin()));
	if (passed > maxValue || passed < minValue) {
		throw invalid_option_value();
	}

	return passed;
}

uint64_t extractHexOption(StringRef value) {
	char* end;
	uint64_t id = strtoull(value.toString().c_str(), &end, 16);
	if (*end)
		throw invalid_option_value();
	return id;
}

void DatabaseContext::setOption(FDBDatabaseOptions::Option option, Optional<StringRef> value) {
	int defaultFor = FDBDatabaseOptions::optionInfo.getMustExist(option).defaultFor;
	if (defaultFor >= 0) {
		ASSERT(FDBTransactionOptions::optionInfo.find((FDBTransactionOptions::Option)defaultFor) !=
		       FDBTransactionOptions::optionInfo.end());
		transactionDefaults.addOption((FDBTransactionOptions::Option)defaultFor, value.castTo<Standalone<StringRef>>());
	} else {
		switch (option) {
		case FDBDatabaseOptions::LOCATION_CACHE_SIZE:
			locationCacheSize = (int)extractIntOption(value, 0, std::numeric_limits<int>::max());
			break;
		case FDBDatabaseOptions::MACHINE_ID:
			clientLocality =
			    LocalityData(clientLocality.processId(),
			                 value.present() ? Standalone<StringRef>(value.get()) : Optional<Standalone<StringRef>>(),
			                 clientLocality.machineId(),
			                 clientLocality.dcId());
			if (clientInfo->get().commitProxies.size())
				commitProxies = makeReference<CommitProxyInfo>(clientInfo->get().commitProxies);
			if (clientInfo->get().grvProxies.size())
				grvProxies = makeReference<GrvProxyInfo>(clientInfo->get().grvProxies, BalanceOnRequests::True);
			server_interf.clear();
			locationCache.insert(allKeys, Reference<LocationInfo>());
			break;
		case FDBDatabaseOptions::MAX_WATCHES:
			maxOutstandingWatches = (int)extractIntOption(value, 0, CLIENT_KNOBS->ABSOLUTE_MAX_WATCHES);
			break;
		case FDBDatabaseOptions::DATACENTER_ID:
			clientLocality =
			    LocalityData(clientLocality.processId(),
			                 clientLocality.zoneId(),
			                 clientLocality.machineId(),
			                 value.present() ? Standalone<StringRef>(value.get()) : Optional<Standalone<StringRef>>());
			if (clientInfo->get().commitProxies.size())
				commitProxies = makeReference<CommitProxyInfo>(clientInfo->get().commitProxies);
			if (clientInfo->get().grvProxies.size())
				grvProxies = makeReference<GrvProxyInfo>(clientInfo->get().grvProxies, BalanceOnRequests::True);
			server_interf.clear();
			locationCache.insert(allKeys, Reference<LocationInfo>());
			break;
		case FDBDatabaseOptions::SNAPSHOT_RYW_ENABLE:
			validateOptionValueNotPresent(value);
			snapshotRywEnabled++;
			break;
		case FDBDatabaseOptions::SNAPSHOT_RYW_DISABLE:
			validateOptionValueNotPresent(value);
			snapshotRywEnabled--;
			break;
		case FDBDatabaseOptions::USE_CONFIG_DATABASE:
			validateOptionValueNotPresent(value);
			useConfigDatabase = true;
			break;
		case FDBDatabaseOptions::TEST_CAUSAL_READ_RISKY:
			verifyCausalReadsProp = double(extractIntOption(value, 0, 100)) / 100.0;
			break;
		default:
			break;
		}
	}
}

void DatabaseContext::addWatch() {
	if (outstandingWatches >= maxOutstandingWatches)
		throw too_many_watches();

	++outstandingWatches;
}

void DatabaseContext::removeWatch() {
	--outstandingWatches;
	ASSERT(outstandingWatches >= 0);
}

Future<Void> DatabaseContext::onConnected() {
	return connected;
}

ACTOR static Future<Void> switchConnectionRecordImpl(Reference<IClusterConnectionRecord> connRecord,
                                                     DatabaseContext* self) {
	TEST(true); // Switch connection file
	TraceEvent("SwitchConnectionRecord")
	    .detail("ClusterFile", connRecord->toString())
	    .detail("ConnectionString", connRecord->getConnectionString().toString());

	// Reset state from former cluster.
	self->commitProxies.clear();
	self->grvProxies.clear();
	self->minAcceptableReadVersion = std::numeric_limits<Version>::max();
	self->tenantCache.clear();
	self->invalidateCache(Key(), allKeys);

	self->ssVersionVectorCache.clear();

	auto clearedClientInfo = self->clientInfo->get();
	clearedClientInfo.commitProxies.clear();
	clearedClientInfo.grvProxies.clear();
	clearedClientInfo.id = deterministicRandom()->randomUniqueID();
	self->clientInfo->set(clearedClientInfo);
	self->connectionRecord->set(connRecord);

	state Database db(Reference<DatabaseContext>::addRef(self));
	state Transaction tr(db);
	loop {
		tr.setOption(FDBTransactionOptions::READ_LOCK_AWARE);
		try {
			TraceEvent("SwitchConnectionRecordAttemptingGRV").log();
			Version v = wait(tr.getReadVersion());
			TraceEvent("SwitchConnectionRecordGotRV")
			    .detail("ReadVersion", v)
			    .detail("MinAcceptableReadVersion", self->minAcceptableReadVersion);
			ASSERT(self->minAcceptableReadVersion != std::numeric_limits<Version>::max());
			self->connectionFileChangedTrigger.trigger();
			return Void();
		} catch (Error& e) {
			TraceEvent("SwitchConnectionRecordError").detail("Error", e.what());
			wait(tr.onError(e));
		}
	}
}

Reference<IClusterConnectionRecord> DatabaseContext::getConnectionRecord() {
	if (connectionRecord) {
		return connectionRecord->get();
	}
	return Reference<IClusterConnectionRecord>();
}

Future<Void> DatabaseContext::switchConnectionRecord(Reference<IClusterConnectionRecord> standby) {
	ASSERT(switchable);
	return switchConnectionRecordImpl(standby, this);
}

Future<Void> DatabaseContext::connectionFileChanged() {
	return connectionFileChangedTrigger.onTrigger();
}

void DatabaseContext::expireThrottles() {
	for (auto& priorityItr : throttledTags) {
		for (auto tagItr = priorityItr.second.begin(); tagItr != priorityItr.second.end();) {
			if (tagItr->second.expired()) {
				TEST(true); // Expiring client throttle
				tagItr = priorityItr.second.erase(tagItr);
			} else {
				++tagItr;
			}
		}
	}
}

extern IPAddress determinePublicIPAutomatically(ClusterConnectionString& ccs);

// Creates a database object that represents a connection to a cluster
// This constructor uses a preallocated DatabaseContext that may have been created
// on another thread
Database Database::createDatabase(Reference<IClusterConnectionRecord> connRecord,
                                  int apiVersion,
                                  IsInternal internal,
                                  LocalityData const& clientLocality,
                                  DatabaseContext* preallocatedDb) {
	if (!g_network)
		throw network_not_setup();

	ASSERT(TraceEvent::isNetworkThread());

	platform::ImageInfo imageInfo = platform::getImageInfo();

	if (connRecord) {
		if (networkOptions.traceDirectory.present() && !traceFileIsOpen()) {
			g_network->initMetrics();
			FlowTransport::transport().initMetrics();
			initTraceEventMetrics();

			auto publicIP = determinePublicIPAutomatically(connRecord->getConnectionString());
			selectTraceFormatter(networkOptions.traceFormat);
			selectTraceClockSource(networkOptions.traceClockSource);
			addUniversalTraceField("ClientDescription",
			                       format("%s-%s-%" PRIu64,
			                              networkOptions.primaryClient ? "primary" : "external",
			                              FDB_VT_VERSION,
			                              getTraceThreadId()));

			openTraceFile(NetworkAddress(publicIP, ::getpid()),
			              networkOptions.traceRollSize,
			              networkOptions.traceMaxLogsSize,
			              networkOptions.traceDirectory.get(),
			              "trace",
			              networkOptions.traceLogGroup,
			              networkOptions.traceFileIdentifier,
			              networkOptions.tracePartialFileSuffix);

			TraceEvent("ClientStart")
			    .detail("SourceVersion", getSourceVersion())
			    .detail("Version", FDB_VT_VERSION)
			    .detail("PackageName", FDB_VT_PACKAGE_NAME)
			    .detailf("ActualTime", "%lld", DEBUG_DETERMINISM ? 0 : time(nullptr))
			    .detail("ApiVersion", apiVersion)
			    .detail("ClientLibrary", imageInfo.fileName)
			    .detailf("ImageOffset", "%p", imageInfo.offset)
			    .detail("Primary", networkOptions.primaryClient)
			    .trackLatest("ClientStart");

			initializeSystemMonitorMachineState(SystemMonitorMachineState(IPAddress(publicIP)));

			systemMonitor();
			uncancellable(recurring(&systemMonitor, CLIENT_KNOBS->SYSTEM_MONITOR_INTERVAL, TaskPriority::FlushTrace));
		}
	}

	g_network->initTLS();

	auto clientInfo = makeReference<AsyncVar<ClientDBInfo>>();
	auto coordinator = makeReference<AsyncVar<Optional<ClientLeaderRegInterface>>>();
	auto connectionRecord = makeReference<AsyncVar<Reference<IClusterConnectionRecord>>>();
	connectionRecord->set(connRecord);
	Future<Void> clientInfoMonitor = monitorProxies(connectionRecord,
	                                                clientInfo,
	                                                coordinator,
	                                                networkOptions.supportedVersions,
	                                                StringRef(networkOptions.traceLogGroup));

	DatabaseContext* db;
	if (preallocatedDb) {
		db = new (preallocatedDb) DatabaseContext(connectionRecord,
		                                          clientInfo,
		                                          coordinator,
		                                          clientInfoMonitor,
		                                          TaskPriority::DefaultEndpoint,
		                                          clientLocality,
		                                          EnableLocalityLoadBalance::True,
		                                          LockAware::False,
		                                          internal,
		                                          apiVersion,
		                                          IsSwitchable::True);
	} else {
		db = new DatabaseContext(connectionRecord,
		                         clientInfo,
		                         coordinator,
		                         clientInfoMonitor,
		                         TaskPriority::DefaultEndpoint,
		                         clientLocality,
		                         EnableLocalityLoadBalance::True,
		                         LockAware::False,
		                         internal,
		                         apiVersion,
		                         IsSwitchable::True);
	}

	auto database = Database(db);
	database->globalConfig->init(Reference<AsyncVar<ClientDBInfo> const>(clientInfo),
	                             std::addressof(clientInfo->get()));
	database->globalConfig->trigger(samplingFrequency, samplingProfilerUpdateFrequency);
	database->globalConfig->trigger(samplingWindow, samplingProfilerUpdateWindow);

	TraceEvent("ConnectToDatabase", database->dbId)
	    .detail("Version", FDB_VT_VERSION)
	    .detail("ClusterFile", connRecord ? connRecord->toString() : "None")
	    .detail("ConnectionString", connRecord ? connRecord->getConnectionString().toString() : "None")
	    .detail("ClientLibrary", imageInfo.fileName)
	    .detail("Primary", networkOptions.primaryClient)
	    .detail("Internal", internal)
	    .trackLatest(database->connectToDatabaseEventCacheHolder.trackingKey);

	return database;
}

Database Database::createDatabase(std::string connFileName,
                                  int apiVersion,
                                  IsInternal internal,
                                  LocalityData const& clientLocality) {
	Reference<IClusterConnectionRecord> rccr = ClusterConnectionFile::openOrDefault(connFileName);
	return Database::createDatabase(rccr, apiVersion, internal, clientLocality);
}

Reference<WatchMetadata> DatabaseContext::getWatchMetadata(int64_t tenantId, KeyRef key) const {
	const auto it = watchMap.find(std::make_pair(tenantId, key));
	if (it == watchMap.end())
		return Reference<WatchMetadata>();
	return it->second;
}

void DatabaseContext::setWatchMetadata(Reference<WatchMetadata> metadata) {
	watchMap[std::make_pair(metadata->parameters->tenant.tenantId, metadata->parameters->key)] = metadata;
}

void DatabaseContext::deleteWatchMetadata(int64_t tenantId, KeyRef key) {
	watchMap.erase(std::make_pair(tenantId, key));
}

void DatabaseContext::clearWatchMetadata() {
	watchMap.clear();
}

const UniqueOrderedOptionList<FDBTransactionOptions>& Database::getTransactionDefaults() const {
	ASSERT(db);
	return db->transactionDefaults;
}

void setNetworkOption(FDBNetworkOptions::Option option, Optional<StringRef> value) {
	std::regex identifierRegex("^[a-zA-Z0-9_]*$");
	switch (option) {
	// SOMEDAY: If the network is already started, should these five throw an error?
	case FDBNetworkOptions::TRACE_ENABLE:
		networkOptions.traceDirectory = value.present() ? value.get().toString() : "";
		break;
	case FDBNetworkOptions::TRACE_ROLL_SIZE:
		validateOptionValuePresent(value);
		networkOptions.traceRollSize = extractIntOption(value, 0, std::numeric_limits<int64_t>::max());
		break;
	case FDBNetworkOptions::TRACE_MAX_LOGS_SIZE:
		validateOptionValuePresent(value);
		networkOptions.traceMaxLogsSize = extractIntOption(value, 0, std::numeric_limits<int64_t>::max());
		break;
	case FDBNetworkOptions::TRACE_FORMAT:
		validateOptionValuePresent(value);
		networkOptions.traceFormat = value.get().toString();
		if (!validateTraceFormat(networkOptions.traceFormat)) {
			fprintf(stderr, "Unrecognized trace format: `%s'\n", networkOptions.traceFormat.c_str());
			throw invalid_option_value();
		}
		break;
	case FDBNetworkOptions::TRACE_FILE_IDENTIFIER:
		validateOptionValuePresent(value);
		networkOptions.traceFileIdentifier = value.get().toString();
		if (networkOptions.traceFileIdentifier.length() > CLIENT_KNOBS->TRACE_LOG_FILE_IDENTIFIER_MAX_LENGTH) {
			fprintf(stderr, "Trace file identifier provided is too long.\n");
			throw invalid_option_value();
		} else if (!std::regex_match(networkOptions.traceFileIdentifier, identifierRegex)) {
			fprintf(stderr, "Trace file identifier should only contain alphanumerics and underscores.\n");
			throw invalid_option_value();
		}
		break;

	case FDBNetworkOptions::TRACE_LOG_GROUP:
		if (value.present()) {
			if (traceFileIsOpen()) {
				setTraceLogGroup(value.get().toString());
			} else {
				networkOptions.traceLogGroup = value.get().toString();
			}
		}
		break;
	case FDBNetworkOptions::TRACE_CLOCK_SOURCE:
		validateOptionValuePresent(value);
		networkOptions.traceClockSource = value.get().toString();
		if (!validateTraceClockSource(networkOptions.traceClockSource)) {
			fprintf(stderr, "Unrecognized trace clock source: `%s'\n", networkOptions.traceClockSource.c_str());
			throw invalid_option_value();
		}
		break;
	case FDBNetworkOptions::TRACE_PARTIAL_FILE_SUFFIX:
		validateOptionValuePresent(value);
		networkOptions.tracePartialFileSuffix = value.get().toString();
		break;
	case FDBNetworkOptions::KNOB: {
		validateOptionValuePresent(value);

		std::string optionValue = value.get().toString();
		TraceEvent("SetKnob").detail("KnobString", optionValue);

		size_t eq = optionValue.find_first_of('=');
		if (eq == optionValue.npos) {
			TraceEvent(SevWarnAlways, "InvalidKnobString").detail("KnobString", optionValue);
			throw invalid_option_value();
		}

		std::string knobName = optionValue.substr(0, eq);
		std::string knobValueString = optionValue.substr(eq + 1);

		try {
			auto knobValue = IKnobCollection::parseKnobValue(knobName, knobValueString, IKnobCollection::Type::CLIENT);
			if (g_network) {
				IKnobCollection::getMutableGlobalKnobCollection().setKnob(knobName, knobValue);
			} else {
				networkOptions.knobs[knobName] = knobValue;
			}
		} catch (Error& e) {
			TraceEvent(SevWarnAlways, "UnrecognizedKnob").detail("Knob", knobName.c_str());
			fprintf(stderr, "FoundationDB client ignoring unrecognized knob option '%s'\n", knobName.c_str());
		}
		break;
	}
	case FDBNetworkOptions::TLS_PLUGIN:
		validateOptionValuePresent(value);
		break;
	case FDBNetworkOptions::TLS_CERT_PATH:
		validateOptionValuePresent(value);
		tlsConfig.setCertificatePath(value.get().toString());
		break;
	case FDBNetworkOptions::TLS_CERT_BYTES: {
		validateOptionValuePresent(value);
		tlsConfig.setCertificateBytes(value.get().toString());
		break;
	}
	case FDBNetworkOptions::TLS_CA_PATH: {
		validateOptionValuePresent(value);
		tlsConfig.setCAPath(value.get().toString());
		break;
	}
	case FDBNetworkOptions::TLS_CA_BYTES: {
		validateOptionValuePresent(value);
		tlsConfig.setCABytes(value.get().toString());
		break;
	}
	case FDBNetworkOptions::TLS_PASSWORD:
		validateOptionValuePresent(value);
		tlsConfig.setPassword(value.get().toString());
		break;
	case FDBNetworkOptions::TLS_KEY_PATH:
		validateOptionValuePresent(value);
		tlsConfig.setKeyPath(value.get().toString());
		break;
	case FDBNetworkOptions::TLS_KEY_BYTES: {
		validateOptionValuePresent(value);
		tlsConfig.setKeyBytes(value.get().toString());
		break;
	}
	case FDBNetworkOptions::TLS_VERIFY_PEERS:
		validateOptionValuePresent(value);
		tlsConfig.clearVerifyPeers();
		tlsConfig.addVerifyPeers(value.get().toString());
		break;
	case FDBNetworkOptions::CLIENT_BUGGIFY_ENABLE:
		enableBuggify(true, BuggifyType::Client);
		break;
	case FDBNetworkOptions::CLIENT_BUGGIFY_DISABLE:
		enableBuggify(false, BuggifyType::Client);
		break;
	case FDBNetworkOptions::CLIENT_BUGGIFY_SECTION_ACTIVATED_PROBABILITY:
		validateOptionValuePresent(value);
		clearBuggifySections(BuggifyType::Client);
		P_BUGGIFIED_SECTION_ACTIVATED[int(BuggifyType::Client)] = double(extractIntOption(value, 0, 100)) / 100.0;
		break;
	case FDBNetworkOptions::CLIENT_BUGGIFY_SECTION_FIRED_PROBABILITY:
		validateOptionValuePresent(value);
		P_BUGGIFIED_SECTION_FIRES[int(BuggifyType::Client)] = double(extractIntOption(value, 0, 100)) / 100.0;
		break;
	case FDBNetworkOptions::DISABLE_CLIENT_STATISTICS_LOGGING:
		validateOptionValueNotPresent(value);
		networkOptions.logClientInfo = false;
		break;
	case FDBNetworkOptions::SUPPORTED_CLIENT_VERSIONS: {
		// The multi-version API should be providing us these guarantees
		ASSERT(g_network);
		ASSERT(value.present());

		Standalone<VectorRef<ClientVersionRef>> supportedVersions;
		std::vector<StringRef> supportedVersionsStrings = value.get().splitAny(LiteralStringRef(";"));
		for (StringRef versionString : supportedVersionsStrings) {
#ifdef ADDRESS_SANITIZER
			__lsan_disable();
#endif
			// LSAN reports that we leak this allocation in client
			// tests, but I cannot seem to figure out why. AFAICT
			// it's not actually leaking. If it is a leak, it's only a few bytes.
			supportedVersions.push_back_deep(supportedVersions.arena(), ClientVersionRef(versionString));
#ifdef ADDRESS_SANITIZER
			__lsan_enable();
#endif
		}

		ASSERT(supportedVersions.size() > 0);
		networkOptions.supportedVersions->set(supportedVersions);

		break;
	}
	case FDBNetworkOptions::ENABLE_RUN_LOOP_PROFILING: // Same as ENABLE_SLOW_TASK_PROFILING
		validateOptionValueNotPresent(value);
		networkOptions.runLoopProfilingEnabled = true;
		break;
	case FDBNetworkOptions::DISTRIBUTED_CLIENT_TRACER: {
		validateOptionValuePresent(value);
		std::string tracer = value.get().toString();
		if (tracer == "none" || tracer == "disabled") {
			openTracer(TracerType::DISABLED);
		} else if (tracer == "logfile" || tracer == "file" || tracer == "log_file") {
			openTracer(TracerType::LOG_FILE);
		} else if (tracer == "network_lossy") {
			openTracer(TracerType::NETWORK_LOSSY);
		} else {
			fprintf(stderr, "ERROR: Unknown or unsupported tracer: `%s'", tracer.c_str());
			throw invalid_option_value();
		}
		break;
	}
	case FDBNetworkOptions::EXTERNAL_CLIENT:
		networkOptions.primaryClient = false;
		break;
	default:
		break;
	}
}

// update the network busyness on a 1s cadence
ACTOR Future<Void> monitorNetworkBusyness() {
	state double prevTime = now();
	loop {
		wait(delay(CLIENT_KNOBS->NETWORK_BUSYNESS_MONITOR_INTERVAL, TaskPriority::FlushTrace));
		double elapsed = now() - prevTime; // get elapsed time from last execution
		prevTime = now();
		struct NetworkMetrics::PriorityStats& tracker = g_network->networkInfo.metrics.starvationTrackerNetworkBusyness;

		if (tracker.active) { // update metrics
			tracker.duration += now() - tracker.windowedTimer;
			tracker.maxDuration = std::max(tracker.maxDuration, now() - tracker.timer);
			tracker.windowedTimer = now();
		}

		double busyFraction = std::min(elapsed, tracker.duration) / elapsed;

		// The burstiness score is an indicator of the maximum busyness spike over the measurement interval.
		// It scales linearly from 0 to 1 as the largest burst goes from the start to the saturation threshold.
		// This allows us to account for saturation that happens in smaller bursts than the measurement interval.
		//
		// Burstiness will not be calculated if the saturation threshold is smaller than the start threshold or
		// if either value is negative.
		double burstiness = 0;
		if (CLIENT_KNOBS->BUSYNESS_SPIKE_START_THRESHOLD >= 0 &&
		    CLIENT_KNOBS->BUSYNESS_SPIKE_SATURATED_THRESHOLD >= CLIENT_KNOBS->BUSYNESS_SPIKE_START_THRESHOLD) {
			burstiness = std::min(1.0,
			                      std::max(0.0, tracker.maxDuration - CLIENT_KNOBS->BUSYNESS_SPIKE_START_THRESHOLD) /
			                          std::max(1e-6,
			                                   CLIENT_KNOBS->BUSYNESS_SPIKE_SATURATED_THRESHOLD -
			                                       CLIENT_KNOBS->BUSYNESS_SPIKE_START_THRESHOLD));
		}

		g_network->networkInfo.metrics.networkBusyness = std::max(busyFraction, burstiness);

		tracker.duration = 0;
		tracker.maxDuration = 0;
	}
}

static void setupGlobalKnobs() {
	IKnobCollection::setGlobalKnobCollection(IKnobCollection::Type::CLIENT, Randomize::False, IsSimulated::False);
	for (const auto& [knobName, knobValue] : networkOptions.knobs) {
		IKnobCollection::getMutableGlobalKnobCollection().setKnob(knobName, knobValue);
	}
}

// Setup g_network and start monitoring for network busyness
void setupNetwork(uint64_t transportId, UseMetrics useMetrics) {
	if (g_network)
		throw network_already_setup();

	if (!networkOptions.logClientInfo.present())
		networkOptions.logClientInfo = true;

	setupGlobalKnobs();
	g_network = newNet2(tlsConfig, false, useMetrics || networkOptions.traceDirectory.present());
	g_network->addStopCallback(Net2FileSystem::stop);
	FlowTransport::createInstance(true, transportId, WLTOKEN_RESERVED_COUNT);
	Net2FileSystem::newFileSystem();

	uncancellable(monitorNetworkBusyness());
}

void runNetwork() {
	if (!g_network) {
		throw network_not_setup();
	}

	if (!g_network->checkRunnable()) {
		throw network_cannot_be_restarted();
	}

	if (networkOptions.traceDirectory.present() && networkOptions.runLoopProfilingEnabled) {
		setupRunLoopProfiler();
	}

	g_network->run();

	if (networkOptions.traceDirectory.present())
		systemMonitor();
}

void stopNetwork() {
	if (!g_network)
		throw network_not_setup();

	TraceEvent("ClientStopNetwork").log();
	g_network->stop();
}

void DatabaseContext::updateProxies() {
	if (proxiesLastChange == clientInfo->get().id)
		return;
	proxiesLastChange = clientInfo->get().id;
	commitProxies.clear();
	grvProxies.clear();
	ssVersionVectorCache.clear();
	bool commitProxyProvisional = false, grvProxyProvisional = false;
	if (clientInfo->get().commitProxies.size()) {
		commitProxies = makeReference<CommitProxyInfo>(clientInfo->get().commitProxies);
		commitProxyProvisional = clientInfo->get().commitProxies[0].provisional;
	}
	if (clientInfo->get().grvProxies.size()) {
		grvProxies = makeReference<GrvProxyInfo>(clientInfo->get().grvProxies, BalanceOnRequests::True);
		grvProxyProvisional = clientInfo->get().grvProxies[0].provisional;
	}
	if (clientInfo->get().commitProxies.size() && clientInfo->get().grvProxies.size()) {
		ASSERT(commitProxyProvisional == grvProxyProvisional);
		proxyProvisional = commitProxyProvisional;
	}
}

Reference<CommitProxyInfo> DatabaseContext::getCommitProxies(UseProvisionalProxies useProvisionalProxies) {
	updateProxies();
	if (proxyProvisional && !useProvisionalProxies) {
		return Reference<CommitProxyInfo>();
	}
	return commitProxies;
}

Reference<GrvProxyInfo> DatabaseContext::getGrvProxies(UseProvisionalProxies useProvisionalProxies) {
	updateProxies();
	if (proxyProvisional && !useProvisionalProxies) {
		return Reference<GrvProxyInfo>();
	}
	return grvProxies;
}

bool DatabaseContext::isCurrentGrvProxy(UID proxyId) const {
	for (const auto& proxy : clientInfo->get().grvProxies) {
		if (proxy.id() == proxyId)
			return true;
	}
	TEST(true); // stale GRV proxy detected
	return false;
}

// Actor which will wait until the MultiInterface<CommitProxyInterface> returned by the DatabaseContext cx is not
// nullptr
ACTOR Future<Reference<CommitProxyInfo>> getCommitProxiesFuture(DatabaseContext* cx,
                                                                UseProvisionalProxies useProvisionalProxies) {
	loop {
		Reference<CommitProxyInfo> commitProxies = cx->getCommitProxies(useProvisionalProxies);
		if (commitProxies)
			return commitProxies;
		wait(cx->onProxiesChanged());
	}
}

// Returns a future which will not be set until the CommitProxyInfo of this DatabaseContext is not nullptr
Future<Reference<CommitProxyInfo>> DatabaseContext::getCommitProxiesFuture(
    UseProvisionalProxies useProvisionalProxies) {
	return ::getCommitProxiesFuture(this, useProvisionalProxies);
}

void GetRangeLimits::decrement(VectorRef<KeyValueRef> const& data) {
	if (rows != GetRangeLimits::ROW_LIMIT_UNLIMITED) {
		ASSERT(data.size() <= rows);
		rows -= data.size();
	}

	minRows = std::max(0, minRows - data.size());

	if (bytes != GetRangeLimits::BYTE_LIMIT_UNLIMITED)
		bytes = std::max(0, bytes - (int)data.expectedSize() - (8 - (int)sizeof(KeyValueRef)) * data.size());
}

void GetRangeLimits::decrement(KeyValueRef const& data) {
	minRows = std::max(0, minRows - 1);
	if (rows != GetRangeLimits::ROW_LIMIT_UNLIMITED)
		rows--;
	if (bytes != GetRangeLimits::BYTE_LIMIT_UNLIMITED)
		bytes = std::max(0, bytes - (int)8 - (int)data.expectedSize());
}

void GetRangeLimits::decrement(VectorRef<MappedKeyValueRef> const& data) {
	if (rows != GetRangeLimits::ROW_LIMIT_UNLIMITED) {
		ASSERT(data.size() <= rows);
		rows -= data.size();
	}

	minRows = std::max(0, minRows - data.size());

	// TODO: For now, expectedSize only considers the size of the original key values, but not the underlying queries or
	// results. Also, double check it is correct when dealing with sizeof(MappedKeyValueRef).
	if (bytes != GetRangeLimits::BYTE_LIMIT_UNLIMITED)
		bytes = std::max(0, bytes - (int)data.expectedSize() - (8 - (int)sizeof(MappedKeyValueRef)) * data.size());
}

void GetRangeLimits::decrement(MappedKeyValueRef const& data) {
	minRows = std::max(0, minRows - 1);
	if (rows != GetRangeLimits::ROW_LIMIT_UNLIMITED)
		rows--;
	// TODO: For now, expectedSize only considers the size of the original key values, but not the underlying queries or
	// results. Also, double check it is correct when dealing with sizeof(MappedKeyValueRef).
	if (bytes != GetRangeLimits::BYTE_LIMIT_UNLIMITED)
		bytes = std::max(0, bytes - (int)8 - (int)data.expectedSize());
}

// True if either the row or byte limit has been reached
bool GetRangeLimits::isReached() {
	return rows == 0 || (bytes == 0 && minRows == 0);
}

// True if data would cause the row or byte limit to be reached
bool GetRangeLimits::reachedBy(VectorRef<KeyValueRef> const& data) {
	return (rows != GetRangeLimits::ROW_LIMIT_UNLIMITED && data.size() >= rows) ||
	       (bytes != GetRangeLimits::BYTE_LIMIT_UNLIMITED &&
	        (int)data.expectedSize() + (8 - (int)sizeof(KeyValueRef)) * data.size() >= bytes && data.size() >= minRows);
}

bool GetRangeLimits::hasByteLimit() {
	return bytes != GetRangeLimits::BYTE_LIMIT_UNLIMITED;
}

bool GetRangeLimits::hasRowLimit() {
	return rows != GetRangeLimits::ROW_LIMIT_UNLIMITED;
}

bool GetRangeLimits::hasSatisfiedMinRows() {
	return hasByteLimit() && minRows == 0;
}

AddressExclusion AddressExclusion::parse(StringRef const& key) {
	// Must not change: serialized to the database!
	auto parsedIp = IPAddress::parse(key.toString());
	if (parsedIp.present()) {
		return AddressExclusion(parsedIp.get());
	}

	// Not a whole machine, includes `port'.
	try {
		auto addr = NetworkAddress::parse(key.toString());
		if (addr.isTLS()) {
			TraceEvent(SevWarnAlways, "AddressExclusionParseError")
			    .detail("String", key)
			    .detail("Description", "Address inclusion string should not include `:tls' suffix.");
			return AddressExclusion();
		}
		return AddressExclusion(addr.ip, addr.port);
	} catch (Error&) {
		TraceEvent(SevWarnAlways, "AddressExclusionParseError").detail("String", key);
		return AddressExclusion();
	}
}

Future<Optional<Value>> getValue(Reference<TransactionState> const& trState,
                                 Key const& key,
                                 Future<Version> const& version,
                                 UseTenant const& useTenant = UseTenant::True,
                                 TransactionRecordLogInfo const& recordLogInfo = TransactionRecordLogInfo::True);

Future<RangeResult> getRange(Reference<TransactionState> const& trState,
                             Future<Version> const& fVersion,
                             KeySelector const& begin,
                             KeySelector const& end,
                             GetRangeLimits const& limits,
                             Reverse const& reverse,
                             UseTenant const& useTenant);

ACTOR Future<Optional<StorageServerInterface>> fetchServerInterface(Reference<TransactionState> trState,
                                                                    Future<Version> ver,
                                                                    UID id) {
	Optional<Value> val =
	    wait(getValue(trState, serverListKeyFor(id), ver, UseTenant::False, TransactionRecordLogInfo::False));

	if (!val.present()) {
		// A storage server has been removed from serverList since we read keyServers
		return Optional<StorageServerInterface>();
	}

	return decodeServerListValue(val.get());
}

ACTOR Future<Optional<std::vector<StorageServerInterface>>>
transactionalGetServerInterfaces(Reference<TransactionState> trState, Future<Version> ver, std::vector<UID> ids) {
	state std::vector<Future<Optional<StorageServerInterface>>> serverListEntries;
	serverListEntries.reserve(ids.size());
	for (int s = 0; s < ids.size(); s++) {
		serverListEntries.push_back(fetchServerInterface(trState, ver, ids[s]));
	}

	std::vector<Optional<StorageServerInterface>> serverListValues = wait(getAll(serverListEntries));
	std::vector<StorageServerInterface> serverInterfaces;
	for (int s = 0; s < serverListValues.size(); s++) {
		if (!serverListValues[s].present()) {
			// A storage server has been removed from ServerList since we read keyServers
			return Optional<std::vector<StorageServerInterface>>();
		}
		serverInterfaces.push_back(serverListValues[s].get());
	}
	return serverInterfaces;
}

void updateTssMappings(Database cx, const GetKeyServerLocationsReply& reply) {
	// Since a ss -> tss mapping is included in resultsTssMapping iff that SS is in results and has a tss pair,
	// all SS in results that do not have a mapping present must not have a tss pair.
	std::unordered_map<UID, const StorageServerInterface*> ssiById;
	for (const auto& [_, shard] : reply.results) {
		for (auto& ssi : shard) {
			ssiById[ssi.id()] = &ssi;
		}
	}

	for (const auto& mapping : reply.resultsTssMapping) {
		auto ssi = ssiById.find(mapping.first);
		ASSERT(ssi != ssiById.end());
		cx->addTssMapping(*ssi->second, mapping.second);
		ssiById.erase(mapping.first);
	}

	// if SS didn't have a mapping above, it's still in the ssiById map, so remove its tss mapping
	for (const auto& it : ssiById) {
		cx->removeTssMapping(*it.second);
	}
}

void updateTagMappings(Database cx, const GetKeyServerLocationsReply& reply) {
	for (const auto& mapping : reply.resultsTagMapping) {
		cx->addSSIdTagMapping(mapping.first, mapping.second);
	}
}

// If isBackward == true, returns the shard containing the key before 'key' (an infinitely long, inexpressible key).
// Otherwise returns the shard containing key
ACTOR Future<KeyRangeLocationInfo> getKeyLocation_internal(Database cx,
                                                           Optional<TenantName> tenant,
                                                           Key key,
                                                           SpanContext spanContext,
                                                           Optional<UID> debugID,
                                                           UseProvisionalProxies useProvisionalProxies,
                                                           Reverse isBackward,
                                                           Version version) {

	state Span span("NAPI:getKeyLocation"_loc, spanContext);
	if (isBackward) {
		ASSERT(key != allKeys.begin && key <= allKeys.end);
	} else {
		ASSERT(key < allKeys.end);
	}

	if (debugID.present())
		g_traceBatch.addEvent("TransactionDebug", debugID.get().first(), "NativeAPI.getKeyLocation.Before");

	try {
		loop {
			++cx->transactionKeyServerLocationRequests;
			choose {
				when(wait(cx->onProxiesChanged())) {}
				when(GetKeyServerLocationsReply rep =
				         wait(basicLoadBalance(cx->getCommitProxies(useProvisionalProxies),
				                               &CommitProxyInterface::getKeyServersLocations,
				                               GetKeyServerLocationsRequest(span.context,
				                                                            tenant.castTo<TenantNameRef>(),
				                                                            key,
				                                                            Optional<KeyRef>(),
				                                                            100,
				                                                            isBackward,
				                                                            version,
				                                                            key.arena()),
				                               TaskPriority::DefaultPromiseEndpoint))) {
					++cx->transactionKeyServerLocationRequestsCompleted;
					if (debugID.present())
						g_traceBatch.addEvent(
						    "TransactionDebug", debugID.get().first(), "NativeAPI.getKeyLocation.After");
					ASSERT(rep.results.size() == 1);

					auto locationInfo =
					    cx->setCachedLocation(tenant, rep.tenantEntry, rep.results[0].first, rep.results[0].second);
					updateTssMappings(cx, rep);

					return KeyRangeLocationInfo(
					    rep.tenantEntry,
					    KeyRange(toRelativeRange(rep.results[0].first, rep.tenantEntry.prefix), rep.arena),
					    locationInfo);
				}
			}
		}
	} catch (Error& e) {
		if (e.code() == error_code_tenant_not_found) {
			ASSERT(tenant.present());
			cx->invalidateCachedTenant(tenant.get());
		}

		throw;
	}
}

// Checks if `endpoint` is failed on a healthy server or not. Returns true if we need to refresh the location cache for
// the endpoint.
bool checkOnlyEndpointFailed(const Database& cx, const Endpoint& endpoint) {
	if (IFailureMonitor::failureMonitor().onlyEndpointFailed(endpoint)) {
		// This endpoint is failed, but the server is still healthy. There are two cases this can happen:
		//    - There is a recent bounce in the cluster where the endpoints in SSes get updated.
		//    - The SS is failed and terminated on a server, but the server is kept running.
		// To account for the first case, we invalidate the cache and issue GetKeyLocation requests to the proxy to
		// update the cache with the new SS points. However, if the failure is caused by the second case, the
		// requested key location will continue to be the failed endpoint until the data movement is finished. But
		// every read will generate a GetKeyLocation request to the proxies (and still getting the failed endpoint
		// back), which may overload the proxy and affect data movement speed. Therefore, we only refresh the
		// location cache for short period of time, and after the initial grace period that we keep retrying
		// resolving key location, we will slow it down to resolve it only once every
		// `LOCATION_CACHE_FAILED_ENDPOINT_RETRY_INTERVAL`.
		cx->setFailedEndpointOnHealthyServer(endpoint);
		const auto& failureInfo = cx->getEndpointFailureInfo(endpoint);
		ASSERT(failureInfo.present());
		if (now() - failureInfo.get().startTime < CLIENT_KNOBS->LOCATION_CACHE_ENDPOINT_FAILURE_GRACE_PERIOD ||
		    now() - failureInfo.get().lastRefreshTime > CLIENT_KNOBS->LOCATION_CACHE_FAILED_ENDPOINT_RETRY_INTERVAL) {
			cx->updateFailedEndpointRefreshTime(endpoint);
			return true;
		}
	} else {
		cx->clearFailedEndpointOnHealthyServer(endpoint);
	}
	return false;
}

template <class F>
Future<KeyRangeLocationInfo> getKeyLocation(Database const& cx,
                                            Optional<TenantName> const& tenant,
                                            Key const& key,
                                            F StorageServerInterface::*member,
                                            SpanContext spanContext,
                                            Optional<UID> debugID,
                                            UseProvisionalProxies useProvisionalProxies,
                                            Reverse isBackward,
                                            Version version) {
	// we first check whether this range is cached
	Optional<KeyRangeLocationInfo> locationInfo = cx->getCachedLocation(tenant, key, isBackward);
	if (!locationInfo.present()) {
		return getKeyLocation_internal(
		    cx, tenant, key, spanContext, debugID, useProvisionalProxies, isBackward, version);
	}

	bool onlyEndpointFailedAndNeedRefresh = false;
	for (int i = 0; i < locationInfo.get().locations->size(); i++) {
		if (checkOnlyEndpointFailed(cx, locationInfo.get().locations->get(i, member).getEndpoint())) {
			onlyEndpointFailedAndNeedRefresh = true;
		}
	}

	if (onlyEndpointFailedAndNeedRefresh) {
		cx->invalidateCache(locationInfo.get().tenantEntry.prefix, key);

		// Refresh the cache with a new getKeyLocations made to proxies.
		return getKeyLocation_internal(
		    cx, tenant, key, spanContext, debugID, useProvisionalProxies, isBackward, version);
	}

	return locationInfo.get();
}

template <class F>
Future<KeyRangeLocationInfo> getKeyLocation(Reference<TransactionState> trState,
                                            Key const& key,
                                            F StorageServerInterface::*member,
                                            Reverse isBackward,
                                            UseTenant useTenant,
                                            Version version) {
	auto f = getKeyLocation(trState->cx,
	                        useTenant ? trState->tenant() : Optional<TenantName>(),
	                        key,
	                        member,
	                        trState->spanContext,
	                        trState->debugID,
	                        trState->useProvisionalProxies,
	                        isBackward,
	                        version);

	if (trState->tenant().present() && useTenant) {
		return map(f, [trState](const KeyRangeLocationInfo& locationInfo) {
			trState->tenantId = locationInfo.tenantEntry.id;
			return locationInfo;
		});
	} else {
		return f;
	}
}

ACTOR Future<std::vector<KeyRangeLocationInfo>> getKeyRangeLocations_internal(
    Database cx,
    Optional<TenantName> tenant,
    KeyRange keys,
    int limit,
    Reverse reverse,
    SpanContext spanContext,
    Optional<UID> debugID,
    UseProvisionalProxies useProvisionalProxies,
    Version version) {
	state Span span("NAPI:getKeyRangeLocations"_loc, spanContext);
	if (debugID.present())
		g_traceBatch.addEvent("TransactionDebug", debugID.get().first(), "NativeAPI.getKeyLocations.Before");

	try {
		loop {
			++cx->transactionKeyServerLocationRequests;
			choose {
				when(wait(cx->onProxiesChanged())) {}
				when(GetKeyServerLocationsReply _rep =
				         wait(basicLoadBalance(cx->getCommitProxies(useProvisionalProxies),
				                               &CommitProxyInterface::getKeyServersLocations,
				                               GetKeyServerLocationsRequest(span.context,
				                                                            tenant.castTo<TenantNameRef>(),
				                                                            keys.begin,
				                                                            keys.end,
				                                                            limit,
				                                                            reverse,
				                                                            version,
				                                                            keys.arena()),
				                               TaskPriority::DefaultPromiseEndpoint))) {
					++cx->transactionKeyServerLocationRequestsCompleted;
					state GetKeyServerLocationsReply rep = _rep;
					if (debugID.present())
						g_traceBatch.addEvent(
						    "TransactionDebug", debugID.get().first(), "NativeAPI.getKeyLocations.After");
					ASSERT(rep.results.size());

					state std::vector<KeyRangeLocationInfo> results;
					state int shard = 0;
					for (; shard < rep.results.size(); shard++) {
						// FIXME: these shards are being inserted into the map sequentially, it would be much more CPU
						// efficient to save the map pairs and insert them all at once.
						results.emplace_back(
						    rep.tenantEntry,
						    (toRelativeRange(rep.results[shard].first, rep.tenantEntry.prefix) & keys),
						    cx->setCachedLocation(
						        tenant, rep.tenantEntry, rep.results[shard].first, rep.results[shard].second));
						wait(yield());
					}
					updateTssMappings(cx, rep);
					updateTagMappings(cx, rep);

					return results;
				}
			}
		}
	} catch (Error& e) {
		if (e.code() == error_code_tenant_not_found) {
			ASSERT(tenant.present());
			cx->invalidateCachedTenant(tenant.get());
		}

		throw;
	}
}

// Get the SS locations for each shard in the 'keys' key-range;
// Returned vector size is the number of shards in the input keys key-range.
// Returned vector element is <ShardRange, storage server location info> pairs, where
// ShardRange is the whole shard key-range, not a part of the given key range.
// Example: If query the function with  key range (b, d), the returned list of pairs could be something like:
// [([a, b1), locationInfo), ([b1, c), locationInfo), ([c, d1), locationInfo)].
template <class F>
Future<std::vector<KeyRangeLocationInfo>> getKeyRangeLocations(Database const& cx,
                                                               Optional<TenantName> tenant,
                                                               KeyRange const& keys,
                                                               int limit,
                                                               Reverse reverse,
                                                               F StorageServerInterface::*member,
                                                               SpanContext const& spanContext,
                                                               Optional<UID> const& debugID,
                                                               UseProvisionalProxies useProvisionalProxies,
                                                               Version version) {

	ASSERT(!keys.empty());

	std::vector<KeyRangeLocationInfo> locations;
	if (!cx->getCachedLocations(tenant, keys, locations, limit, reverse)) {
		return getKeyRangeLocations_internal(
		    cx, tenant, keys, limit, reverse, spanContext, debugID, useProvisionalProxies, version);
	}

	bool foundFailed = false;
	for (const auto& locationInfo : locations) {
		bool onlyEndpointFailedAndNeedRefresh = false;
		for (int i = 0; i < locationInfo.locations->size(); i++) {
			if (checkOnlyEndpointFailed(cx, locationInfo.locations->get(i, member).getEndpoint())) {
				onlyEndpointFailedAndNeedRefresh = true;
			}
		}

		if (onlyEndpointFailedAndNeedRefresh) {
			cx->invalidateCache(locationInfo.tenantEntry.prefix, locationInfo.range.begin);
			foundFailed = true;
		}
	}

	if (foundFailed) {
		// Refresh the cache with a new getKeyRangeLocations made to proxies.
		return getKeyRangeLocations_internal(
		    cx, tenant, keys, limit, reverse, spanContext, debugID, useProvisionalProxies, version);
	}

	return locations;
}

template <class F>
Future<std::vector<KeyRangeLocationInfo>> getKeyRangeLocations(Reference<TransactionState> trState,
                                                               KeyRange const& keys,
                                                               int limit,
                                                               Reverse reverse,
                                                               F StorageServerInterface::*member,
                                                               UseTenant useTenant,
                                                               Version version) {
	auto f = getKeyRangeLocations(trState->cx,
	                              useTenant ? trState->tenant() : Optional<TenantName>(),
	                              keys,
	                              limit,
	                              reverse,
	                              member,
	                              trState->spanContext,
	                              trState->debugID,
	                              trState->useProvisionalProxies,
	                              version);

	if (trState->tenant().present() && useTenant) {
		return map(f, [trState](const std::vector<KeyRangeLocationInfo>& locationInfo) {
			ASSERT(!locationInfo.empty());
			trState->tenantId = locationInfo[0].tenantEntry.id;
			return locationInfo;
		});
	} else {
		return f;
	}
}

ACTOR Future<Void> warmRange_impl(Reference<TransactionState> trState, KeyRange keys, Future<Version> fVersion) {
	state int totalRanges = 0;
	state int totalRequests = 0;

	state Version version = wait(fVersion);

	loop {
		std::vector<KeyRangeLocationInfo> locations =
		    wait(getKeyRangeLocations_internal(trState->cx,
		                                       trState->tenant(),
		                                       keys,
		                                       CLIENT_KNOBS->WARM_RANGE_SHARD_LIMIT,
		                                       Reverse::False,
		                                       trState->spanContext,
		                                       trState->debugID,
		                                       trState->useProvisionalProxies,
		                                       version));
		totalRanges += CLIENT_KNOBS->WARM_RANGE_SHARD_LIMIT;
		totalRequests++;
		if (locations.size() == 0 || totalRanges >= trState->cx->locationCacheSize ||
		    locations[locations.size() - 1].range.end >= keys.end)
			break;

		keys = KeyRangeRef(locations[locations.size() - 1].range.end, keys.end);

		if (totalRequests % 20 == 0) {
			// To avoid blocking the proxies from starting other transactions, occasionally get a read version.
			state Transaction tr(trState->cx, trState->tenant());
			loop {
				try {
					tr.setOption(FDBTransactionOptions::LOCK_AWARE);
					tr.setOption(FDBTransactionOptions::CAUSAL_READ_RISKY);
					wait(success(tr.getReadVersion()));
					break;
				} catch (Error& e) {
					wait(tr.onError(e));
				}
			}
		}
	}

	return Void();
}

SpanContext generateSpanID(bool transactionTracingSample, SpanContext parentContext = SpanContext()) {
	if (parentContext.isValid()) {
		return SpanContext(parentContext.traceID, deterministicRandom()->randomUInt64(), parentContext.m_Flags);
	}
	if (transactionTracingSample) {
		return SpanContext(deterministicRandom()->randomUniqueID(),
		                   deterministicRandom()->randomUInt64(),
		                   deterministicRandom()->random01() <= FLOW_KNOBS->TRACING_SAMPLE_RATE
		                       ? TraceFlags::sampled
		                       : TraceFlags::unsampled);
	}
	return SpanContext(
	    deterministicRandom()->randomUniqueID(), deterministicRandom()->randomUInt64(), TraceFlags::unsampled);
}

TransactionState::TransactionState(Database cx,
                                   Optional<TenantName> tenant,
                                   TaskPriority taskID,
                                   SpanContext spanContext,
                                   Reference<TransactionLogInfo> trLogInfo)
  : cx(cx), trLogInfo(trLogInfo), options(cx), taskID(taskID), spanContext(spanContext),
    readVersionObtainedFromGrvProxy(true), tenant_(tenant), tenantSet(tenant.present()) {}

Reference<TransactionState> TransactionState::cloneAndReset(Reference<TransactionLogInfo> newTrLogInfo,
                                                            bool generateNewSpan) const {

	SpanContext newSpanContext = generateNewSpan ? generateSpanID(cx->transactionTracingSample) : spanContext;
	Reference<TransactionState> newState =
	    makeReference<TransactionState>(cx, tenant_, cx->taskID, newSpanContext, newTrLogInfo);

	if (!cx->apiVersionAtLeast(16)) {
		newState->options = options;
	}

	newState->numErrors = numErrors;
	newState->startTime = startTime;
	newState->committedVersion = committedVersion;
	newState->conflictingKeys = conflictingKeys;
	newState->tenantSet = tenantSet;

	return newState;
}

TenantInfo TransactionState::getTenantInfo() {
	Optional<TenantName> const& t = tenant();

	if (options.rawAccess) {
		return TenantInfo();
	} else if (!cx->internal && cx->clientInfo->get().clusterType == ClusterType::METACLUSTER_MANAGEMENT) {
		throw management_cluster_invalid_access();
	} else if (!cx->internal && cx->clientInfo->get().tenantMode == TenantMode::REQUIRED && !t.present()) {
		throw tenant_name_required();
	} else if (!t.present()) {
		return TenantInfo();
	} else if (cx->clientInfo->get().tenantMode == TenantMode::DISABLED && t.present()) {
		throw tenants_disabled();
	}

	ASSERT(tenantId != TenantInfo::INVALID_TENANT);
	return TenantInfo(t.get(), tenantId);
}

Optional<TenantName> const& TransactionState::tenant() {
	if (tenantSet) {
		return tenant_;
	} else {
		if (!tenant_.present() && !options.rawAccess) {
			tenant_ = cx->defaultTenant;
		}
		tenantSet = true;
		return tenant_;
	}
}

bool TransactionState::hasTenant() const {
	return tenantSet && tenant_.present();
}

Future<Void> Transaction::warmRange(KeyRange keys) {
	return warmRange_impl(trState, keys, getReadVersion());
}

ACTOR Future<Optional<Value>> getValue(Reference<TransactionState> trState,
                                       Key key,
                                       Future<Version> version,
                                       UseTenant useTenant,
                                       TransactionRecordLogInfo recordLogInfo) {
	state Version ver = wait(version);
	state Span span("NAPI:getValue"_loc, trState->spanContext);
	if (useTenant && trState->tenant().present()) {
		span.addAttribute("tenant"_sr, trState->tenant().get());
	}

	span.addAttribute("key"_sr, key);
	trState->cx->validateVersion(ver);

	loop {
		state KeyRangeLocationInfo locationInfo =
		    wait(getKeyLocation(trState, key, &StorageServerInterface::getValue, Reverse::False, useTenant, ver));

		state Optional<UID> getValueID = Optional<UID>();
		state uint64_t startTime;
		state double startTimeD;
		state VersionVector ssLatestCommitVersions;
		trState->cx->getLatestCommitVersions(locationInfo.locations, ver, trState, ssLatestCommitVersions);
		try {
			if (trState->debugID.present()) {
				getValueID = nondeterministicRandom()->randomUniqueID();

				g_traceBatch.addAttach("GetValueAttachID", trState->debugID.get().first(), getValueID.get().first());
				g_traceBatch.addEvent("GetValueDebug",
				                      getValueID.get().first(),
				                      "NativeAPI.getValue.Before"); //.detail("TaskID", g_network->getCurrentTask());
				/*TraceEvent("TransactionDebugGetValueInfo", getValueID.get())
				    .detail("Key", key)
				    .detail("ReqVersion", ver)
				    .detail("Servers", describe(ssi.second->get()));*/
			}

			++trState->cx->getValueSubmitted;
			startTime = timer_int();
			startTimeD = now();
			++trState->cx->transactionPhysicalReads;

			state GetValueReply reply;
			try {
				if (CLIENT_BUGGIFY_WITH_PROB(.01)) {
					throw deterministicRandom()->randomChoice(
					    std::vector<Error>{ transaction_too_old(), future_version() });
				}
				choose {
					when(wait(trState->cx->connectionFileChanged())) { throw transaction_too_old(); }
					when(GetValueReply _reply = wait(loadBalance(
					         trState->cx.getPtr(),
					         locationInfo.locations,
					         &StorageServerInterface::getValue,
					         GetValueRequest(span.context,
					                         useTenant ? trState->getTenantInfo() : TenantInfo(),
					                         key,
					                         ver,
					                         trState->cx->sampleReadTags() ? trState->options.readTags
					                                                       : Optional<TagSet>(),
					                         getValueID,
					                         ssLatestCommitVersions),
					         TaskPriority::DefaultPromiseEndpoint,
					         AtMostOnce::False,
					         trState->cx->enableLocalityLoadBalance ? &trState->cx->queueModel : nullptr))) {
						reply = _reply;
					}
				}
				++trState->cx->transactionPhysicalReadsCompleted;
			} catch (Error&) {
				++trState->cx->transactionPhysicalReadsCompleted;
				throw;
			}

			double latency = now() - startTimeD;
			trState->cx->readLatencies.addSample(latency);
			if (trState->trLogInfo && recordLogInfo) {
				int valueSize = reply.value.present() ? reply.value.get().size() : 0;
				trState->trLogInfo->addLog(FdbClientLogEvents::EventGet(
				    startTimeD, trState->cx->clientLocality.dcId(), latency, valueSize, key, trState->tenant()));
			}
			trState->cx->getValueCompleted->latency = timer_int() - startTime;
			trState->cx->getValueCompleted->log();

			if (getValueID.present()) {
				g_traceBatch.addEvent("GetValueDebug",
				                      getValueID.get().first(),
				                      "NativeAPI.getValue.After"); //.detail("TaskID", g_network->getCurrentTask());
				/*TraceEvent("TransactionDebugGetValueDone", getValueID.get())
				    .detail("Key", key)
				    .detail("ReqVersion", ver)
				    .detail("ReplySize", reply.value.present() ? reply.value.get().size() : -1);*/
			}

			trState->cx->transactionBytesRead += reply.value.present() ? reply.value.get().size() : 0;
			++trState->cx->transactionKeysRead;
			return reply.value;
		} catch (Error& e) {
			trState->cx->getValueCompleted->latency = timer_int() - startTime;
			trState->cx->getValueCompleted->log();
			if (getValueID.present()) {
				g_traceBatch.addEvent("GetValueDebug",
				                      getValueID.get().first(),
				                      "NativeAPI.getValue.Error"); //.detail("TaskID", g_network->getCurrentTask());
				/*TraceEvent("TransactionDebugGetValueDone", getValueID.get())
				    .detail("Key", key)
				    .detail("ReqVersion", ver)
				    .detail("ReplySize", reply.value.present() ? reply.value.get().size() : -1);*/
			}
			if (e.code() == error_code_wrong_shard_server || e.code() == error_code_all_alternatives_failed ||
			    (e.code() == error_code_transaction_too_old && ver == latestVersion)) {
				trState->cx->invalidateCache(locationInfo.tenantEntry.prefix, key);
				wait(delay(CLIENT_KNOBS->WRONG_SHARD_SERVER_DELAY, trState->taskID));
			} else if (e.code() == error_code_unknown_tenant) {
				ASSERT(useTenant && trState->tenant().present());
				trState->cx->invalidateCachedTenant(trState->tenant().get());
				wait(delay(CLIENT_KNOBS->UNKNOWN_TENANT_RETRY_DELAY, trState->taskID));
			} else {
				if (trState->trLogInfo && recordLogInfo)
					trState->trLogInfo->addLog(FdbClientLogEvents::EventGetError(startTimeD,
					                                                             trState->cx->clientLocality.dcId(),
					                                                             static_cast<int>(e.code()),
					                                                             key,
					                                                             trState->tenant()));
				throw e;
			}
		}
	}
}

ACTOR Future<Key> getKey(Reference<TransactionState> trState,
                         KeySelector k,
                         Future<Version> version,
                         UseTenant useTenant = UseTenant::True) {
	wait(success(version));

	state Optional<UID> getKeyID = Optional<UID>();
	state Span span("NAPI:getKey"_loc, trState->spanContext);
	if (trState->debugID.present()) {
		getKeyID = nondeterministicRandom()->randomUniqueID();

		g_traceBatch.addAttach("GetKeyAttachID", trState->debugID.get().first(), getKeyID.get().first());
		g_traceBatch.addEvent(
		    "GetKeyDebug",
		    getKeyID.get().first(),
		    "NativeAPI.getKey.AfterVersion"); //.detail("StartKey",
		                                      // k.getKey()).detail("Offset",k.offset).detail("OrEqual",k.orEqual);
	}

	loop {
		if (k.getKey() == allKeys.end) {
			if (k.offset > 0) {
				return allKeys.end;
			}
			k.orEqual = false;
		} else if (k.getKey() == allKeys.begin && k.offset <= 0) {
			return Key();
		}

		Key locationKey(k.getKey(), k.arena());
		state KeyRangeLocationInfo locationInfo = wait(getKeyLocation(trState,
		                                                              locationKey,
		                                                              &StorageServerInterface::getKey,
		                                                              Reverse{ k.isBackward() },
		                                                              useTenant,
		                                                              version.get()));

		state VersionVector ssLatestCommitVersions;
		trState->cx->getLatestCommitVersions(locationInfo.locations, version.get(), trState, ssLatestCommitVersions);

		try {
			if (getKeyID.present())
				g_traceBatch.addEvent(
				    "GetKeyDebug",
				    getKeyID.get().first(),
				    "NativeAPI.getKey.Before"); //.detail("StartKey",
				                                // k.getKey()).detail("Offset",k.offset).detail("OrEqual",k.orEqual);
			++trState->cx->transactionPhysicalReads;

			GetKeyRequest req(span.context,
			                  useTenant ? trState->getTenantInfo() : TenantInfo(),
			                  k,
			                  version.get(),
			                  trState->cx->sampleReadTags() ? trState->options.readTags : Optional<TagSet>(),
			                  getKeyID,
			                  ssLatestCommitVersions);
			req.arena.dependsOn(k.arena());

			state GetKeyReply reply;
			try {
				choose {
					when(wait(trState->cx->connectionFileChanged())) { throw transaction_too_old(); }
					when(GetKeyReply _reply = wait(loadBalance(
					         trState->cx.getPtr(),
					         locationInfo.locations,
					         &StorageServerInterface::getKey,
					         req,
					         TaskPriority::DefaultPromiseEndpoint,
					         AtMostOnce::False,
					         trState->cx->enableLocalityLoadBalance ? &trState->cx->queueModel : nullptr))) {
						reply = _reply;
					}
				}
				++trState->cx->transactionPhysicalReadsCompleted;
			} catch (Error&) {
				++trState->cx->transactionPhysicalReadsCompleted;
				throw;
			}
			if (getKeyID.present())
				g_traceBatch.addEvent("GetKeyDebug",
				                      getKeyID.get().first(),
				                      "NativeAPI.getKey.After"); //.detail("NextKey",reply.sel.key).detail("Offset",
				                                                 // reply.sel.offset).detail("OrEqual", k.orEqual);
			k = reply.sel;
			if (!k.offset && k.orEqual) {
				return k.getKey();
			}
		} catch (Error& e) {
			if (getKeyID.present())
				g_traceBatch.addEvent("GetKeyDebug", getKeyID.get().first(), "NativeAPI.getKey.Error");
			if (e.code() == error_code_wrong_shard_server || e.code() == error_code_all_alternatives_failed) {
				trState->cx->invalidateCache(locationInfo.tenantEntry.prefix, k.getKey(), Reverse{ k.isBackward() });

				wait(delay(CLIENT_KNOBS->WRONG_SHARD_SERVER_DELAY, trState->taskID));
			} else if (e.code() == error_code_unknown_tenant) {
				ASSERT(useTenant && trState->tenant().present());
				trState->cx->invalidateCachedTenant(trState->tenant().get());
				wait(delay(CLIENT_KNOBS->UNKNOWN_TENANT_RETRY_DELAY, trState->taskID));
			} else {
				TraceEvent(SevInfo, "GetKeyError").error(e).detail("AtKey", k.getKey()).detail("Offset", k.offset);
				throw e;
			}
		}
	}
}

ACTOR Future<Version> waitForCommittedVersion(Database cx, Version version, SpanContext spanContext) {
	state Span span("NAPI:waitForCommittedVersion"_loc, spanContext);
	try {
		loop {
			choose {
				when(wait(cx->onProxiesChanged())) {}
				when(GetReadVersionReply v = wait(basicLoadBalance(
				         cx->getGrvProxies(UseProvisionalProxies::False),
				         &GrvProxyInterface::getConsistentReadVersion,
				         GetReadVersionRequest(
				             span.context, 0, TransactionPriority::IMMEDIATE, cx->ssVersionVectorCache.getMaxVersion()),
				         cx->taskID))) {
					cx->minAcceptableReadVersion = std::min(cx->minAcceptableReadVersion, v.version);
					if (v.midShardSize > 0)
						cx->smoothMidShardSize.setTotal(v.midShardSize);
					if (cx->versionVectorCacheActive(v.ssVersionVectorDelta)) {
						if (cx->isCurrentGrvProxy(v.proxyId)) {
							cx->ssVersionVectorCache.applyDelta(v.ssVersionVectorDelta);
						} else {
							cx->ssVersionVectorCache.clear();
						}
					}
					if (v.version >= version)
						return v.version;
					// SOMEDAY: Do the wait on the server side, possibly use less expensive source of committed version
					// (causal consistency is not needed for this purpose)
					wait(delay(CLIENT_KNOBS->FUTURE_VERSION_RETRY_DELAY, cx->taskID));
				}
			}
		}
	} catch (Error& e) {
		TraceEvent(SevError, "WaitForCommittedVersionError").error(e);
		throw;
	}
}

ACTOR Future<Version> getRawVersion(Reference<TransactionState> trState) {
	state Span span("NAPI:getRawVersion"_loc, trState->spanContext);
	loop {
		choose {
			when(wait(trState->cx->onProxiesChanged())) {}
			when(GetReadVersionReply v =
			         wait(basicLoadBalance(trState->cx->getGrvProxies(UseProvisionalProxies::False),
			                               &GrvProxyInterface::getConsistentReadVersion,
			                               GetReadVersionRequest(trState->spanContext,
			                                                     0,
			                                                     TransactionPriority::IMMEDIATE,
			                                                     trState->cx->ssVersionVectorCache.getMaxVersion()),
			                               trState->cx->taskID))) {
				if (trState->cx->versionVectorCacheActive(v.ssVersionVectorDelta)) {
					if (trState->cx->isCurrentGrvProxy(v.proxyId)) {
						trState->cx->ssVersionVectorCache.applyDelta(v.ssVersionVectorDelta);
					} else {
						trState->cx->ssVersionVectorCache.clear();
					}
				}
				return v.version;
			}
		}
	}
}

ACTOR Future<Void> readVersionBatcher(
    DatabaseContext* cx,
    FutureStream<std::pair<Promise<GetReadVersionReply>, Optional<UID>>> versionStream,
    uint32_t flags);

ACTOR Future<Version> watchValue(Database cx, Reference<const WatchParameters> parameters) {
	state Span span("NAPI:watchValue"_loc, parameters->spanContext);
	state Version ver = parameters->version;
	cx->validateVersion(parameters->version);
	ASSERT(parameters->version != latestVersion);

	loop {
		state KeyRangeLocationInfo locationInfo = wait(getKeyLocation(cx,
		                                                              parameters->tenant.name,
		                                                              parameters->key,
		                                                              &StorageServerInterface::watchValue,
		                                                              parameters->spanContext,
		                                                              parameters->debugID,
		                                                              parameters->useProvisionalProxies,
		                                                              Reverse::False,
		                                                              parameters->version));

		try {
			state Optional<UID> watchValueID = Optional<UID>();
			if (parameters->debugID.present()) {
				watchValueID = nondeterministicRandom()->randomUniqueID();

				g_traceBatch.addAttach(
				    "WatchValueAttachID", parameters->debugID.get().first(), watchValueID.get().first());
				g_traceBatch.addEvent("WatchValueDebug",
				                      watchValueID.get().first(),
				                      "NativeAPI.watchValue.Before"); //.detail("TaskID", g_network->getCurrentTask());
			}
			state WatchValueReply resp;
			choose {
				when(WatchValueReply r = wait(
				         loadBalance(cx.getPtr(),
				                     locationInfo.locations,
				                     &StorageServerInterface::watchValue,
				                     WatchValueRequest(span.context,
				                                       parameters->tenant,
				                                       parameters->key,
				                                       parameters->value,
				                                       ver,
				                                       cx->sampleReadTags() ? parameters->tags : Optional<TagSet>(),
				                                       watchValueID),
				                     TaskPriority::DefaultPromiseEndpoint))) {
					resp = r;
				}
				when(wait(cx->connectionRecord ? cx->connectionRecord->onChange() : Never())) { wait(Never()); }
			}
			if (watchValueID.present()) {
				g_traceBatch.addEvent("WatchValueDebug", watchValueID.get().first(), "NativeAPI.watchValue.After");
			}

			// FIXME: wait for known committed version on the storage server before replying,
			// cannot do this until the storage server is notified on knownCommittedVersion changes from tlog (faster
			// than the current update loop)
			Version v = wait(waitForCommittedVersion(cx, resp.version, span.context));

			// False if there is a master failure between getting the response and getting the committed version,
			// Dependent on SERVER_KNOBS->MAX_VERSIONS_IN_FLIGHT
			if (v - resp.version < 50000000) {
				return resp.version;
			}
			ver = v;
		} catch (Error& e) {
			if (e.code() == error_code_wrong_shard_server || e.code() == error_code_all_alternatives_failed) {
				cx->invalidateCache(locationInfo.tenantEntry.prefix, parameters->key);
				wait(delay(CLIENT_KNOBS->WRONG_SHARD_SERVER_DELAY, parameters->taskID));
			} else if (e.code() == error_code_unknown_tenant) {
				ASSERT(parameters->tenant.name.present());
				cx->invalidateCachedTenant(parameters->tenant.name.get());
				wait(delay(CLIENT_KNOBS->UNKNOWN_TENANT_RETRY_DELAY, parameters->taskID));
			} else if (e.code() == error_code_watch_cancelled || e.code() == error_code_process_behind) {
				// clang-format off
				TEST(e.code() == error_code_watch_cancelled); // Too many watches on the storage server, poll for changes instead
				TEST(e.code() == error_code_process_behind); // The storage servers are all behind
				// clang-format on
				wait(delay(CLIENT_KNOBS->WATCH_POLLING_TIME, parameters->taskID));
			} else if (e.code() == error_code_timed_out) { // The storage server occasionally times out watches in case
				                                           // it was cancelled
				TEST(true); // A watch timed out
				wait(delay(CLIENT_KNOBS->FUTURE_VERSION_RETRY_DELAY, parameters->taskID));
			} else {
				state Error err = e;
				wait(delay(CLIENT_KNOBS->FUTURE_VERSION_RETRY_DELAY, parameters->taskID));
				throw err;
			}
		}
	}
}

ACTOR Future<Void> watchStorageServerResp(int64_t tenantId, Key key, Database cx) {
	loop {
		try {
			state Reference<WatchMetadata> metadata = cx->getWatchMetadata(tenantId, key);
			if (!metadata.isValid())
				return Void();

			Version watchVersion = wait(watchValue(cx, metadata->parameters));

			metadata = cx->getWatchMetadata(tenantId, key);
			if (!metadata.isValid())
				return Void();

			// case 1: version_1 (SS) >= version_2 (map)
			if (watchVersion >= metadata->parameters->version) {
				cx->deleteWatchMetadata(tenantId, key);
				if (metadata->watchPromise.canBeSet())
					metadata->watchPromise.send(watchVersion);
			}
			// ABA happens
			else {
				TEST(true); // ABA issue where the version returned from the server is less than the version in the map

				// case 2: version_1 < version_2 and future_count == 1
				if (metadata->watchPromise.getFutureReferenceCount() == 1) {
					cx->deleteWatchMetadata(tenantId, key);
				}
			}
		} catch (Error& e) {
			if (e.code() == error_code_operation_cancelled) {
				throw e;
			}

			Reference<WatchMetadata> metadata = cx->getWatchMetadata(tenantId, key);
			if (!metadata.isValid()) {
				return Void();
			} else if (metadata->watchPromise.getFutureReferenceCount() == 1) {
				cx->deleteWatchMetadata(tenantId, key);
				return Void();
			} else if (e.code() == error_code_future_version) {
				continue;
			}
			cx->deleteWatchMetadata(tenantId, key);
			metadata->watchPromise.sendError(e);
			throw e;
		}
	}
}

ACTOR Future<Void> sameVersionDiffValue(Database cx, Reference<WatchParameters> parameters) {
	state ReadYourWritesTransaction tr(cx, parameters->tenant.name);
	loop {
		try {
			if (!parameters->tenant.name.present()) {
				tr.setOption(FDBTransactionOptions::READ_SYSTEM_KEYS);
			}

			state Optional<Value> valSS = wait(tr.get(parameters->key));
			Reference<WatchMetadata> metadata = cx->getWatchMetadata(parameters->tenant.tenantId, parameters->key);

			// val_3 != val_1 (storage server value doesn't match value in map)
			if (metadata.isValid() && valSS != metadata->parameters->value) {
				cx->deleteWatchMetadata(parameters->tenant.tenantId, parameters->key);

				metadata->watchPromise.send(parameters->version);
				metadata->watchFutureSS.cancel();
			}

			// val_3 == val_2 (storage server value matches value passed into the function -> new watch)
			if (valSS == parameters->value && tr.getTransactionState()->tenantId == parameters->tenant.tenantId) {
				metadata = makeReference<WatchMetadata>(parameters);
				cx->setWatchMetadata(metadata);

				metadata->watchFutureSS = watchStorageServerResp(parameters->tenant.tenantId, parameters->key, cx);
			}

			// if val_3 != val_2
			if (valSS != parameters->value)
				return Void();

			// val_3 == val_2
			wait(success(metadata->watchPromise.getFuture()));

			return Void();
		} catch (Error& e) {
			wait(tr.onError(e));
		}
	}
}

Future<Void> getWatchFuture(Database cx, Reference<WatchParameters> parameters) {
	Reference<WatchMetadata> metadata = cx->getWatchMetadata(parameters->tenant.tenantId, parameters->key);

	// case 1: key not in map
	if (!metadata.isValid()) {
		metadata = makeReference<WatchMetadata>(parameters);
		cx->setWatchMetadata(metadata);

		metadata->watchFutureSS = watchStorageServerResp(parameters->tenant.tenantId, parameters->key, cx);
		return success(metadata->watchPromise.getFuture());
	}
	// case 2: val_1 == val_2 (received watch with same value as key already in the map so just update)
	else if (metadata->parameters->value == parameters->value) {
		if (parameters->version > metadata->parameters->version) {
			metadata->parameters = parameters;
		}

		return success(metadata->watchPromise.getFuture());
	}
	// case 3: val_1 != val_2 && version_2 > version_1 (received watch with different value and a higher version so
	// recreate in SS)
	else if (parameters->version > metadata->parameters->version) {
		TEST(true); // Setting a watch that has a different value than the one in the map but a higher version (newer)
		cx->deleteWatchMetadata(parameters->tenant.tenantId, parameters->key);

		metadata->watchPromise.send(parameters->version);
		metadata->watchFutureSS.cancel();

		metadata = makeReference<WatchMetadata>(parameters);
		cx->setWatchMetadata(metadata);

		metadata->watchFutureSS = watchStorageServerResp(parameters->tenant.tenantId, parameters->key, cx);

		return success(metadata->watchPromise.getFuture());
	}
	// case 5: val_1 != val_2 && version_1 == version_2 (received watch with different value but same version)
	else if (metadata->parameters->version == parameters->version) {
		TEST(true); // Setting a watch which has a different value than the one in the map but the same version
		return sameVersionDiffValue(cx, parameters);
	}
	TEST(true); // Setting a watch which has a different value than the one in the map but a lower version (older)

	// case 4: val_1 != val_2 && version_2 < version_1
	return Void();
}

ACTOR Future<Void> watchValueMap(Future<Version> version,
                                 TenantInfo tenant,
                                 Key key,
                                 Optional<Value> value,
                                 Database cx,
                                 TagSet tags,
                                 SpanContext spanContext,
                                 TaskPriority taskID,
                                 Optional<UID> debugID,
                                 UseProvisionalProxies useProvisionalProxies) {
	state Version ver = wait(version);

	wait(getWatchFuture(cx,
	                    makeReference<WatchParameters>(
	                        tenant, key, value, ver, tags, spanContext, taskID, debugID, useProvisionalProxies)));

	return Void();
}

template <class GetKeyValuesFamilyRequest>
void transformRangeLimits(GetRangeLimits limits, Reverse reverse, GetKeyValuesFamilyRequest& req) {
	if (limits.bytes != 0) {
		if (!limits.hasRowLimit())
			req.limit = CLIENT_KNOBS->REPLY_BYTE_LIMIT; // Can't get more than this many rows anyway
		else
			req.limit = std::min(CLIENT_KNOBS->REPLY_BYTE_LIMIT, limits.rows);

		if (reverse)
			req.limit *= -1;

		if (!limits.hasByteLimit())
			req.limitBytes = CLIENT_KNOBS->REPLY_BYTE_LIMIT;
		else
			req.limitBytes = std::min(CLIENT_KNOBS->REPLY_BYTE_LIMIT, limits.bytes);
	} else {
		req.limitBytes = CLIENT_KNOBS->REPLY_BYTE_LIMIT;
		req.limit = reverse ? -limits.minRows : limits.minRows;
	}
}

template <class GetKeyValuesFamilyRequest>
PublicRequestStream<GetKeyValuesFamilyRequest> StorageServerInterface::*getRangeRequestStream() {
	if constexpr (std::is_same<GetKeyValuesFamilyRequest, GetKeyValuesRequest>::value) {
		return &StorageServerInterface::getKeyValues;
	} else if (std::is_same<GetKeyValuesFamilyRequest, GetMappedKeyValuesRequest>::value) {
		return &StorageServerInterface::getMappedKeyValues;
	} else {
		UNREACHABLE();
	}
}

template <class GetKeyValuesFamilyRequest>
void setMatchIndex(GetKeyValuesFamilyRequest& req, int matchIndex) {
	if constexpr (std::is_same<GetKeyValuesFamilyRequest, GetKeyValuesRequest>::value) {
		// do nothing;
	} else if (std::is_same<GetKeyValuesFamilyRequest, GetMappedKeyValuesRequest>::value) {
		req.matchIndex = matchIndex;
	} else {
		UNREACHABLE();
	}
}

ACTOR template <class GetKeyValuesFamilyRequest, class GetKeyValuesFamilyReply, class RangeResultFamily>
Future<RangeResultFamily> getExactRange(Reference<TransactionState> trState,
                                        Version version,
                                        KeyRange keys,
                                        Key mapper,
                                        GetRangeLimits limits,
                                        int matchIndex,
                                        Reverse reverse,
                                        UseTenant useTenant) {
	state RangeResultFamily output;
	// TODO - ljoswiak parent or link?
	state Span span("NAPI:getExactRange"_loc, trState->spanContext);

	if (useTenant && trState->tenant().present()) {
		span.addAttribute("tenant"_sr, trState->tenant().get());
	}

	// printf("getExactRange( '%s', '%s' )\n", keys.begin.toString().c_str(), keys.end.toString().c_str());
	loop {
		state std::vector<KeyRangeLocationInfo> locations =
		    wait(getKeyRangeLocations(trState,
		                              keys,
		                              CLIENT_KNOBS->GET_RANGE_SHARD_LIMIT,
		                              reverse,
		                              getRangeRequestStream<GetKeyValuesFamilyRequest>(),
		                              useTenant,
		                              version));
		ASSERT(locations.size());
		state int shard = 0;
		loop {
			const KeyRangeRef& range = locations[shard].range;

			GetKeyValuesFamilyRequest req;
			req.mapper = mapper;
			req.arena.dependsOn(mapper.arena());

			req.tenantInfo = useTenant ? trState->getTenantInfo() : TenantInfo();
			req.version = version;
			req.begin = firstGreaterOrEqual(range.begin);
			req.end = firstGreaterOrEqual(range.end);
			setMatchIndex<GetKeyValuesFamilyRequest>(req, matchIndex);
			req.spanContext = span.context;
			trState->cx->getLatestCommitVersions(
			    locations[shard].locations, req.version, trState, req.ssLatestCommitVersions);

			// keep shard's arena around in case of async tss comparison
			req.arena.dependsOn(locations[shard].range.arena());

			transformRangeLimits(limits, reverse, req);
			ASSERT(req.limitBytes > 0 && req.limit != 0 && req.limit < 0 == reverse);

			// FIXME: buggify byte limits on internal functions that use them, instead of globally
			req.tags = trState->cx->sampleReadTags() ? trState->options.readTags : Optional<TagSet>();
			req.debugID = trState->debugID;

			try {
				if (trState->debugID.present()) {
					g_traceBatch.addEvent(
					    "TransactionDebug", trState->debugID.get().first(), "NativeAPI.getExactRange.Before");
					/*TraceEvent("TransactionDebugGetExactRangeInfo", trState->debugID.get())
					    .detail("ReqBeginKey", req.begin.getKey())
					    .detail("ReqEndKey", req.end.getKey())
					    .detail("ReqLimit", req.limit)
					    .detail("ReqLimitBytes", req.limitBytes)
					    .detail("ReqVersion", req.version)
					    .detail("Reverse", reverse)
					    .detail("Servers", locations[shard].second->description());*/
				}
				++trState->cx->transactionPhysicalReads;
				state GetKeyValuesFamilyReply rep;
				try {
					choose {
						when(wait(trState->cx->connectionFileChanged())) { throw transaction_too_old(); }
						when(GetKeyValuesFamilyReply _rep = wait(loadBalance(
						         trState->cx.getPtr(),
						         locations[shard].locations,
						         getRangeRequestStream<GetKeyValuesFamilyRequest>(),
						         req,
						         TaskPriority::DefaultPromiseEndpoint,
						         AtMostOnce::False,
						         trState->cx->enableLocalityLoadBalance ? &trState->cx->queueModel : nullptr))) {
							rep = _rep;
						}
					}
					++trState->cx->transactionPhysicalReadsCompleted;
				} catch (Error&) {
					++trState->cx->transactionPhysicalReadsCompleted;
					throw;
				}
				if (trState->debugID.present())
					g_traceBatch.addEvent(
					    "TransactionDebug", trState->debugID.get().first(), "NativeAPI.getExactRange.After");
				output.arena().dependsOn(rep.arena);
				output.append(output.arena(), rep.data.begin(), rep.data.size());

				if (limits.hasRowLimit() && rep.data.size() > limits.rows) {
					TraceEvent(SevError, "GetExactRangeTooManyRows")
					    .detail("RowLimit", limits.rows)
					    .detail("DeliveredRows", output.size());
					ASSERT(false);
				}
				limits.decrement(rep.data);

				if (limits.isReached()) {
					output.more = true;
					return output;
				}

				bool more = rep.more;
				// If the reply says there is more but we know that we finished the shard, then fix rep.more
				if (reverse && more && rep.data.size() > 0 &&
				    output[output.size() - 1].key == locations[shard].range.begin)
					more = false;

				if (more) {
					if (!rep.data.size()) {
						TraceEvent(SevError, "GetExactRangeError")
						    .detail("Reason", "More data indicated but no rows present")
						    .detail("LimitBytes", limits.bytes)
						    .detail("LimitRows", limits.rows)
						    .detail("OutputSize", output.size())
						    .detail("OutputBytes", output.expectedSize())
						    .detail("BlockSize", rep.data.size())
						    .detail("BlockBytes", rep.data.expectedSize());
						ASSERT(false);
					}
					TEST(true); // GetKeyValuesFamilyReply.more in getExactRange
					// Make next request to the same shard with a beginning key just after the last key returned
					if (reverse)
						locations[shard].range =
						    KeyRangeRef(locations[shard].range.begin, output[output.size() - 1].key);
					else
						locations[shard].range =
						    KeyRangeRef(keyAfter(output[output.size() - 1].key), locations[shard].range.end);
				}

				if (!more || locations[shard].range.empty()) {
					TEST(true); // getExactrange (!more || locations[shard].first.empty())
					if (shard == locations.size() - 1) {
						const KeyRangeRef& range = locations[shard].range;
						KeyRef begin = reverse ? keys.begin : range.end;
						KeyRef end = reverse ? range.begin : keys.end;

						if (begin >= end) {
							output.more = false;
							return output;
						}
						TEST(true); // Multiple requests of key locations

						keys = KeyRangeRef(begin, end);
						break;
					}

					++shard;
				}

				// Soft byte limit - return results early if the user specified a byte limit and we got results
				// This can prevent problems where the desired range spans many shards and would be too slow to
				// fetch entirely.
				if (limits.hasSatisfiedMinRows() && output.size() > 0) {
					output.more = true;
					return output;
				}

			} catch (Error& e) {
				if (e.code() == error_code_wrong_shard_server || e.code() == error_code_all_alternatives_failed) {
					const KeyRangeRef& range = locations[shard].range;

					if (reverse)
						keys = KeyRangeRef(keys.begin, range.end);
					else
						keys = KeyRangeRef(range.begin, keys.end);

					trState->cx->invalidateCache(locations[0].tenantEntry.prefix, keys);

					wait(delay(CLIENT_KNOBS->WRONG_SHARD_SERVER_DELAY, trState->taskID));
					break;
				} else if (e.code() == error_code_unknown_tenant) {
					ASSERT(useTenant && trState->tenant().present());
					trState->cx->invalidateCachedTenant(trState->tenant().get());
					wait(delay(CLIENT_KNOBS->UNKNOWN_TENANT_RETRY_DELAY, trState->taskID));
					break;
				} else {
					TraceEvent(SevInfo, "GetExactRangeError")
					    .error(e)
					    .detail("Tenant", trState->tenant())
					    .detail("ShardBegin", locations[shard].range.begin)
					    .detail("ShardEnd", locations[shard].range.end);
					throw;
				}
			}
		}
	}
}

Future<Key> resolveKey(Reference<TransactionState> trState,
                       KeySelector const& key,
                       Version const& version,
                       UseTenant useTenant) {
	if (key.isFirstGreaterOrEqual())
		return Future<Key>(key.getKey());

	if (key.isFirstGreaterThan())
		return Future<Key>(keyAfter(key.getKey()));

	return getKey(trState, key, version, useTenant);
}

ACTOR template <class GetKeyValuesFamilyRequest, class GetKeyValuesFamilyReply, class RangeResultFamily>
Future<RangeResultFamily> getRangeFallback(Reference<TransactionState> trState,
                                           Version version,
                                           KeySelector begin,
                                           KeySelector end,
                                           Key mapper,
                                           GetRangeLimits limits,
                                           int matchIndex,
                                           Reverse reverse,
                                           UseTenant useTenant) {
	if (version == latestVersion) {
		state Transaction transaction(trState->cx);
		transaction.setOption(FDBTransactionOptions::CAUSAL_READ_RISKY);
		transaction.setOption(FDBTransactionOptions::LOCK_AWARE);
		transaction.setOption(FDBTransactionOptions::PRIORITY_SYSTEM_IMMEDIATE);
		Version ver = wait(transaction.getReadVersion());
		version = ver;
	}

	Future<Key> fb = resolveKey(trState, begin, version, useTenant);
	state Future<Key> fe = resolveKey(trState, end, version, useTenant);

	state Key b = wait(fb);
	state Key e = wait(fe);
	if (b >= e) {
		return RangeResultFamily();
	}

	// if e is allKeys.end, we have read through the end of the database/tenant
	// if b is allKeys.begin, we have either read through the beginning of the database/tenant,
	// or allKeys.begin exists in the database/tenant and will be part of the conflict range anyways

	RangeResultFamily _r = wait(getExactRange<GetKeyValuesFamilyRequest, GetKeyValuesFamilyReply, RangeResultFamily>(
	    trState, version, KeyRangeRef(b, e), mapper, limits, matchIndex, reverse, useTenant));
	RangeResultFamily r = _r;

	if (b == allKeys.begin && ((reverse && !r.more) || !reverse))
		r.readToBegin = true;

	// TODO: this currently causes us to have a conflict range that is too large if our end key resolves to the
	// key after the last key in the database. In that case, we don't need a conflict between the last key and
	// the end of the database.
	//
	// If fixed, the ConflictRange test can be updated to stop checking for this condition.
	if (e == allKeys.end && ((!reverse && !r.more) || reverse))
		r.readThroughEnd = true;

	ASSERT(!limits.hasRowLimit() || r.size() <= limits.rows);

	// If we were limiting bytes and the returned range is twice the request (plus 10K) log a warning
	if (limits.hasByteLimit() &&
	    r.expectedSize() >
	        size_t(limits.bytes + CLIENT_KNOBS->SYSTEM_KEY_SIZE_LIMIT + CLIENT_KNOBS->VALUE_SIZE_LIMIT + 1) &&
	    limits.minRows == 0) {
		TraceEvent(SevWarnAlways, "GetRangeFallbackTooMuchData")
		    .detail("LimitBytes", limits.bytes)
		    .detail("DeliveredBytes", r.expectedSize())
		    .detail("LimitRows", limits.rows)
		    .detail("DeliveredRows", r.size());
	}

	return r;
}

int64_t inline getRangeResultFamilyBytes(RangeResultRef result) {
	return result.expectedSize();
}

int64_t inline getRangeResultFamilyBytes(MappedRangeResultRef result) {
	int64_t bytes = 0;
	for (const MappedKeyValueRef& mappedKeyValue : result) {
		bytes += mappedKeyValue.key.size() + mappedKeyValue.value.size();
		bytes += sizeof(mappedKeyValue.boundaryAndExist);
		auto& reqAndResult = mappedKeyValue.reqAndResult;
		if (std::holds_alternative<GetValueReqAndResultRef>(reqAndResult)) {
			auto getValue = std::get<GetValueReqAndResultRef>(reqAndResult);
			bytes += getValue.expectedSize();
		} else if (std::holds_alternative<GetRangeReqAndResultRef>(reqAndResult)) {
			auto getRange = std::get<GetRangeReqAndResultRef>(reqAndResult);
			bytes += getRange.result.expectedSize();
		} else {
			throw internal_error();
		}
	}
	return bytes;
}

// TODO: Client should add mapped keys to conflict ranges.
template <class RangeResultFamily> // RangeResult or MappedRangeResult
void getRangeFinished(Reference<TransactionState> trState,
                      double startTime,
                      KeySelector begin,
                      KeySelector end,
                      Snapshot snapshot,
                      Promise<std::pair<Key, Key>> conflictRange,
                      Reverse reverse,
                      RangeResultFamily result) {
	int64_t bytes = getRangeResultFamilyBytes(result);

	trState->cx->transactionBytesRead += bytes;
	trState->cx->transactionKeysRead += result.size();

	if (trState->trLogInfo) {
		trState->trLogInfo->addLog(FdbClientLogEvents::EventGetRange(startTime,
		                                                             trState->cx->clientLocality.dcId(),
		                                                             now() - startTime,
		                                                             bytes,
		                                                             begin.getKey(),
		                                                             end.getKey(),
		                                                             trState->tenant()));
	}

	if (!snapshot) {
		Key rangeBegin;
		Key rangeEnd;

		if (result.readToBegin) {
			rangeBegin = allKeys.begin;
		} else if (((!reverse || !result.more || begin.offset > 1) && begin.offset > 0) || result.size() == 0) {
			rangeBegin = Key(begin.getKey(), begin.arena());
		} else {
			rangeBegin = reverse ? result.end()[-1].key : result[0].key;
		}

		if (end.offset > begin.offset && end.getKey() < rangeBegin) {
			rangeBegin = Key(end.getKey(), end.arena());
		}

		if (result.readThroughEnd) {
			rangeEnd = allKeys.end;
		} else if (((reverse || !result.more || end.offset <= 0) && end.offset <= 1) || result.size() == 0) {
			rangeEnd = Key(end.getKey(), end.arena());
		} else {
			rangeEnd = keyAfter(reverse ? result[0].key : result.end()[-1].key);
		}

		if (begin.offset < end.offset && begin.getKey() > rangeEnd) {
			rangeEnd = Key(begin.getKey(), begin.arena());
		}

		conflictRange.send(std::make_pair(rangeBegin, rangeEnd));
	}
}

ACTOR template <class GetKeyValuesFamilyRequest, // GetKeyValuesRequest or GetMappedKeyValuesRequest
                class GetKeyValuesFamilyReply, // GetKeyValuesReply or GetMappedKeyValuesReply (It would be nice if
                                               // we could use REPLY_TYPE(GetKeyValuesFamilyRequest) instead of specify
                                               // it as a separate template element)
                class RangeResultFamily // RangeResult or MappedRangeResult
                >
Future<RangeResultFamily> getRange(Reference<TransactionState> trState,
                                   Future<Version> fVersion,
                                   KeySelector begin,
                                   KeySelector end,
                                   Key mapper,
                                   GetRangeLimits limits,
                                   Promise<std::pair<Key, Key>> conflictRange,
                                   int matchIndex,
                                   Snapshot snapshot,
                                   Reverse reverse,
                                   UseTenant useTenant = UseTenant::True) {
	//	state using RangeResultRefFamily = typename RangeResultFamily::RefType;
	state GetRangeLimits originalLimits(limits);
	state KeySelector originalBegin = begin;
	state KeySelector originalEnd = end;
	state RangeResultFamily output;
	state Span span("NAPI:getRange"_loc, trState->spanContext);
	if (useTenant && trState->tenant().present()) {
		span.addAttribute("tenant"_sr, trState->tenant().get());
	}

	try {
		state Version version = wait(fVersion);
		trState->cx->validateVersion(version);

		state double startTime = now();
		state Version readVersion = version; // Needed for latestVersion requests; if more, make future requests at the
		                                     // version that the first one completed
		                                     // FIXME: Is this really right?  Weaken this and see if there is a problem;
		                                     // if so maybe there is a much subtler problem even with this.

		if (begin.getKey() == allKeys.begin && begin.offset < 1) {
			output.readToBegin = true;
			begin = KeySelector(firstGreaterOrEqual(begin.getKey()), begin.arena());
		}

		ASSERT(!limits.isReached());
		ASSERT((!limits.hasRowLimit() || limits.rows >= limits.minRows) && limits.minRows >= 0);

		loop {
			if (end.getKey() == allKeys.begin && (end.offset < 1 || end.isFirstGreaterOrEqual())) {
				getRangeFinished(
				    trState, startTime, originalBegin, originalEnd, snapshot, conflictRange, reverse, output);
				return output;
			}

			Key locationKey = reverse ? Key(end.getKey(), end.arena()) : Key(begin.getKey(), begin.arena());
			Reverse locationBackward{ reverse ? (end - 1).isBackward() : begin.isBackward() };
			state KeyRangeLocationInfo beginServer =
			    wait(getKeyLocation(trState,
			                        locationKey,
			                        getRangeRequestStream<GetKeyValuesFamilyRequest>(),
			                        locationBackward,
			                        useTenant,
			                        version));
			state KeyRange shard = beginServer.range;
			state bool modifiedSelectors = false;
			state GetKeyValuesFamilyRequest req;
			req.mapper = mapper;
			req.arena.dependsOn(mapper.arena());
			setMatchIndex<GetKeyValuesFamilyRequest>(req, matchIndex);
			req.tenantInfo = useTenant ? trState->getTenantInfo() : TenantInfo();
			req.isFetchKeys = (trState->taskID == TaskPriority::FetchKeys);
			req.version = readVersion;

			trState->cx->getLatestCommitVersions(
			    beginServer.locations, req.version, trState, req.ssLatestCommitVersions);

			// In case of async tss comparison, also make req arena depend on begin, end, and/or shard's arena depending
			// on which  is used
			bool dependOnShard = false;
			if (reverse && (begin - 1).isDefinitelyLess(shard.begin) &&
			    (!begin.isFirstGreaterOrEqual() ||
			     begin.getKey() != shard.begin)) { // In this case we would be setting modifiedSelectors to true, but
				                                   // not modifying anything

				req.begin = firstGreaterOrEqual(shard.begin);
				modifiedSelectors = true;
				req.arena.dependsOn(shard.arena());
				dependOnShard = true;
			} else {
				req.begin = begin;
				req.arena.dependsOn(begin.arena());
			}

			if (!reverse && end.isDefinitelyGreater(shard.end)) {
				req.end = firstGreaterOrEqual(shard.end);
				modifiedSelectors = true;
				if (!dependOnShard) {
					req.arena.dependsOn(shard.arena());
				}
			} else {
				req.end = end;
				req.arena.dependsOn(end.arena());
			}

			transformRangeLimits(limits, reverse, req);
			ASSERT(req.limitBytes > 0 && req.limit != 0 && req.limit < 0 == reverse);

			req.tags = trState->cx->sampleReadTags() ? trState->options.readTags : Optional<TagSet>();
			req.debugID = trState->debugID;
			req.spanContext = span.context;
			try {
				if (trState->debugID.present()) {
					g_traceBatch.addEvent(
					    "TransactionDebug", trState->debugID.get().first(), "NativeAPI.getRange.Before");
					/*TraceEvent("TransactionDebugGetRangeInfo", trState->debugID.get())
					    .detail("ReqBeginKey", req.begin.getKey())
					    .detail("ReqEndKey", req.end.getKey())
					    .detail("OriginalBegin", originalBegin.toString())
					    .detail("OriginalEnd", originalEnd.toString())
					    .detail("Begin", begin.toString())
					    .detail("End", end.toString())
					    .detail("Shard", shard)
					    .detail("ReqLimit", req.limit)
					    .detail("ReqLimitBytes", req.limitBytes)
					    .detail("ReqVersion", req.version)
					    .detail("Reverse", reverse)
					    .detail("ModifiedSelectors", modifiedSelectors)
					    .detail("Servers", beginServer.second->description());*/
				}

				++trState->cx->transactionPhysicalReads;
				state GetKeyValuesFamilyReply rep;
				try {
					if (CLIENT_BUGGIFY_WITH_PROB(.01)) {
						throw deterministicRandom()->randomChoice(
						    std::vector<Error>{ transaction_too_old(), future_version() });
					}
					// state AnnotateActor annotation(currentLineage);
					GetKeyValuesFamilyReply _rep =
					    wait(loadBalance(trState->cx.getPtr(),
					                     beginServer.locations,
					                     getRangeRequestStream<GetKeyValuesFamilyRequest>(),
					                     req,
					                     TaskPriority::DefaultPromiseEndpoint,
					                     AtMostOnce::False,
					                     trState->cx->enableLocalityLoadBalance ? &trState->cx->queueModel : nullptr));
					rep = _rep;
					++trState->cx->transactionPhysicalReadsCompleted;
				} catch (Error&) {
					++trState->cx->transactionPhysicalReadsCompleted;
					throw;
				}

				if (trState->debugID.present()) {
					g_traceBatch.addEvent("TransactionDebug",
					                      trState->debugID.get().first(),
					                      "NativeAPI.getRange.After"); //.detail("SizeOf", rep.data.size());
					/*TraceEvent("TransactionDebugGetRangeDone", trState->debugID.get())
					    .detail("ReqBeginKey", req.begin.getKey())
					    .detail("ReqEndKey", req.end.getKey())
					    .detail("RepIsMore", rep.more)
					    .detail("VersionReturned", rep.version)
					    .detail("RowsReturned", rep.data.size());*/
				}

				ASSERT(!rep.more || rep.data.size());
				ASSERT(!limits.hasRowLimit() || rep.data.size() <= limits.rows);

				limits.decrement(rep.data);

				if (reverse && begin.isLastLessOrEqual() && rep.data.size() &&
				    rep.data.end()[-1].key == begin.getKey()) {
					modifiedSelectors = false;
				}

				bool finished = limits.isReached() || (!modifiedSelectors && !rep.more) || limits.hasSatisfiedMinRows();
				bool readThrough = modifiedSelectors && !rep.more;

				// optimization: first request got all data--just return it
				if (finished && !output.size()) {
					bool readToBegin = output.readToBegin;
					bool readThroughEnd = output.readThroughEnd;

					using RangeResultRefFamily = typename RangeResultFamily::RefType;
					output = RangeResultFamily(
					    RangeResultRefFamily(rep.data, modifiedSelectors || limits.isReached() || rep.more), rep.arena);
					output.readToBegin = readToBegin;
					output.readThroughEnd = readThroughEnd;

					if (BUGGIFY && limits.hasByteLimit() && output.size() > std::max(1, originalLimits.minRows)) {
						// Copy instead of resizing because TSS maybe be using output's arena for comparison. This only
						// happens in simulation so it's fine
						RangeResultFamily copy;
						int newSize =
						    deterministicRandom()->randomInt(std::max(1, originalLimits.minRows), output.size());
						for (int i = 0; i < newSize; i++) {
							copy.push_back_deep(copy.arena(), output[i]);
						}
						output = copy;
						output.more = true;

						getRangeFinished(
						    trState, startTime, originalBegin, originalEnd, snapshot, conflictRange, reverse, output);
						return output;
					}

					if (readThrough) {
						output.arena().dependsOn(shard.arena());
						output.readThrough = reverse ? shard.begin : shard.end;
					}

					getRangeFinished(
					    trState, startTime, originalBegin, originalEnd, snapshot, conflictRange, reverse, output);
					return output;
				}

				output.arena().dependsOn(rep.arena);
				output.append(output.arena(), rep.data.begin(), rep.data.size());

				if (finished) {
					if (readThrough) {
						output.arena().dependsOn(shard.arena());
						output.readThrough = reverse ? shard.begin : shard.end;
					}
					output.more = modifiedSelectors || limits.isReached() || rep.more;

					getRangeFinished(
					    trState, startTime, originalBegin, originalEnd, snapshot, conflictRange, reverse, output);
					return output;
				}

				if (readVersion == latestVersion) {
					readVersion = rep.version; // see above comment
				}

				if (!rep.more) {
					ASSERT(modifiedSelectors);
					TEST(true); // !GetKeyValuesFamilyReply.more and modifiedSelectors in getRange

					if (!rep.data.size()) {
						RangeResultFamily result = wait(
						    getRangeFallback<GetKeyValuesFamilyRequest, GetKeyValuesFamilyReply, RangeResultFamily>(
						        trState,
						        readVersion,
						        originalBegin,
						        originalEnd,
						        mapper,
						        originalLimits,
						        matchIndex,
						        reverse,
						        useTenant));
						getRangeFinished(
						    trState, startTime, originalBegin, originalEnd, snapshot, conflictRange, reverse, result);
						return result;
					}

					if (reverse)
						end = firstGreaterOrEqual(shard.begin);
					else
						begin = firstGreaterOrEqual(shard.end);
				} else {
					TEST(true); // GetKeyValuesFamilyReply.more in getRange
					if (reverse)
						end = firstGreaterOrEqual(output[output.size() - 1].key);
					else
						begin = firstGreaterThan(output[output.size() - 1].key);
				}

			} catch (Error& e) {
				if (trState->debugID.present()) {
					g_traceBatch.addEvent(
					    "TransactionDebug", trState->debugID.get().first(), "NativeAPI.getRange.Error");
					TraceEvent("TransactionDebugError", trState->debugID.get()).error(e);
				}
				if (e.code() == error_code_wrong_shard_server || e.code() == error_code_all_alternatives_failed ||
				    (e.code() == error_code_transaction_too_old && readVersion == latestVersion)) {
					trState->cx->invalidateCache(beginServer.tenantEntry.prefix,
					                             reverse ? end.getKey() : begin.getKey(),
					                             Reverse{ reverse ? (end - 1).isBackward() : begin.isBackward() });

					if (e.code() == error_code_wrong_shard_server) {
						RangeResultFamily result = wait(
						    getRangeFallback<GetKeyValuesFamilyRequest, GetKeyValuesFamilyReply, RangeResultFamily>(
						        trState,
						        version,
						        originalBegin,
						        originalEnd,
						        mapper,
						        originalLimits,
						        matchIndex,
						        reverse,
						        useTenant));
						getRangeFinished(
						    trState, startTime, originalBegin, originalEnd, snapshot, conflictRange, reverse, result);
						return result;
					}

					wait(delay(CLIENT_KNOBS->WRONG_SHARD_SERVER_DELAY, trState->taskID));
				} else if (e.code() == error_code_unknown_tenant) {
					ASSERT(useTenant && trState->tenant().present());
					trState->cx->invalidateCachedTenant(trState->tenant().get());
					wait(delay(CLIENT_KNOBS->UNKNOWN_TENANT_RETRY_DELAY, trState->taskID));
				} else {
					if (trState->trLogInfo)
						trState->trLogInfo->addLog(
						    FdbClientLogEvents::EventGetRangeError(startTime,
						                                           trState->cx->clientLocality.dcId(),
						                                           static_cast<int>(e.code()),
						                                           begin.getKey(),
						                                           end.getKey(),
						                                           trState->tenant()));

					throw e;
				}
			}
		}
	} catch (Error& e) {
		if (conflictRange.canBeSet()) {
			conflictRange.send(std::make_pair(Key(), Key()));
		}

		throw;
	}
}

template <class StreamReply>
struct TSSDuplicateStreamData {
	PromiseStream<StreamReply> stream;
	Promise<Void> tssComparisonDone;

	// empty constructor for optional?
	TSSDuplicateStreamData() {}

	TSSDuplicateStreamData(PromiseStream<StreamReply> stream) : stream(stream) {}

	bool done() { return tssComparisonDone.getFuture().isReady(); }

	void setDone() {
		if (tssComparisonDone.canBeSet()) {
			tssComparisonDone.send(Void());
		}
	}

	~TSSDuplicateStreamData() {}
};

// Error tracking here is weird, and latency doesn't really mean the same thing here as it does with normal tss
// comparisons, so this is pretty much just counting mismatches
ACTOR template <class Request>
static Future<Void> tssStreamComparison(Request request,
                                        TSSDuplicateStreamData<REPLYSTREAM_TYPE(Request)> streamData,
                                        ReplyPromiseStream<REPLYSTREAM_TYPE(Request)> tssReplyStream,
                                        TSSEndpointData tssData) {
	state bool ssEndOfStream = false;
	state bool tssEndOfStream = false;
	state Optional<REPLYSTREAM_TYPE(Request)> ssReply = Optional<REPLYSTREAM_TYPE(Request)>();
	state Optional<REPLYSTREAM_TYPE(Request)> tssReply = Optional<REPLYSTREAM_TYPE(Request)>();

	loop {
		// reset replies
		ssReply = Optional<REPLYSTREAM_TYPE(Request)>();
		tssReply = Optional<REPLYSTREAM_TYPE(Request)>();

		state double startTime = now();
		// wait for ss response
		try {
			REPLYSTREAM_TYPE(Request) _ssReply = waitNext(streamData.stream.getFuture());
			ssReply = _ssReply;
		} catch (Error& e) {
			if (e.code() == error_code_actor_cancelled) {
				streamData.setDone();
				throw;
			}
			if (e.code() == error_code_end_of_stream) {
				// ss response will be set to empty, to compare to the SS response if it wasn't empty and cause a
				// mismatch
				ssEndOfStream = true;
			} else {
				tssData.metrics->ssError(e.code());
			}
			TEST(e.code() != error_code_end_of_stream); // SS got error in TSS stream comparison
		}

		state double sleepTime = std::max(startTime + FLOW_KNOBS->LOAD_BALANCE_TSS_TIMEOUT - now(), 0.0);
		// wait for tss response
		try {
			choose {
				when(REPLYSTREAM_TYPE(Request) _tssReply = waitNext(tssReplyStream.getFuture())) {
					tssReply = _tssReply;
				}
				when(wait(delay(sleepTime))) {
					++tssData.metrics->tssTimeouts;
					TEST(true); // Got TSS timeout in stream comparison
				}
			}
		} catch (Error& e) {
			if (e.code() == error_code_actor_cancelled) {
				streamData.setDone();
				throw;
			}
			if (e.code() == error_code_end_of_stream) {
				// tss response will be set to empty, to compare to the SS response if it wasn't empty and cause a
				// mismatch
				tssEndOfStream = true;
			} else {
				tssData.metrics->tssError(e.code());
			}
			TEST(e.code() != error_code_end_of_stream); // TSS got error in TSS stream comparison
		}

		if (!ssEndOfStream || !tssEndOfStream) {
			++tssData.metrics->streamComparisons;
		}

		// if both are successful, compare
		if (ssReply.present() && tssReply.present()) {
			// compare results
			// FIXME: this code is pretty much identical to LoadBalance.h
			// TODO could add team check logic in if we added synchronous way to turn this into a fixed getRange request
			// and send it to the whole team and compare? I think it's fine to skip that for streaming though
			TEST(ssEndOfStream != tssEndOfStream); // SS or TSS stream finished early!

			// skip tss comparison if both are end of stream
			if ((!ssEndOfStream || !tssEndOfStream) && !TSS_doCompare(ssReply.get(), tssReply.get())) {
				TEST(true); // TSS mismatch in stream comparison
				TraceEvent mismatchEvent(
				    (g_network->isSimulated() && g_simulator.tssMode == ISimulator::TSSMode::EnabledDropMutations)
				        ? SevWarnAlways
				        : SevError,
				    TSS_mismatchTraceName(request));
				mismatchEvent.setMaxEventLength(FLOW_KNOBS->TSS_LARGE_TRACE_SIZE);
				mismatchEvent.detail("TSSID", tssData.tssId);

				if (tssData.metrics->shouldRecordDetailedMismatch()) {
					TSS_traceMismatch(mismatchEvent, request, ssReply.get(), tssReply.get());

					TEST(FLOW_KNOBS
					         ->LOAD_BALANCE_TSS_MISMATCH_TRACE_FULL); // Tracing Full TSS Mismatch in stream comparison
					TEST(!FLOW_KNOBS->LOAD_BALANCE_TSS_MISMATCH_TRACE_FULL); // Tracing Partial TSS Mismatch in stream
					                                                         // comparison and storing the rest in FDB

					if (!FLOW_KNOBS->LOAD_BALANCE_TSS_MISMATCH_TRACE_FULL) {
						mismatchEvent.disable();
						UID mismatchUID = deterministicRandom()->randomUniqueID();
						tssData.metrics->recordDetailedMismatchData(mismatchUID, mismatchEvent.getFields().toString());

						// record a summarized trace event instead
						TraceEvent summaryEvent((g_network->isSimulated() &&
						                         g_simulator.tssMode == ISimulator::TSSMode::EnabledDropMutations)
						                            ? SevWarnAlways
						                            : SevError,
						                        TSS_mismatchTraceName(request));
						summaryEvent.detail("TSSID", tssData.tssId).detail("MismatchId", mismatchUID);
					}
				} else {
					// don't record trace event
					mismatchEvent.disable();
				}
				streamData.setDone();
				return Void();
			}
		}
		if (!ssReply.present() || !tssReply.present() || ssEndOfStream || tssEndOfStream) {
			// if both streams don't still have more data, stop comparison
			streamData.setDone();
			return Void();
		}
	}
}

// Currently only used for GetKeyValuesStream but could easily be plugged for other stream types
// User of the stream has to forward the SS's responses to the returned promise stream, if it is set
template <class Request, bool P>
Optional<TSSDuplicateStreamData<REPLYSTREAM_TYPE(Request)>>
maybeDuplicateTSSStreamFragment(Request& req, QueueModel* model, RequestStream<Request, P> const* ssStream) {
	if (model) {
		Optional<TSSEndpointData> tssData = model->getTssData(ssStream->getEndpoint().token.first());

		if (tssData.present()) {
			TEST(true); // duplicating stream to TSS
			resetReply(req);
			// FIXME: optimize to avoid creating new netNotifiedQueueWithAcknowledgements for each stream duplication
			RequestStream<Request> tssRequestStream(tssData.get().endpoint);
			ReplyPromiseStream<REPLYSTREAM_TYPE(Request)> tssReplyStream = tssRequestStream.getReplyStream(req);
			PromiseStream<REPLYSTREAM_TYPE(Request)> ssDuplicateReplyStream;
			TSSDuplicateStreamData<REPLYSTREAM_TYPE(Request)> streamData(ssDuplicateReplyStream);
			model->addActor.send(tssStreamComparison(req, streamData, tssReplyStream, tssData.get()));
			return Optional<TSSDuplicateStreamData<REPLYSTREAM_TYPE(Request)>>(streamData);
		}
	}
	return Optional<TSSDuplicateStreamData<REPLYSTREAM_TYPE(Request)>>();
}

// Streams all of the KV pairs in a target key range into a ParallelStream fragment
ACTOR Future<Void> getRangeStreamFragment(Reference<TransactionState> trState,
                                          ParallelStream<RangeResult>::Fragment* results,
                                          Version version,
                                          KeyRange keys,
                                          GetRangeLimits limits,
                                          Snapshot snapshot,
                                          Reverse reverse,
                                          SpanContext spanContext) {
	loop {
		state std::vector<KeyRangeLocationInfo> locations =
		    wait(getKeyRangeLocations(trState,
		                              keys,
		                              CLIENT_KNOBS->GET_RANGE_SHARD_LIMIT,
		                              reverse,
		                              &StorageServerInterface::getKeyValuesStream,
		                              UseTenant::True,
		                              version));
		ASSERT(locations.size());
		state int shard = 0;
		loop {
			const KeyRange& range = locations[shard].range;

			state Optional<TSSDuplicateStreamData<GetKeyValuesStreamReply>> tssDuplicateStream;
			state GetKeyValuesStreamRequest req;
			req.tenantInfo = trState->getTenantInfo();
			req.version = version;
			req.begin = firstGreaterOrEqual(range.begin);
			req.end = firstGreaterOrEqual(range.end);
			req.spanContext = spanContext;
			req.limit = reverse ? -CLIENT_KNOBS->REPLY_BYTE_LIMIT : CLIENT_KNOBS->REPLY_BYTE_LIMIT;
			req.limitBytes = std::numeric_limits<int>::max();
			trState->cx->getLatestCommitVersions(
			    locations[shard].locations, req.version, trState, req.ssLatestCommitVersions);

			// keep shard's arena around in case of async tss comparison
			req.arena.dependsOn(range.arena());

			ASSERT(req.limitBytes > 0 && req.limit != 0 && req.limit < 0 == reverse);

			// FIXME: buggify byte limits on internal functions that use them, instead of globally
			req.tags = trState->cx->sampleReadTags() ? trState->options.readTags : Optional<TagSet>();
			req.debugID = trState->debugID;

			try {
				if (trState->debugID.present()) {
					g_traceBatch.addEvent(
					    "TransactionDebug", trState->debugID.get().first(), "NativeAPI.RangeStream.Before");
				}
				++trState->cx->transactionPhysicalReads;
				state GetKeyValuesStreamReply rep;

				if (locations[shard].locations->size() == 0) {
					wait(trState->cx->connectionFileChanged());
					results->sendError(transaction_too_old());
					return Void();
				}

				state int useIdx = -1;

				loop {
					// FIXME: create a load balance function for this code so future users of reply streams do not have
					// to duplicate this code
					int count = 0;
					for (int i = 0; i < locations[shard].locations->size(); i++) {
						if (!IFailureMonitor::failureMonitor()
						         .getState(locations[shard]
						                       .locations->get(i, &StorageServerInterface::getKeyValuesStream)
						                       .getEndpoint())
						         .failed) {
							if (deterministicRandom()->random01() <= 1.0 / ++count) {
								useIdx = i;
							}
						}
					}

					if (useIdx >= 0) {
						break;
					}

					std::vector<Future<Void>> ok(locations[shard].locations->size());
					for (int i = 0; i < ok.size(); i++) {
						ok[i] = IFailureMonitor::failureMonitor().onStateEqual(
						    locations[shard]
						        .locations->get(i, &StorageServerInterface::getKeyValuesStream)
						        .getEndpoint(),
						    FailureStatus(false));
					}

					// Making this SevWarn means a lot of clutter
					if (now() - g_network->networkInfo.newestAlternativesFailure > 1 ||
					    deterministicRandom()->random01() < 0.01) {
						TraceEvent("AllAlternativesFailed")
						    .detail("Alternatives", locations[shard].locations->description());
					}

					wait(allAlternativesFailedDelay(quorum(ok, 1)));
				}

				state ReplyPromiseStream<GetKeyValuesStreamReply> replyStream =
				    locations[shard]
				        .locations->get(useIdx, &StorageServerInterface::getKeyValuesStream)
				        .getReplyStream(req);

				tssDuplicateStream = maybeDuplicateTSSStreamFragment(
				    req,
				    trState->cx->enableLocalityLoadBalance ? &trState->cx->queueModel : nullptr,
				    &locations[shard].locations->get(useIdx, &StorageServerInterface::getKeyValuesStream));

				state bool breakAgain = false;
				loop {
					wait(results->onEmpty());
					try {
						choose {
							when(wait(trState->cx->connectionFileChanged())) {
								results->sendError(transaction_too_old());
								if (tssDuplicateStream.present() && !tssDuplicateStream.get().done()) {
									tssDuplicateStream.get().stream.sendError(transaction_too_old());
								}
								return Void();
							}

							when(GetKeyValuesStreamReply _rep = waitNext(replyStream.getFuture())) { rep = _rep; }
						}
						++trState->cx->transactionPhysicalReadsCompleted;
					} catch (Error& e) {
						++trState->cx->transactionPhysicalReadsCompleted;
						if (e.code() == error_code_broken_promise) {
							if (tssDuplicateStream.present() && !tssDuplicateStream.get().done()) {
								tssDuplicateStream.get().stream.sendError(connection_failed());
							}
							throw connection_failed();
						}
						if (e.code() != error_code_end_of_stream) {
							if (tssDuplicateStream.present() && !tssDuplicateStream.get().done()) {
								tssDuplicateStream.get().stream.sendError(e);
							}
							throw;
						}
						rep = GetKeyValuesStreamReply();
					}
					if (trState->debugID.present())
						g_traceBatch.addEvent(
						    "TransactionDebug", trState->debugID.get().first(), "NativeAPI.getExactRange.After");
					RangeResult output(RangeResultRef(rep.data, rep.more), rep.arena);

					if (tssDuplicateStream.present() && !tssDuplicateStream.get().done()) {
						// shallow copy the reply with an arena depends, and send it to the duplicate stream for TSS
						GetKeyValuesStreamReply replyCopy;
						replyCopy.version = rep.version;
						replyCopy.more = rep.more;
						replyCopy.cached = rep.cached;
						replyCopy.arena.dependsOn(rep.arena);
						replyCopy.data.append(replyCopy.arena, rep.data.begin(), rep.data.size());
						tssDuplicateStream.get().stream.send(replyCopy);
					}

					int64_t bytes = 0;
					for (const KeyValueRef& kv : output) {
						bytes += kv.key.size() + kv.value.size();
					}

					trState->cx->transactionBytesRead += bytes;
					trState->cx->transactionKeysRead += output.size();

					// If the reply says there is more but we know that we finished the shard, then fix rep.more
					if (reverse && output.more && rep.data.size() > 0 &&
					    output[output.size() - 1].key == locations[shard].range.begin) {
						output.more = false;
					}

					if (output.more) {
						if (!rep.data.size()) {
							TraceEvent(SevError, "GetRangeStreamError")
							    .detail("Reason", "More data indicated but no rows present")
							    .detail("LimitBytes", limits.bytes)
							    .detail("LimitRows", limits.rows)
							    .detail("OutputSize", output.size())
							    .detail("OutputBytes", output.expectedSize())
							    .detail("BlockSize", rep.data.size())
							    .detail("BlockBytes", rep.data.expectedSize());
							ASSERT(false);
						}
						TEST(true); // GetKeyValuesStreamReply.more in getRangeStream
						// Make next request to the same shard with a beginning key just after the last key returned
						if (reverse)
							locations[shard].range =
							    KeyRangeRef(locations[shard].range.begin, output[output.size() - 1].key);
						else
							locations[shard].range =
							    KeyRangeRef(keyAfter(output[output.size() - 1].key), locations[shard].range.end);
					}

					if (locations[shard].range.empty()) {
						output.more = false;
					}

					if (!output.more) {
						const KeyRange& range = locations[shard].range;
						if (shard == locations.size() - 1) {
							KeyRef begin = reverse ? keys.begin : range.end;
							KeyRef end = reverse ? range.begin : keys.end;

							if (begin >= end) {
								if (range.begin == allKeys.begin) {
									output.readToBegin = true;
								}
								if (range.end == allKeys.end) {
									output.readThroughEnd = true;
								}
								output.arena().dependsOn(keys.arena());
								output.readThrough = reverse ? keys.begin : keys.end;
								results->send(std::move(output));
								results->finish();
								if (tssDuplicateStream.present() && !tssDuplicateStream.get().done()) {
									tssDuplicateStream.get().stream.sendError(end_of_stream());
								}
								return Void();
							}
							keys = KeyRangeRef(begin, end);
							breakAgain = true;
						} else {
							++shard;
						}
						output.arena().dependsOn(range.arena());
						output.readThrough = reverse ? range.begin : range.end;
						results->send(std::move(output));
						break;
					}

					ASSERT(output.size());
					if (keys.begin == allKeys.begin && !reverse) {
						output.readToBegin = true;
					}
					if (keys.end == allKeys.end && reverse) {
						output.readThroughEnd = true;
					}
					results->send(std::move(output));
				}
				if (breakAgain) {
					break;
				}
			} catch (Error& e) {
				// send errors to tss duplicate stream, including actor_cancelled
				if (tssDuplicateStream.present() && !tssDuplicateStream.get().done()) {
					tssDuplicateStream.get().stream.sendError(e);
				}
				if (e.code() == error_code_actor_cancelled) {
					throw;
				}
				if (e.code() == error_code_wrong_shard_server || e.code() == error_code_all_alternatives_failed ||
				    e.code() == error_code_connection_failed) {
					const KeyRangeRef& range = locations[shard].range;

					if (reverse)
						keys = KeyRangeRef(keys.begin, range.end);
					else
						keys = KeyRangeRef(range.begin, keys.end);

					trState->cx->invalidateCache(locations[0].tenantEntry.prefix, keys);

					wait(delay(CLIENT_KNOBS->WRONG_SHARD_SERVER_DELAY, trState->taskID));
					break;
				} else if (e.code() == error_code_unknown_tenant) {
					ASSERT(trState->tenant().present());
					trState->cx->invalidateCachedTenant(trState->tenant().get());
					wait(delay(CLIENT_KNOBS->UNKNOWN_TENANT_RETRY_DELAY, trState->taskID));
					break;
				} else {
					results->sendError(e);
					return Void();
				}
			}
		}
	}
}

ACTOR Future<Standalone<VectorRef<KeyRef>>> getRangeSplitPoints(Reference<TransactionState> trState,
                                                                KeyRange keys,
                                                                int64_t chunkSize,
                                                                Version version);

static KeyRange intersect(KeyRangeRef lhs, KeyRangeRef rhs) {
	return KeyRange(KeyRangeRef(std::max(lhs.begin, rhs.begin), std::min(lhs.end, rhs.end)));
}

// Divides the requested key range into 1MB fragments, create range streams for each fragment, and merges the results so
// the client get them in order
ACTOR Future<Void> getRangeStream(Reference<TransactionState> trState,
                                  PromiseStream<RangeResult> _results,
                                  Future<Version> fVersion,
                                  KeySelector begin,
                                  KeySelector end,
                                  GetRangeLimits limits,
                                  Promise<std::pair<Key, Key>> conflictRange,
                                  Snapshot snapshot,
                                  Reverse reverse) {
	state ParallelStream<RangeResult> results(_results, CLIENT_KNOBS->RANGESTREAM_BUFFERED_FRAGMENTS_LIMIT);

	// FIXME: better handling to disable row limits
	ASSERT(!limits.hasRowLimit());
	state Span span("NAPI:getRangeStream"_loc, trState->spanContext);

	state Version version = wait(fVersion);
	trState->cx->validateVersion(version);

	Future<Key> fb = resolveKey(trState, begin, version, UseTenant::True);
	state Future<Key> fe = resolveKey(trState, end, version, UseTenant::True);

	state Key b = wait(fb);
	state Key e = wait(fe);

	if (!snapshot) {
		// FIXME: this conflict range is too large, and should be updated continously as results are returned
		conflictRange.send(std::make_pair(std::min(b, Key(begin.getKey(), begin.arena())),
		                                  std::max(e, Key(end.getKey(), end.arena()))));
	}

	if (b >= e) {
		wait(results.finish());
		return Void();
	}

	// if e is allKeys.end, we have read through the end of the database
	// if b is allKeys.begin, we have either read through the beginning of the database,
	// or allKeys.begin exists in the database and will be part of the conflict range anyways

	state std::vector<Future<Void>> outstandingRequests;
	while (b < e) {
		state KeyRangeLocationInfo locationInfo = wait(getKeyLocation(
		    trState, reverse ? e : b, &StorageServerInterface::getKeyValuesStream, reverse, UseTenant::True, version));
		state KeyRange shardIntersection = intersect(locationInfo.range, KeyRangeRef(b, e));
		state Standalone<VectorRef<KeyRef>> splitPoints =
		    wait(getRangeSplitPoints(trState, shardIntersection, CLIENT_KNOBS->RANGESTREAM_FRAGMENT_SIZE, version));
		state std::vector<KeyRange> toSend;
		// state std::vector<Future<std::list<KeyRangeRef>::iterator>> outstandingRequests;

		if (!splitPoints.empty()) {
			toSend.push_back(KeyRange(KeyRangeRef(shardIntersection.begin, splitPoints.front()), splitPoints.arena()));
			for (int i = 0; i < splitPoints.size() - 1; ++i) {
				toSend.push_back(KeyRange(KeyRangeRef(splitPoints[i], splitPoints[i + 1]), splitPoints.arena()));
			}
			toSend.push_back(KeyRange(KeyRangeRef(splitPoints.back(), shardIntersection.end), splitPoints.arena()));
		} else {
			toSend.push_back(KeyRange(KeyRangeRef(shardIntersection.begin, shardIntersection.end)));
		}

		state int idx = 0;
		state int useIdx = 0;
		for (; idx < toSend.size(); ++idx) {
			useIdx = reverse ? toSend.size() - idx - 1 : idx;
			if (toSend[useIdx].empty()) {
				continue;
			}
			ParallelStream<RangeResult>::Fragment* fragment = wait(results.createFragment());
			outstandingRequests.push_back(getRangeStreamFragment(
			    trState, fragment, version, toSend[useIdx], limits, snapshot, reverse, span.context));
		}
		if (reverse) {
			e = shardIntersection.begin;
		} else {
			b = shardIntersection.end;
		}
	}
	wait(waitForAll(outstandingRequests) && results.finish());
	return Void();
}

Future<RangeResult> getRange(Reference<TransactionState> const& trState,
                             Future<Version> const& fVersion,
                             KeySelector const& begin,
                             KeySelector const& end,
                             GetRangeLimits const& limits,
                             Reverse const& reverse,
                             UseTenant const& useTenant) {
	return getRange<GetKeyValuesRequest, GetKeyValuesReply, RangeResult>(trState,
	                                                                     fVersion,
	                                                                     begin,
	                                                                     end,
	                                                                     ""_sr,
	                                                                     limits,
	                                                                     Promise<std::pair<Key, Key>>(),
	                                                                     MATCH_INDEX_ALL,
	                                                                     Snapshot::True,
	                                                                     reverse,
	                                                                     useTenant);
}

bool DatabaseContext::debugUseTags = false;
const std::vector<std::string> DatabaseContext::debugTransactionTagChoices = { "a", "b", "c", "d", "e", "f", "g",
	                                                                           "h", "i", "j", "k", "l", "m", "n",
	                                                                           "o", "p", "q", "r", "s", "t" };

void debugAddTags(Reference<TransactionState> trState) {
	int numTags = deterministicRandom()->randomInt(0, CLIENT_KNOBS->MAX_TAGS_PER_TRANSACTION + 1);
	for (int i = 0; i < numTags; ++i) {
		TransactionTag tag;
		if (deterministicRandom()->random01() < 0.7) {
			tag = TransactionTagRef(deterministicRandom()->randomChoice(DatabaseContext::debugTransactionTagChoices));
		} else {
			int length = deterministicRandom()->randomInt(1, CLIENT_KNOBS->MAX_TRANSACTION_TAG_LENGTH + 1);
			uint8_t* s = new (tag.arena()) uint8_t[length];
			for (int j = 0; j < length; ++j) {
				s[j] = (uint8_t)deterministicRandom()->randomInt(0, 256);
			}

			tag.contents() = TransactionTagRef(s, length);
		}

		if (deterministicRandom()->coinflip()) {
			trState->options.readTags.addTag(tag);
		}
		trState->options.tags.addTag(tag);
	}
}

Transaction::Transaction()
  : trState(makeReference<TransactionState>(TaskPriority::DefaultEndpoint, generateSpanID(false))) {}

Transaction::Transaction(Database const& cx, Optional<TenantName> const& tenant)
  : trState(makeReference<TransactionState>(cx,
                                            tenant,
                                            cx->taskID,
                                            generateSpanID(cx->transactionTracingSample),
                                            createTrLogInfoProbabilistically(cx))),
    span(trState->spanContext, "Transaction"_loc), backoff(CLIENT_KNOBS->DEFAULT_BACKOFF), tr(trState->spanContext) {
	if (DatabaseContext::debugUseTags) {
		debugAddTags(trState);
	}
}

Transaction::~Transaction() {
	flushTrLogsIfEnabled();
	cancelWatches();
}

void Transaction::operator=(Transaction&& r) noexcept {
	flushTrLogsIfEnabled();
	tr = std::move(r.tr);
	readVersion = std::move(r.readVersion);
	trState = std::move(r.trState);
	metadataVersion = std::move(r.metadataVersion);
	extraConflictRanges = std::move(r.extraConflictRanges);
	commitResult = std::move(r.commitResult);
	committing = std::move(r.committing);
	backoff = r.backoff;
	watches = r.watches;
}

void Transaction::flushTrLogsIfEnabled() {
	if (trState && trState->trLogInfo && trState->trLogInfo->logsAdded && trState->trLogInfo->trLogWriter.getData()) {
		ASSERT(trState->trLogInfo->flushed == false);
		trState->cx->clientStatusUpdater.inStatusQ.push_back(
		    { trState->trLogInfo->identifier, std::move(trState->trLogInfo->trLogWriter) });
		trState->trLogInfo->flushed = true;
	}
}

VersionVector Transaction::getVersionVector() const {
	return trState->cx->ssVersionVectorCache;
}

void Transaction::setVersion(Version v) {
	trState->startTime = now();
	if (readVersion.isValid())
		throw read_version_already_set();
	if (v <= 0)
		throw version_invalid();

	readVersion = v;
	trState->readVersionObtainedFromGrvProxy = false;
}

Future<Optional<Value>> Transaction::get(const Key& key, Snapshot snapshot) {
	++trState->cx->transactionLogicalReads;
	++trState->cx->transactionGetValueRequests;
	// ASSERT (key < allKeys.end);

	// There are no keys in the database with size greater than the max key size
	if (key.size() > getMaxReadKeySize(key)) {
		return Optional<Value>();
	}

	auto ver = getReadVersion();

	/*	if (!systemKeys.contains(key))
	        return Optional<Value>(Value()); */

	if (!snapshot)
		tr.transaction.read_conflict_ranges.push_back(tr.arena, singleKeyRange(key, tr.arena));

	UseTenant useTenant = UseTenant::True;
	if (key == metadataVersionKey) {
		// It is legal to read the metadata version key inside of a tenant.
		// This will return the global metadata version key.
		useTenant = UseTenant::False;
		++trState->cx->transactionMetadataVersionReads;
		if (!ver.isReady() || metadataVersion.isSet()) {
			return metadataVersion.getFuture();
		} else {
			if (ver.isError()) {
				return ver.getError();
			}
			if (ver.get() == trState->cx->metadataVersionCache[trState->cx->mvCacheInsertLocation].first) {
				return trState->cx->metadataVersionCache[trState->cx->mvCacheInsertLocation].second;
			}

			Version v = ver.get();
			int hi = trState->cx->mvCacheInsertLocation;
			int lo = (trState->cx->mvCacheInsertLocation + 1) % trState->cx->metadataVersionCache.size();

			while (hi != lo) {
				int cu = hi > lo ? (hi + lo) / 2
				                 : ((hi + trState->cx->metadataVersionCache.size() + lo) / 2) %
				                       trState->cx->metadataVersionCache.size();
				if (v == trState->cx->metadataVersionCache[cu].first) {
					return trState->cx->metadataVersionCache[cu].second;
				}
				if (cu == lo) {
					break;
				}
				if (v < trState->cx->metadataVersionCache[cu].first) {
					hi = cu;
				} else {
					lo = (cu + 1) % trState->cx->metadataVersionCache.size();
				}
			}
		}
	}

	return getValue(trState, key, ver, useTenant);
}

void Watch::setWatch(Future<Void> watchFuture) {
	this->watchFuture = watchFuture;

	// Cause the watch loop to go around and start waiting on watchFuture
	onSetWatchTrigger.send(Void());
}

ACTOR Future<TenantInfo> getTenantMetadata(Reference<TransactionState> trState, Key key, Version version) {
	KeyRangeLocationInfo locationInfo =
	    wait(getKeyLocation(trState, key, &StorageServerInterface::getValue, Reverse::False, UseTenant::True, version));
	return trState->getTenantInfo();
}

Future<TenantInfo> populateAndGetTenant(Reference<TransactionState> trState, Key const& key, Version version) {
	if (!trState->tenant().present() || key == metadataVersionKey) {
		return TenantInfo();
	} else if (trState->tenantId != TenantInfo::INVALID_TENANT) {
		return trState->getTenantInfo();
	} else {
		return getTenantMetadata(trState, key, version);
	}
}

// FIXME: This seems pretty horrible. Now a Database can't die until all of its watches do...
ACTOR Future<Void> watch(Reference<Watch> watch,
                         Database cx,
                         Future<TenantInfo> tenant,
                         TagSet tags,
                         SpanContext spanContext,
                         TaskPriority taskID,
                         Optional<UID> debugID,
                         UseProvisionalProxies useProvisionalProxies) {
	try {
		choose {
			// RYOW write to value that is being watched (if applicable)
			// Errors
			when(wait(watch->onChangeTrigger.getFuture())) {}

			// NativeAPI finished commit and updated watchFuture
			when(wait(watch->onSetWatchTrigger.getFuture())) {

				state TenantInfo tenantInfo = wait(tenant);
				loop {
					choose {
						// NativeAPI watchValue future finishes or errors
						when(wait(watch->watchFuture)) { break; }

						when(wait(cx->connectionFileChanged())) {
							TEST(true); // Recreated a watch after switch
							cx->clearWatchMetadata();
							watch->watchFuture = watchValueMap(cx->minAcceptableReadVersion,
							                                   tenantInfo,
							                                   watch->key,
							                                   watch->value,
							                                   cx,
							                                   tags,
							                                   spanContext,
							                                   taskID,
							                                   debugID,
							                                   useProvisionalProxies);
						}
					}
				}
			}
		}
	} catch (Error& e) {
		cx->removeWatch();
		throw;
	}

	cx->removeWatch();
	return Void();
}

Future<Version> Transaction::getRawReadVersion() {
	return ::getRawVersion(trState);
}

Future<Void> Transaction::watch(Reference<Watch> watch) {
	++trState->cx->transactionWatchRequests;

	trState->cx->addWatch();
	watches.push_back(watch);
	return ::watch(
	    watch,
	    trState->cx,
	    populateAndGetTenant(
	        trState, watch->key, readVersion.isValid() && readVersion.isReady() ? readVersion.get() : latestVersion),
	    trState->options.readTags,
	    trState->spanContext,
	    trState->taskID,
	    trState->debugID,
	    trState->useProvisionalProxies);
}

ACTOR Future<Standalone<VectorRef<const char*>>> getAddressesForKeyActor(Reference<TransactionState> trState,
                                                                         Future<Version> ver,
                                                                         Key key) {
	state std::vector<StorageServerInterface> ssi;

	state Key resolvedKey = key;
	if (trState->tenant().present()) {
		state Version version = wait(ver);
		KeyRangeLocationInfo locationInfo = wait(getKeyLocation(
		    trState, ""_sr, &StorageServerInterface::getValue, Reverse::False, UseTenant::True, version));
		resolvedKey = key.withPrefix(locationInfo.tenantEntry.prefix);
	}

	// If key >= allKeys.end, then getRange will return a kv-pair with an empty value. This will result in our
	// serverInterfaces vector being empty, which will cause us to return an empty addresses list.
	state Key ksKey = keyServersKey(resolvedKey);
	state RangeResult serverTagResult = wait(getRange(trState,
	                                                  ver,
	                                                  lastLessOrEqual(serverTagKeys.begin),
	                                                  firstGreaterThan(serverTagKeys.end),
	                                                  GetRangeLimits(CLIENT_KNOBS->TOO_MANY),
	                                                  Reverse::False,
	                                                  UseTenant::False));
	ASSERT(!serverTagResult.more && serverTagResult.size() < CLIENT_KNOBS->TOO_MANY);
	Future<RangeResult> futureServerUids = getRange(trState,
	                                                ver,
	                                                lastLessOrEqual(ksKey),
	                                                firstGreaterThan(ksKey),
	                                                GetRangeLimits(1),
	                                                Reverse::False,
	                                                UseTenant::False);
	RangeResult serverUids = wait(futureServerUids);

	ASSERT(serverUids.size()); // every shard needs to have a team

	std::vector<UID> src;
	std::vector<UID> ignore; // 'ignore' is so named because it is the vector into which we decode the 'dest' servers in
	                         // the case where this key is being relocated. But 'src' is the canonical location until
	                         // the move is finished, because it could be cancelled at any time.
	decodeKeyServersValue(serverTagResult, serverUids[0].value, src, ignore);
	Optional<std::vector<StorageServerInterface>> serverInterfaces =
	    wait(transactionalGetServerInterfaces(trState, ver, src));

	ASSERT(serverInterfaces.present()); // since this is happening transactionally, /FF/keyServers and /FF/serverList
	                                    // need to be consistent with one another
	ssi = serverInterfaces.get();

	Standalone<VectorRef<const char*>> addresses;
	for (auto i : ssi) {
		std::string ipString = trState->options.includePort ? i.address().toString() : i.address().ip.toString();
		char* c_string = new (addresses.arena()) char[ipString.length() + 1];
		strcpy(c_string, ipString.c_str());
		addresses.push_back(addresses.arena(), c_string);
	}
	return addresses;
}

Future<Standalone<VectorRef<const char*>>> Transaction::getAddressesForKey(const Key& key) {
	++trState->cx->transactionLogicalReads;
	++trState->cx->transactionGetAddressesForKeyRequests;
	auto ver = getReadVersion();

	return getAddressesForKeyActor(trState, ver, key);
}

ACTOR Future<Key> getKeyAndConflictRange(Reference<TransactionState> trState,
                                         KeySelector k,
                                         Future<Version> version,
                                         Promise<std::pair<Key, Key>> conflictRange) {
	try {
		Key rep = wait(getKey(trState, k, version));
		if (k.offset <= 0)
			conflictRange.send(std::make_pair(rep, k.orEqual ? keyAfter(k.getKey()) : Key(k.getKey(), k.arena())));
		else
			conflictRange.send(
			    std::make_pair(k.orEqual ? keyAfter(k.getKey()) : Key(k.getKey(), k.arena()), keyAfter(rep)));
		return rep;
	} catch (Error& e) {
		conflictRange.send(std::make_pair(Key(), Key()));
		throw;
	}
}

Future<Key> Transaction::getKey(const KeySelector& key, Snapshot snapshot) {
	++trState->cx->transactionLogicalReads;
	++trState->cx->transactionGetKeyRequests;
	if (snapshot)
		return ::getKey(trState, key, getReadVersion());

	Promise<std::pair<Key, Key>> conflictRange;
	extraConflictRanges.push_back(conflictRange.getFuture());
	return getKeyAndConflictRange(trState, key, getReadVersion(), conflictRange);
}

template <class GetKeyValuesFamilyRequest>
void increaseCounterForRequest(Database cx) {
	if constexpr (std::is_same<GetKeyValuesFamilyRequest, GetKeyValuesRequest>::value) {
		++cx->transactionGetRangeRequests;
	} else if (std::is_same<GetKeyValuesFamilyRequest, GetMappedKeyValuesRequest>::value) {
		++cx->transactionGetMappedRangeRequests;
	} else {
		UNREACHABLE();
	}
}

template <class GetKeyValuesFamilyRequest, class GetKeyValuesFamilyReply, class RangeResultFamily>
Future<RangeResultFamily> Transaction::getRangeInternal(const KeySelector& begin,
                                                        const KeySelector& end,
                                                        const Key& mapper,
                                                        GetRangeLimits limits,
                                                        int matchIndex,
                                                        Snapshot snapshot,
                                                        Reverse reverse) {
	++trState->cx->transactionLogicalReads;
	increaseCounterForRequest<GetKeyValuesFamilyRequest>(trState->cx);

	if (limits.isReached())
		return RangeResultFamily();

	if (!limits.isValid())
		return range_limits_invalid();

	ASSERT(limits.rows != 0);

	KeySelector b = begin;
	if (b.orEqual) {
		TEST(true); // Native begin orEqual==true
		b.removeOrEqual(b.arena());
	}

	KeySelector e = end;
	if (e.orEqual) {
		TEST(true); // Native end orEqual==true
		e.removeOrEqual(e.arena());
	}

	if (b.offset >= e.offset && b.getKey() >= e.getKey()) {
		TEST(true); // Native range inverted
		return RangeResultFamily();
	}

	if (!snapshot && !std::is_same_v<GetKeyValuesFamilyRequest, GetKeyValuesRequest>) {
		// Currently, NativeAPI does not support serialization for getMappedRange. You should consider use
		// ReadYourWrites APIs which wraps around NativeAPI and provides serialization for getMappedRange. (Even if
		// you don't want RYW, you may use ReadYourWrites APIs with RYW disabled.)
		throw unsupported_operation();
	}
	Promise<std::pair<Key, Key>> conflictRange;
	if (!snapshot) {
		extraConflictRanges.push_back(conflictRange.getFuture());
	}

	return ::getRange<GetKeyValuesFamilyRequest, GetKeyValuesFamilyReply, RangeResultFamily>(
	    trState, getReadVersion(), b, e, mapper, limits, conflictRange, matchIndex, snapshot, reverse);
}

Future<RangeResult> Transaction::getRange(const KeySelector& begin,
                                          const KeySelector& end,
                                          GetRangeLimits limits,
                                          Snapshot snapshot,
                                          Reverse reverse) {
	return getRangeInternal<GetKeyValuesRequest, GetKeyValuesReply, RangeResult>(
	    begin, end, ""_sr, limits, MATCH_INDEX_ALL, snapshot, reverse);
}

Future<MappedRangeResult> Transaction::getMappedRange(const KeySelector& begin,
                                                      const KeySelector& end,
                                                      const Key& mapper,
                                                      GetRangeLimits limits,
                                                      int matchIndex,
                                                      Snapshot snapshot,
                                                      Reverse reverse) {
	return getRangeInternal<GetMappedKeyValuesRequest, GetMappedKeyValuesReply, MappedRangeResult>(
	    begin, end, mapper, limits, matchIndex, snapshot, reverse);
}

Future<RangeResult> Transaction::getRange(const KeySelector& begin,
                                          const KeySelector& end,
                                          int limit,
                                          Snapshot snapshot,
                                          Reverse reverse) {
	return getRange(begin, end, GetRangeLimits(limit), snapshot, reverse);
}

// A method for streaming data from the storage server that is more efficient than getRange when reading large amounts
// of data
Future<Void> Transaction::getRangeStream(const PromiseStream<RangeResult>& results,
                                         const KeySelector& begin,
                                         const KeySelector& end,
                                         GetRangeLimits limits,
                                         Snapshot snapshot,
                                         Reverse reverse) {
	++trState->cx->transactionLogicalReads;
	++trState->cx->transactionGetRangeStreamRequests;

	// FIXME: limits are not implemented yet, and this code has not be tested with reverse=true
	ASSERT(!limits.hasByteLimit() && !limits.hasRowLimit() && !reverse);

	KeySelector b = begin;
	if (b.orEqual) {
		TEST(true); // Native stream begin orEqual==true
		b.removeOrEqual(b.arena());
	}

	KeySelector e = end;
	if (e.orEqual) {
		TEST(true); // Native stream end orEqual==true
		e.removeOrEqual(e.arena());
	}

	if (b.offset >= e.offset && b.getKey() >= e.getKey()) {
		TEST(true); // Native stream range inverted
		results.sendError(end_of_stream());
		return Void();
	}

	Promise<std::pair<Key, Key>> conflictRange;
	if (!snapshot) {
		extraConflictRanges.push_back(conflictRange.getFuture());
	}

	return forwardErrors(
	    ::getRangeStream(trState, results, getReadVersion(), b, e, limits, conflictRange, snapshot, reverse), results);
}

Future<Void> Transaction::getRangeStream(const PromiseStream<RangeResult>& results,
                                         const KeySelector& begin,
                                         const KeySelector& end,
                                         int limit,
                                         Snapshot snapshot,
                                         Reverse reverse) {
	return getRangeStream(results, begin, end, GetRangeLimits(limit), snapshot, reverse);
}

void Transaction::addReadConflictRange(KeyRangeRef const& keys) {
	ASSERT(!keys.empty());

	// There aren't any keys in the database with size larger than the max key size, so if range contains large keys
	// we can translate it to an equivalent one with smaller keys
	KeyRef begin = keys.begin;
	KeyRef end = keys.end;

	int64_t beginMaxSize = getMaxReadKeySize(begin);
	int64_t endMaxSize = getMaxReadKeySize(end);
	if (begin.size() > beginMaxSize) {
		begin = begin.substr(0, beginMaxSize + 1);
	}
	if (end.size() > endMaxSize) {
		end = end.substr(0, endMaxSize + 1);
	}

	KeyRangeRef r = KeyRangeRef(begin, end);

	if (r.empty()) {
		return;
	}

	tr.transaction.read_conflict_ranges.push_back_deep(tr.arena, r);
}

void Transaction::makeSelfConflicting() {
	BinaryWriter wr(Unversioned());
	wr.serializeBytes(LiteralStringRef("\xFF/SC/"));
	wr << deterministicRandom()->randomUniqueID();
	auto r = singleKeyRange(wr.toValue(), tr.arena);
	tr.transaction.read_conflict_ranges.push_back(tr.arena, r);
	tr.transaction.write_conflict_ranges.push_back(tr.arena, r);
}

void Transaction::set(const KeyRef& key, const ValueRef& value, AddConflictRange addConflictRange) {
	++trState->cx->transactionSetMutations;
	if (key.size() > getMaxWriteKeySize(key, trState->options.rawAccess))
		throw key_too_large();
	if (value.size() > CLIENT_KNOBS->VALUE_SIZE_LIMIT)
		throw value_too_large();

	auto& req = tr;
	auto& t = req.transaction;
	auto r = singleKeyRange(key, req.arena);
	auto v = ValueRef(req.arena, value);
	t.mutations.emplace_back(req.arena, MutationRef::SetValue, r.begin, v);

	if (addConflictRange) {
		t.write_conflict_ranges.push_back(req.arena, r);
	}
}

void Transaction::atomicOp(const KeyRef& key,
                           const ValueRef& operand,
                           MutationRef::Type operationType,
                           AddConflictRange addConflictRange) {
	++trState->cx->transactionAtomicMutations;
	if (key.size() > getMaxWriteKeySize(key, trState->options.rawAccess))
		throw key_too_large();
	if (operand.size() > CLIENT_KNOBS->VALUE_SIZE_LIMIT)
		throw value_too_large();

	if (apiVersionAtLeast(510)) {
		if (operationType == MutationRef::Min)
			operationType = MutationRef::MinV2;
		else if (operationType == MutationRef::And)
			operationType = MutationRef::AndV2;
	}

	auto& req = tr;
	auto& t = req.transaction;
	auto r = singleKeyRange(key, req.arena);
	auto v = ValueRef(req.arena, operand);

	t.mutations.emplace_back(req.arena, operationType, r.begin, v);

	if (addConflictRange && operationType != MutationRef::SetVersionstampedKey)
		t.write_conflict_ranges.push_back(req.arena, r);

	TEST(true); // NativeAPI atomic operation
}

void Transaction::clear(const KeyRangeRef& range, AddConflictRange addConflictRange) {
	++trState->cx->transactionClearMutations;
	auto& req = tr;
	auto& t = req.transaction;

	KeyRef begin = range.begin;
	KeyRef end = range.end;

	// There aren't any keys in the database with size larger than the max key size, so if range contains large keys
	// we can translate it to an equivalent one with smaller keys
	int64_t beginMaxSize = getMaxClearKeySize(begin);
	int64_t endMaxSize = getMaxClearKeySize(end);
	if (begin.size() > beginMaxSize) {
		begin = begin.substr(0, beginMaxSize + 1);
	}
	if (end.size() > endMaxSize) {
		end = end.substr(0, endMaxSize + 1);
	}

	auto r = KeyRangeRef(req.arena, KeyRangeRef(begin, end));
	if (r.empty())
		return;

	t.mutations.emplace_back(req.arena, MutationRef::ClearRange, r.begin, r.end);

	if (addConflictRange)
		t.write_conflict_ranges.push_back(req.arena, r);
}
void Transaction::clear(const KeyRef& key, AddConflictRange addConflictRange) {
	++trState->cx->transactionClearMutations;
	// There aren't any keys in the database with size larger than the max key size
	if (key.size() > getMaxClearKeySize(key)) {
		return;
	}

	auto& req = tr;
	auto& t = req.transaction;

	// efficient single key range clear range mutation, see singleKeyRange
	uint8_t* data = new (req.arena) uint8_t[key.size() + 1];
	memcpy(data, key.begin(), key.size());
	data[key.size()] = 0;
	t.mutations.emplace_back(
	    req.arena, MutationRef::ClearRange, KeyRef(data, key.size()), KeyRef(data, key.size() + 1));
	if (addConflictRange)
		t.write_conflict_ranges.emplace_back(req.arena, KeyRef(data, key.size()), KeyRef(data, key.size() + 1));
}
void Transaction::addWriteConflictRange(const KeyRangeRef& keys) {
	ASSERT(!keys.empty());
	auto& req = tr;
	auto& t = req.transaction;

	// There aren't any keys in the database with size larger than the max key size, so if range contains large keys
	// we can translate it to an equivalent one with smaller keys
	KeyRef begin = keys.begin;
	KeyRef end = keys.end;

	int64_t beginMaxSize = getMaxKeySize(begin);
	int64_t endMaxSize = getMaxKeySize(end);
	if (begin.size() > beginMaxSize) {
		begin = begin.substr(0, beginMaxSize + 1);
	}
	if (end.size() > endMaxSize) {
		end = end.substr(0, endMaxSize + 1);
	}
	KeyRangeRef r = KeyRangeRef(begin, end);

	if (r.empty()) {
		return;
	}

	t.write_conflict_ranges.push_back_deep(req.arena, r);
}

double Transaction::getBackoff(int errCode) {
	double returnedBackoff = backoff;

	if (errCode == error_code_tag_throttled) {
		auto priorityItr = trState->cx->throttledTags.find(trState->options.priority);
		for (auto& tag : trState->options.tags) {
			if (priorityItr != trState->cx->throttledTags.end()) {
				auto tagItr = priorityItr->second.find(tag);
				if (tagItr != priorityItr->second.end()) {
					TEST(true); // Returning throttle backoff
					returnedBackoff = std::max(
					    returnedBackoff,
					    std::min(CLIENT_KNOBS->TAG_THROTTLE_RECHECK_INTERVAL, tagItr->second.throttleDuration()));
					if (returnedBackoff == CLIENT_KNOBS->TAG_THROTTLE_RECHECK_INTERVAL) {
						break;
					}
				}
			}
		}
	}

	returnedBackoff *= deterministicRandom()->random01();

	// Set backoff for next time
	if (errCode == error_code_proxy_memory_limit_exceeded) {
		backoff = std::min(backoff * CLIENT_KNOBS->BACKOFF_GROWTH_RATE, CLIENT_KNOBS->RESOURCE_CONSTRAINED_MAX_BACKOFF);
	} else {
		backoff = std::min(backoff * CLIENT_KNOBS->BACKOFF_GROWTH_RATE, trState->options.maxBackoff);
	}

	return returnedBackoff;
}

TransactionOptions::TransactionOptions(Database const& cx) {
	reset(cx);
	if (BUGGIFY) {
		commitOnFirstProxy = true;
	}
}

void TransactionOptions::clear() {
	maxBackoff = CLIENT_KNOBS->DEFAULT_MAX_BACKOFF;
	getReadVersionFlags = 0;
	sizeLimit = CLIENT_KNOBS->TRANSACTION_SIZE_LIMIT;
	maxTransactionLoggingFieldLength = 0;
	checkWritesEnabled = false;
	causalWriteRisky = false;
	commitOnFirstProxy = false;
	debugDump = false;
	lockAware = false;
	readOnly = false;
	firstInBatch = false;
	includePort = false;
	reportConflictingKeys = false;
	tags = TagSet{};
	readTags = TagSet{};
	priority = TransactionPriority::DEFAULT;
	expensiveClearCostEstimation = false;
	useGrvCache = false;
	skipGrvCache = false;
	rawAccess = false;
}

TransactionOptions::TransactionOptions() {
	clear();
}

void TransactionOptions::reset(Database const& cx) {
	clear();
	lockAware = cx->lockAware;
	if (cx->apiVersionAtLeast(630)) {
		includePort = true;
	}
}

void Transaction::resetImpl(bool generateNewSpan) {
	flushTrLogsIfEnabled();
	trState = trState->cloneAndReset(createTrLogInfoProbabilistically(trState->cx), generateNewSpan);
	tr = CommitTransactionRequest(trState->spanContext);
	readVersion = Future<Version>();
	metadataVersion = Promise<Optional<Key>>();
	extraConflictRanges.clear();
	commitResult = Promise<Void>();
	committing = Future<Void>();
	cancelWatches();
}

TagSet const& Transaction::getTags() const {
	return trState->options.tags;
}

void Transaction::reset() {
	resetImpl(false);
}

void Transaction::fullReset() {
	resetImpl(true);
	span = Span(trState->spanContext, "Transaction"_loc);
	backoff = CLIENT_KNOBS->DEFAULT_BACKOFF;
}

int Transaction::apiVersionAtLeast(int minVersion) const {
	return trState->cx->apiVersionAtLeast(minVersion);
}

class MutationBlock {
public:
	bool mutated;
	bool cleared;
	ValueRef setValue;

	MutationBlock() : mutated(false) {}
	MutationBlock(bool _cleared) : mutated(true), cleared(_cleared) {}
	MutationBlock(ValueRef value) : mutated(true), cleared(false), setValue(value) {}
};

bool compareBegin(KeyRangeRef lhs, KeyRangeRef rhs) {
	return lhs.begin < rhs.begin;
}

// If there is any intersection between the two given sets of ranges, returns a range that
//   falls within the intersection
Optional<KeyRangeRef> intersects(VectorRef<KeyRangeRef> lhs, VectorRef<KeyRangeRef> rhs) {
	if (lhs.size() && rhs.size()) {
		std::sort(lhs.begin(), lhs.end(), compareBegin);
		std::sort(rhs.begin(), rhs.end(), compareBegin);

		int l = 0, r = 0;
		while (l < lhs.size() && r < rhs.size()) {
			if (lhs[l].end <= rhs[r].begin)
				l++;
			else if (rhs[r].end <= lhs[l].begin)
				r++;
			else
				return lhs[l] & rhs[r];
		}
	}

	return Optional<KeyRangeRef>();
}

ACTOR void checkWrites(Reference<TransactionState> trState,
                       Future<Void> committed,
                       Promise<Void> outCommitted,
                       CommitTransactionRequest req) {
	state Version version;
	try {
		wait(committed);
		// If the commit is successful, by definition the transaction still exists for now.  Grab the version, and don't
		// use it again.
		version = trState->committedVersion;
		outCommitted.send(Void());
	} catch (Error& e) {
		outCommitted.sendError(e);
		return;
	}

	wait(delay(deterministicRandom()->random01())); // delay between 0 and 1 seconds

	state KeyRangeMap<MutationBlock> expectedValues;

	auto& mutations = req.transaction.mutations;
	state int mCount = mutations.size(); // debugging info for traceEvent

	for (int idx = 0; idx < mutations.size(); idx++) {
		if (mutations[idx].type == MutationRef::SetValue)
			expectedValues.insert(singleKeyRange(mutations[idx].param1), MutationBlock(mutations[idx].param2));
		else if (mutations[idx].type == MutationRef::ClearRange)
			expectedValues.insert(KeyRangeRef(mutations[idx].param1, mutations[idx].param2), MutationBlock(true));
	}

	try {
		state Transaction tr(trState->cx);
		tr.setVersion(version);
		state int checkedRanges = 0;
		state KeyRangeMap<MutationBlock>::Ranges ranges = expectedValues.ranges();
		state KeyRangeMap<MutationBlock>::iterator it = ranges.begin();
		for (; it != ranges.end(); ++it) {
			state MutationBlock m = it->value();
			if (m.mutated) {
				checkedRanges++;
				if (m.cleared) {
					RangeResult shouldBeEmpty = wait(tr.getRange(it->range(), 1));
					if (shouldBeEmpty.size()) {
						TraceEvent(SevError, "CheckWritesFailed")
						    .detail("Class", "Clear")
						    .detail("KeyBegin", it->range().begin)
						    .detail("KeyEnd", it->range().end);
						return;
					}
				} else {
					Optional<Value> val = wait(tr.get(it->range().begin));
					if (!val.present() || val.get() != m.setValue) {
						TraceEvent evt(SevError, "CheckWritesFailed");
						evt.detail("Class", "Set").detail("Key", it->range().begin).detail("Expected", m.setValue);
						if (!val.present())
							evt.detail("Actual", "_Value Missing_");
						else
							evt.detail("Actual", val.get());
						return;
					}
				}
			}
		}
		TraceEvent("CheckWritesSuccess")
		    .detail("Version", version)
		    .detail("MutationCount", mCount)
		    .detail("CheckedRanges", checkedRanges);
	} catch (Error& e) {
		bool ok = e.code() == error_code_transaction_too_old || e.code() == error_code_future_version;
		TraceEvent(ok ? SevWarn : SevError, "CheckWritesFailed").error(e);
		throw;
	}
}

ACTOR static Future<Void> commitDummyTransaction(Reference<TransactionState> trState, KeyRange range) {
	state Transaction tr(trState->cx);
	state int retries = 0;
	state Span span("NAPI:dummyTransaction"_loc, trState->spanContext);
	tr.span.setParent(span.context);
	loop {
		try {
			TraceEvent("CommitDummyTransaction").detail("Key", range.begin).detail("Retries", retries);
			tr.trState->options = trState->options;
			tr.trState->taskID = trState->taskID;
			tr.setOption(FDBTransactionOptions::ACCESS_SYSTEM_KEYS);
			tr.setOption(FDBTransactionOptions::CAUSAL_WRITE_RISKY);
			tr.setOption(FDBTransactionOptions::LOCK_AWARE);
			tr.addReadConflictRange(range);
			tr.addWriteConflictRange(range);
			wait(tr.commit());
			return Void();
		} catch (Error& e) {
			TraceEvent("CommitDummyTransactionError")
			    .errorUnsuppressed(e)
			    .detail("Key", range.begin)
			    .detail("Retries", retries);
			wait(tr.onError(e));
		}
		++retries;
	}
}

void Transaction::cancelWatches(Error const& e) {
	for (int i = 0; i < watches.size(); ++i)
		if (!watches[i]->onChangeTrigger.isSet())
			watches[i]->onChangeTrigger.sendError(e);

	watches.clear();
}

void Transaction::setupWatches() {
	try {
		Future<Version> watchVersion = getCommittedVersion() > 0 ? getCommittedVersion() : getReadVersion();

		for (int i = 0; i < watches.size(); ++i)
			watches[i]->setWatch(watchValueMap(watchVersion,
			                                   trState->getTenantInfo(),
			                                   watches[i]->key,
			                                   watches[i]->value,
			                                   trState->cx,
			                                   trState->options.readTags,
			                                   trState->spanContext,
			                                   trState->taskID,
			                                   trState->debugID,
			                                   trState->useProvisionalProxies));

		watches.clear();
	} catch (Error&) {
		ASSERT(false); // The above code must NOT throw because commit has already occured.
		throw internal_error();
	}
}

ACTOR Future<Optional<ClientTrCommitCostEstimation>> estimateCommitCosts(Reference<TransactionState> trState,
                                                                         CommitTransactionRef const* transaction) {
	state ClientTrCommitCostEstimation trCommitCosts;
	state KeyRangeRef keyRange;
	state int i = 0;

	for (; i < transaction->mutations.size(); ++i) {
		auto* it = &transaction->mutations[i];

		if (it->type == MutationRef::Type::SetValue || it->isAtomicOp()) {
			trCommitCosts.opsCount++;
			trCommitCosts.writeCosts += getWriteOperationCost(it->expectedSize());
		} else if (it->type == MutationRef::Type::ClearRange) {
			trCommitCosts.opsCount++;
			keyRange = KeyRangeRef(it->param1, it->param2);
			if (trState->options.expensiveClearCostEstimation) {
				StorageMetrics m = wait(trState->cx->getStorageMetrics(keyRange, CLIENT_KNOBS->TOO_MANY));
				trCommitCosts.clearIdxCosts.emplace_back(i, getWriteOperationCost(m.bytes));
				trCommitCosts.writeCosts += getWriteOperationCost(m.bytes);
				++trCommitCosts.expensiveCostEstCount;
				++trState->cx->transactionsExpensiveClearCostEstCount;
			} else {
				std::vector<KeyRangeLocationInfo> locations =
				    wait(getKeyRangeLocations(trState,
				                              keyRange,
				                              CLIENT_KNOBS->TOO_MANY,
				                              Reverse::False,
				                              &StorageServerInterface::getShardState,
				                              UseTenant::True,
				                              latestVersion));
				if (locations.empty()) {
					continue;
				}

				uint64_t bytes = 0;
				if (locations.size() == 1) {
					bytes = CLIENT_KNOBS->INCOMPLETE_SHARD_PLUS;
				} else { // small clear on the boundary will hit two shards but be much smaller than the shard size
					bytes = CLIENT_KNOBS->INCOMPLETE_SHARD_PLUS * 2 +
					        (locations.size() - 2) * (int64_t)trState->cx->smoothMidShardSize.smoothTotal();
				}

				trCommitCosts.clearIdxCosts.emplace_back(i, getWriteOperationCost(bytes));
				trCommitCosts.writeCosts += getWriteOperationCost(bytes);
			}
		}
	}

	// sample on written bytes
	if (!trState->cx->sampleOnCost(trCommitCosts.writeCosts))
		return Optional<ClientTrCommitCostEstimation>();

	// sample clear op: the expectation of #sampledOp is every COMMIT_SAMPLE_COST sample once
	// we also scale the cost of mutations whose cost is less than COMMIT_SAMPLE_COST as scaledCost =
	// min(COMMIT_SAMPLE_COST, cost) If we have 4 transactions: A - 100 1-cost mutations: E[sampled ops] = 1, E[sampled
	// cost] = 100 B - 1 100-cost mutation: E[sampled ops] = 1, E[sampled cost] = 100 C - 50 2-cost mutations: E[sampled
	// ops] = 1, E[sampled cost] = 100 D - 1 150-cost mutation and 150 1-cost mutations: E[sampled ops] = 3, E[sampled
	// cost] = 150cost * 1 + 150 * 100cost * 0.01 = 300
	ASSERT(trCommitCosts.writeCosts > 0);
	std::deque<std::pair<int, uint64_t>> newClearIdxCosts;
	for (const auto& [idx, cost] : trCommitCosts.clearIdxCosts) {
		if (trCommitCosts.writeCosts >= CLIENT_KNOBS->COMMIT_SAMPLE_COST) {
			double mul = trCommitCosts.writeCosts / std::max(1.0, (double)CLIENT_KNOBS->COMMIT_SAMPLE_COST);
			if (deterministicRandom()->random01() < cost * mul / trCommitCosts.writeCosts) {
				newClearIdxCosts.emplace_back(
				    idx, cost < CLIENT_KNOBS->COMMIT_SAMPLE_COST ? CLIENT_KNOBS->COMMIT_SAMPLE_COST : cost);
			}
		} else if (deterministicRandom()->random01() < (double)cost / trCommitCosts.writeCosts) {
			newClearIdxCosts.emplace_back(
			    idx, cost < CLIENT_KNOBS->COMMIT_SAMPLE_COST ? CLIENT_KNOBS->COMMIT_SAMPLE_COST : cost);
		}
	}

	trCommitCosts.clearIdxCosts.swap(newClearIdxCosts);
	return trCommitCosts;
}

// TODO: send the prefix as part of the commit request and ship it all the way
// through to the storage servers
void applyTenantPrefix(CommitTransactionRequest& req, Key tenantPrefix) {
	for (auto& m : req.transaction.mutations) {
		if (m.param1 != metadataVersionKey) {
			m.param1 = m.param1.withPrefix(tenantPrefix, req.arena);
			if (m.type == MutationRef::ClearRange) {
				m.param2 = m.param2.withPrefix(tenantPrefix, req.arena);
			} else if (m.type == MutationRef::SetVersionstampedKey) {
				uint8_t* key = mutateString(m.param1);
				int* offset = reinterpret_cast<int*>(&key[m.param1.size() - 4]);
				*offset += tenantPrefix.size();
			}
		}
	}

	for (auto& rc : req.transaction.read_conflict_ranges) {
		if (rc.begin != metadataVersionKey) {
			rc = rc.withPrefix(tenantPrefix, req.arena);
		}
	}

	for (auto& wc : req.transaction.write_conflict_ranges) {
		if (wc.begin != metadataVersionKey) {
			wc = wc.withPrefix(tenantPrefix, req.arena);
		}
	}
}

ACTOR static Future<Void> tryCommit(Reference<TransactionState> trState,
                                    CommitTransactionRequest req,
                                    Future<Version> readVersion) {
	state TraceInterval interval("TransactionCommit");
	state double startTime = now();
	state Span span("NAPI:tryCommit"_loc, trState->spanContext);
	state Optional<UID> debugID = trState->debugID;
	if (debugID.present()) {
		TraceEvent(interval.begin()).detail("Parent", debugID.get());
	}
	try {
		if (CLIENT_BUGGIFY) {
			throw deterministicRandom()->randomChoice(std::vector<Error>{
			    not_committed(), transaction_too_old(), proxy_memory_limit_exceeded(), commit_unknown_result() });
		}

		if (req.tagSet.present() && trState->options.priority < TransactionPriority::IMMEDIATE) {
			wait(store(req.transaction.read_snapshot, readVersion) &&
			     store(req.commitCostEstimation, estimateCommitCosts(trState, &req.transaction)));
		} else {
			wait(store(req.transaction.read_snapshot, readVersion));
		}

		state Key tenantPrefix;
		if (trState->tenant().present()) {
			KeyRangeLocationInfo locationInfo = wait(getKeyLocation(trState,
			                                                        ""_sr,
			                                                        &StorageServerInterface::getValue,
			                                                        Reverse::False,
			                                                        UseTenant::True,
			                                                        req.transaction.read_snapshot));
			applyTenantPrefix(req, locationInfo.tenantEntry.prefix);
			tenantPrefix = locationInfo.tenantEntry.prefix;
		}

		req.tenantInfo = trState->getTenantInfo();

		startTime = now();
		state Optional<UID> commitID = Optional<UID>();

		if (debugID.present()) {
			commitID = nondeterministicRandom()->randomUniqueID();
			g_traceBatch.addAttach("CommitAttachID", debugID.get().first(), commitID.get().first());
			g_traceBatch.addEvent("CommitDebug", commitID.get().first(), "NativeAPI.commit.Before");
		}

		req.debugID = commitID;
		state Future<CommitID> reply;
		if (trState->options.commitOnFirstProxy) {
			if (trState->cx->clientInfo->get().firstCommitProxy.present()) {
				reply = throwErrorOr(brokenPromiseToMaybeDelivered(
				    trState->cx->clientInfo->get().firstCommitProxy.get().commit.tryGetReply(req)));
			} else {
				const std::vector<CommitProxyInterface>& proxies = trState->cx->clientInfo->get().commitProxies;
				reply = proxies.size() ? throwErrorOr(brokenPromiseToMaybeDelivered(proxies[0].commit.tryGetReply(req)))
				                       : Never();
			}
		} else {
			reply = basicLoadBalance(trState->cx->getCommitProxies(trState->useProvisionalProxies),
			                         &CommitProxyInterface::commit,
			                         req,
			                         TaskPriority::DefaultPromiseEndpoint,
			                         AtMostOnce::True);
		}
		state double grvTime = now();
		choose {
			when(wait(trState->cx->onProxiesChanged())) {
				reply.cancel();
				throw request_maybe_delivered();
			}
			when(CommitID ci = wait(reply)) {
				Version v = ci.version;
				if (v != invalidVersion) {
					if (CLIENT_BUGGIFY) {
						throw commit_unknown_result();
					}
					trState->cx->updateCachedReadVersion(grvTime, v);
					if (debugID.present())
						TraceEvent(interval.end()).detail("CommittedVersion", v);
					trState->committedVersion = v;
					if (v > trState->cx->metadataVersionCache[trState->cx->mvCacheInsertLocation].first) {
						trState->cx->mvCacheInsertLocation =
						    (trState->cx->mvCacheInsertLocation + 1) % trState->cx->metadataVersionCache.size();
						trState->cx->metadataVersionCache[trState->cx->mvCacheInsertLocation] =
						    std::make_pair(v, ci.metadataVersion);
					}

					Standalone<StringRef> ret = makeString(10);
					placeVersionstamp(mutateString(ret), v, ci.txnBatchId);
					trState->versionstampPromise.send(ret);

					trState->numErrors = 0;
					++trState->cx->transactionsCommitCompleted;
					trState->cx->transactionCommittedMutations += req.transaction.mutations.size();
					trState->cx->transactionCommittedMutationBytes += req.transaction.mutations.expectedSize();

					if (commitID.present())
						g_traceBatch.addEvent("CommitDebug", commitID.get().first(), "NativeAPI.commit.After");

					double latency = now() - startTime;
					trState->cx->commitLatencies.addSample(latency);
					trState->cx->latencies.addSample(now() - trState->startTime);
					if (trState->trLogInfo)
						trState->trLogInfo->addLog(
						    FdbClientLogEvents::EventCommit_V2(startTime,
						                                       trState->cx->clientLocality.dcId(),
						                                       latency,
						                                       req.transaction.mutations.size(),
						                                       req.transaction.mutations.expectedSize(),
						                                       ci.version,
						                                       req,
						                                       trState->tenant()));
					return Void();
				} else {
					// clear the RYW transaction which contains previous conflicting keys
					trState->conflictingKeys.reset();
					if (ci.conflictingKRIndices.present()) {
						trState->conflictingKeys =
						    std::make_shared<CoalescedKeyRangeMap<Value>>(conflictingKeysFalse, specialKeys.end);
						state Standalone<VectorRef<int>> conflictingKRIndices = ci.conflictingKRIndices.get();
						// drop duplicate indices and merge overlapped ranges
						// Note: addReadConflictRange in native transaction object does not merge overlapped ranges
						state std::unordered_set<int> mergedIds(conflictingKRIndices.begin(),
						                                        conflictingKRIndices.end());
						for (auto const& rCRIndex : mergedIds) {
							const KeyRangeRef kr = req.transaction.read_conflict_ranges[rCRIndex];
							const KeyRange krWithPrefix =
							    KeyRangeRef(kr.begin.removePrefix(tenantPrefix).withPrefix(conflictingKeysRange.begin),
							                kr.end.removePrefix(tenantPrefix).withPrefix(conflictingKeysRange.begin));
							trState->conflictingKeys->insert(krWithPrefix, conflictingKeysTrue);
						}
					}

					if (debugID.present())
						TraceEvent(interval.end()).detail("Conflict", 1);

					if (commitID.present())
						g_traceBatch.addEvent("CommitDebug", commitID.get().first(), "NativeAPI.commit.After");

					throw not_committed();
				}
			}
		}
	} catch (Error& e) {
		if (e.code() == error_code_request_maybe_delivered || e.code() == error_code_commit_unknown_result) {
			// We don't know if the commit happened, and it might even still be in flight.

			if (!trState->options.causalWriteRisky) {
				// Make sure it's not still in flight, either by ensuring the master we submitted to is dead, or the
				// version we submitted with is dead, or by committing a conflicting transaction successfully
				// if ( cx->getCommitProxies()->masterGeneration <= originalMasterGeneration )

				// To ensure the original request is not in flight, we need a key range which intersects its read
				// conflict ranges We pick a key range which also intersects its write conflict ranges, since that
				// avoids potentially creating conflicts where there otherwise would be none We make the range as small
				// as possible (a single key range) to minimize conflicts The intersection will never be empty, because
				// if it were (since !causalWriteRisky) makeSelfConflicting would have been applied automatically to req
				KeyRangeRef selfConflictingRange =
				    intersects(req.transaction.write_conflict_ranges, req.transaction.read_conflict_ranges).get();

				TEST(true); // Waiting for dummy transaction to report commit_unknown_result

				wait(commitDummyTransaction(trState, singleKeyRange(selfConflictingRange.begin)));
			}

			// The user needs to be informed that we aren't sure whether the commit happened.  Standard retry loops
			// retry it anyway (relying on transaction idempotence) but a client might do something else.
			throw commit_unknown_result();
		} else if (e.code() == error_code_unknown_tenant) {
			ASSERT(trState->tenant().present());
			trState->cx->invalidateCachedTenant(trState->tenant().get());
			throw;
		} else {
			if (e.code() != error_code_transaction_too_old && e.code() != error_code_not_committed &&
			    e.code() != error_code_database_locked && e.code() != error_code_proxy_memory_limit_exceeded &&
			    e.code() != error_code_batch_transaction_throttled && e.code() != error_code_tag_throttled &&
			    e.code() != error_code_process_behind && e.code() != error_code_future_version &&
			    e.code() != error_code_tenant_not_found) {
				TraceEvent(SevError, "TryCommitError").error(e);
			}
			if (trState->trLogInfo)
				trState->trLogInfo->addLog(FdbClientLogEvents::EventCommitError(
				    startTime, trState->cx->clientLocality.dcId(), static_cast<int>(e.code()), req, trState->tenant()));
			throw;
		}
	}
}

Future<Void> Transaction::commitMutations() {
	try {
		// if this is a read-only transaction return immediately
		if (!tr.transaction.write_conflict_ranges.size() && !tr.transaction.mutations.size()) {
			trState->numErrors = 0;

			trState->committedVersion = invalidVersion;
			trState->versionstampPromise.sendError(no_commit_version());
			return Void();
		}

		++trState->cx->transactionsCommitStarted;

		if (trState->options.readOnly)
			return transaction_read_only();

		trState->cx->mutationsPerCommit.addSample(tr.transaction.mutations.size());
		trState->cx->bytesPerCommit.addSample(tr.transaction.mutations.expectedSize());
		if (trState->options.tags.size())
			tr.tagSet = trState->options.tags;

		size_t transactionSize = getSize();
		if (transactionSize > (uint64_t)FLOW_KNOBS->PACKET_WARNING) {
			TraceEvent(!g_network->isSimulated() ? SevWarnAlways : SevWarn, "LargeTransaction")
			    .suppressFor(1.0)
			    .detail("Size", transactionSize)
			    .detail("NumMutations", tr.transaction.mutations.size())
			    .detail("ReadConflictSize", tr.transaction.read_conflict_ranges.expectedSize())
			    .detail("WriteConflictSize", tr.transaction.write_conflict_ranges.expectedSize())
			    .detail("DebugIdentifier", trState->trLogInfo ? trState->trLogInfo->identifier : "");
		}

		if (!apiVersionAtLeast(300)) {
			transactionSize =
			    tr.transaction.mutations.expectedSize(); // Old API versions didn't account for conflict ranges when
			                                             // determining whether to throw transaction_too_large
		}

		if (transactionSize > trState->options.sizeLimit) {
			return transaction_too_large();
		}

		if (!readVersion.isValid())
			getReadVersion(
			    GetReadVersionRequest::FLAG_CAUSAL_READ_RISKY); // sets up readVersion field.  We had no reads, so no
			                                                    // need for (expensive) full causal consistency.

		bool isCheckingWrites = trState->options.checkWritesEnabled && deterministicRandom()->random01() < 0.01;
		for (int i = 0; i < extraConflictRanges.size(); i++)
			if (extraConflictRanges[i].isReady() &&
			    extraConflictRanges[i].get().first < extraConflictRanges[i].get().second)
				tr.transaction.read_conflict_ranges.emplace_back(
				    tr.arena, extraConflictRanges[i].get().first, extraConflictRanges[i].get().second);

		if (!trState->options.causalWriteRisky &&
		    !intersects(tr.transaction.write_conflict_ranges, tr.transaction.read_conflict_ranges).present())
			makeSelfConflicting();

		if (isCheckingWrites) {
			// add all writes into the read conflict range...
			tr.transaction.read_conflict_ranges.append(
			    tr.arena, tr.transaction.write_conflict_ranges.begin(), tr.transaction.write_conflict_ranges.size());
		}

		if (trState->options.debugDump) {
			UID u = nondeterministicRandom()->randomUniqueID();
			TraceEvent("TransactionDump", u).log();
			for (auto i = tr.transaction.mutations.begin(); i != tr.transaction.mutations.end(); ++i)
				TraceEvent("TransactionMutation", u)
				    .detail("T", i->type)
				    .detail("P1", i->param1)
				    .detail("P2", i->param2);
		}

		if (trState->options.lockAware) {
			tr.flags = tr.flags | CommitTransactionRequest::FLAG_IS_LOCK_AWARE;
		}
		if (trState->options.firstInBatch) {
			tr.flags = tr.flags | CommitTransactionRequest::FLAG_FIRST_IN_BATCH;
		}
		if (trState->options.reportConflictingKeys) {
			tr.transaction.report_conflicting_keys = true;
		}

		Future<Void> commitResult = tryCommit(trState, tr, readVersion);

		if (isCheckingWrites) {
			Promise<Void> committed;
			checkWrites(trState, commitResult, committed, tr);
			return committed.getFuture();
		}
		return commitResult;
	} catch (Error& e) {
		TraceEvent("ClientCommitError").error(e);
		return Future<Void>(e);
	} catch (...) {
		Error e(error_code_unknown_error);
		TraceEvent("ClientCommitError").error(e);
		return Future<Void>(e);
	}
}

ACTOR Future<Void> commitAndWatch(Transaction* self) {
	try {
		wait(self->commitMutations());

		self->getDatabase()->transactionTracingSample =
		    (self->getCommittedVersion() % 60000000) < (60000000 * FLOW_KNOBS->TRACING_SAMPLE_RATE);

		if (!self->watches.empty()) {
			self->setupWatches();
		}

		if (!self->apiVersionAtLeast(700)) {
			self->reset();
		}

		return Void();
	} catch (Error& e) {
		if (e.code() != error_code_actor_cancelled) {
			if (!self->watches.empty()) {
				self->cancelWatches(e);
			}

			self->trState->versionstampPromise.sendError(transaction_invalid_version());

			if (!self->apiVersionAtLeast(700)) {
				self->reset();
			}
		}

		throw;
	}
}

Future<Void> Transaction::commit() {
	ASSERT(!committing.isValid());
	committing = commitAndWatch(this);
	return committing;
}

void Transaction::setOption(FDBTransactionOptions::Option option, Optional<StringRef> value) {
	switch (option) {
	case FDBTransactionOptions::INITIALIZE_NEW_DATABASE:
		validateOptionValueNotPresent(value);
		if (readVersion.isValid())
			throw read_version_already_set();
		readVersion = Version(0);
		trState->options.causalWriteRisky = true;
		break;

	case FDBTransactionOptions::CAUSAL_READ_RISKY:
		validateOptionValueNotPresent(value);
		trState->options.getReadVersionFlags |= GetReadVersionRequest::FLAG_CAUSAL_READ_RISKY;
		break;

	case FDBTransactionOptions::PRIORITY_SYSTEM_IMMEDIATE:
		validateOptionValueNotPresent(value);
		trState->options.priority = TransactionPriority::IMMEDIATE;
		break;

	case FDBTransactionOptions::PRIORITY_BATCH:
		validateOptionValueNotPresent(value);
		trState->options.priority = TransactionPriority::BATCH;
		break;

	case FDBTransactionOptions::CAUSAL_WRITE_RISKY:
		validateOptionValueNotPresent(value);
		trState->options.causalWriteRisky = true;
		break;

	case FDBTransactionOptions::COMMIT_ON_FIRST_PROXY:
		validateOptionValueNotPresent(value);
		trState->options.commitOnFirstProxy = true;
		break;

	case FDBTransactionOptions::CHECK_WRITES_ENABLE:
		validateOptionValueNotPresent(value);
		trState->options.checkWritesEnabled = true;
		break;

	case FDBTransactionOptions::DEBUG_DUMP:
		validateOptionValueNotPresent(value);
		trState->options.debugDump = true;
		break;

	case FDBTransactionOptions::TRANSACTION_LOGGING_ENABLE:
		setOption(FDBTransactionOptions::DEBUG_TRANSACTION_IDENTIFIER, value);
		setOption(FDBTransactionOptions::LOG_TRANSACTION);
		break;

	case FDBTransactionOptions::DEBUG_TRANSACTION_IDENTIFIER:
		validateOptionValuePresent(value);

		if (value.get().size() > 100 || value.get().size() == 0) {
			throw invalid_option_value();
		}

		if (trState->trLogInfo) {
			if (trState->trLogInfo->identifier.empty()) {
				trState->trLogInfo->identifier = value.get().printable();
			} else if (trState->trLogInfo->identifier != value.get().printable()) {
				TraceEvent(SevWarn, "CannotChangeDebugTransactionIdentifier")
				    .detail("PreviousIdentifier", trState->trLogInfo->identifier)
				    .detail("NewIdentifier", value.get());
				throw client_invalid_operation();
			}
		} else {
			trState->trLogInfo =
			    makeReference<TransactionLogInfo>(value.get().printable(), TransactionLogInfo::DONT_LOG);
			trState->trLogInfo->maxFieldLength = trState->options.maxTransactionLoggingFieldLength;
		}
		if (trState->debugID.present()) {
			TraceEvent(SevInfo, "TransactionBeingTraced")
			    .detail("DebugTransactionID", trState->trLogInfo->identifier)
			    .detail("ServerTraceID", trState->debugID.get());
		}
		break;

	case FDBTransactionOptions::LOG_TRANSACTION:
		validateOptionValueNotPresent(value);
		if (trState->trLogInfo && !trState->trLogInfo->identifier.empty()) {
			trState->trLogInfo->logTo(TransactionLogInfo::TRACE_LOG);
		} else {
			TraceEvent(SevWarn, "DebugTransactionIdentifierNotSet")
			    .detail("Error", "Debug Transaction Identifier option must be set before logging the transaction");
			throw client_invalid_operation();
		}
		break;

	case FDBTransactionOptions::TRANSACTION_LOGGING_MAX_FIELD_LENGTH:
		validateOptionValuePresent(value);
		{
			int maxFieldLength = extractIntOption(value, -1, std::numeric_limits<int32_t>::max());
			if (maxFieldLength == 0) {
				throw invalid_option_value();
			}
			trState->options.maxTransactionLoggingFieldLength = maxFieldLength;
		}
		if (trState->trLogInfo) {
			trState->trLogInfo->maxFieldLength = trState->options.maxTransactionLoggingFieldLength;
		}
		break;

	case FDBTransactionOptions::SERVER_REQUEST_TRACING:
		validateOptionValueNotPresent(value);
		debugTransaction(deterministicRandom()->randomUniqueID());
		if (trState->trLogInfo && !trState->trLogInfo->identifier.empty()) {
			TraceEvent(SevInfo, "TransactionBeingTraced")
			    .detail("DebugTransactionID", trState->trLogInfo->identifier)
			    .detail("ServerTraceID", trState->debugID.get());
		}
		break;

	case FDBTransactionOptions::MAX_RETRY_DELAY:
		validateOptionValuePresent(value);
		trState->options.maxBackoff = extractIntOption(value, 0, std::numeric_limits<int32_t>::max()) / 1000.0;
		break;

	case FDBTransactionOptions::SIZE_LIMIT:
		validateOptionValuePresent(value);
		trState->options.sizeLimit = extractIntOption(value, 32, CLIENT_KNOBS->TRANSACTION_SIZE_LIMIT);
		break;

	case FDBTransactionOptions::LOCK_AWARE:
		validateOptionValueNotPresent(value);
		trState->options.lockAware = true;
		trState->options.readOnly = false;
		break;

	case FDBTransactionOptions::READ_LOCK_AWARE:
		validateOptionValueNotPresent(value);
		if (!trState->options.lockAware) {
			trState->options.lockAware = true;
			trState->options.readOnly = true;
		}
		break;

	case FDBTransactionOptions::FIRST_IN_BATCH:
		validateOptionValueNotPresent(value);
		trState->options.firstInBatch = true;
		break;

	case FDBTransactionOptions::USE_PROVISIONAL_PROXIES:
		validateOptionValueNotPresent(value);
		trState->options.getReadVersionFlags |= GetReadVersionRequest::FLAG_USE_PROVISIONAL_PROXIES;
		trState->useProvisionalProxies = UseProvisionalProxies::True;
		break;

	case FDBTransactionOptions::INCLUDE_PORT_IN_ADDRESS:
		validateOptionValueNotPresent(value);
		trState->options.includePort = true;
		break;

	case FDBTransactionOptions::TAG:
		validateOptionValuePresent(value);
		trState->options.tags.addTag(value.get());
		break;

	case FDBTransactionOptions::AUTO_THROTTLE_TAG:
		validateOptionValuePresent(value);
		trState->options.tags.addTag(value.get());
		trState->options.readTags.addTag(value.get());
		break;

	case FDBTransactionOptions::SPAN_PARENT:
		validateOptionValuePresent(value);
		if (value.get().size() != 33) {
			throw invalid_option_value();
		}
		TEST(true); // Adding link in FDBTransactionOptions::SPAN_PARENT
		span.setParent(BinaryReader::fromStringRef<SpanContext>(value.get(), IncludeVersion()));
		break;

	case FDBTransactionOptions::REPORT_CONFLICTING_KEYS:
		validateOptionValueNotPresent(value);
		trState->options.reportConflictingKeys = true;
		break;

	case FDBTransactionOptions::EXPENSIVE_CLEAR_COST_ESTIMATION_ENABLE:
		validateOptionValueNotPresent(value);
		trState->options.expensiveClearCostEstimation = true;
		break;

	case FDBTransactionOptions::USE_GRV_CACHE:
		validateOptionValueNotPresent(value);
		if (trState->numErrors == 0) {
			trState->options.useGrvCache = true;
		}
		break;

	case FDBTransactionOptions::SKIP_GRV_CACHE:
		validateOptionValueNotPresent(value);
		trState->options.skipGrvCache = true;
		break;
	case FDBTransactionOptions::READ_SYSTEM_KEYS:
	case FDBTransactionOptions::ACCESS_SYSTEM_KEYS:
	case FDBTransactionOptions::RAW_ACCESS:
		// System key access implies raw access. Native API handles the raw access,
		// system key access is handled in RYW.
		validateOptionValueNotPresent(value);
		if (trState->hasTenant()) {
			Error e = invalid_option();
			TraceEvent(SevWarn, "TenantTransactionRawAccess").error(e).detail("Tenant", trState->tenant());
			throw e;
		}
		trState->options.rawAccess = true;
		break;

	default:
		break;
	}
}

ACTOR Future<GetReadVersionReply> getConsistentReadVersion(SpanContext parentSpan,
                                                           DatabaseContext* cx,
                                                           uint32_t transactionCount,
                                                           TransactionPriority priority,
                                                           uint32_t flags,
                                                           TransactionTagMap<uint32_t> tags,
                                                           Optional<UID> debugID) {
	state Span span("NAPI:getConsistentReadVersion"_loc, parentSpan);

	++cx->transactionReadVersionBatches;
	if (debugID.present())
		g_traceBatch.addEvent("TransactionDebug", debugID.get().first(), "NativeAPI.getConsistentReadVersion.Before");
	loop {
		try {
			state GetReadVersionRequest req(span.context,
			                                transactionCount,
			                                priority,
			                                cx->ssVersionVectorCache.getMaxVersion(),
			                                flags,
			                                tags,
			                                debugID);
			state Future<Void> onProxiesChanged = cx->onProxiesChanged();

			choose {
				when(wait(onProxiesChanged)) { onProxiesChanged = cx->onProxiesChanged(); }
				when(GetReadVersionReply v =
				         wait(basicLoadBalance(cx->getGrvProxies(UseProvisionalProxies(
				                                   flags & GetReadVersionRequest::FLAG_USE_PROVISIONAL_PROXIES)),
				                               &GrvProxyInterface::getConsistentReadVersion,
				                               req,
				                               cx->taskID))) {
					if (tags.size() != 0) {
						auto& priorityThrottledTags = cx->throttledTags[priority];
						for (auto& tag : tags) {
							auto itr = v.tagThrottleInfo.find(tag.first);
							if (itr == v.tagThrottleInfo.end()) {
								TEST(true); // Removing client throttle
								priorityThrottledTags.erase(tag.first);
							} else {
								TEST(true); // Setting client throttle
								auto result = priorityThrottledTags.try_emplace(tag.first, itr->second);
								if (!result.second) {
									result.first->second.update(itr->second);
								}
							}
						}
					}

					if (debugID.present())
						g_traceBatch.addEvent(
						    "TransactionDebug", debugID.get().first(), "NativeAPI.getConsistentReadVersion.After");
					ASSERT(v.version > 0);
					cx->minAcceptableReadVersion = std::min(cx->minAcceptableReadVersion, v.version);
					if (cx->versionVectorCacheActive(v.ssVersionVectorDelta)) {
						if (cx->isCurrentGrvProxy(v.proxyId)) {
							cx->ssVersionVectorCache.applyDelta(v.ssVersionVectorDelta);
						} else {
							continue; // stale GRV reply, retry
						}
					}
					return v;
				}
			}
		} catch (Error& e) {
			if (e.code() != error_code_broken_promise && e.code() != error_code_batch_transaction_throttled)
				TraceEvent(SevError, "GetConsistentReadVersionError").error(e);
			if (e.code() == error_code_batch_transaction_throttled && !cx->apiVersionAtLeast(630)) {
				wait(delayJittered(5.0));
			} else {
				throw;
			}
		}
	}
}

ACTOR Future<Void> readVersionBatcher(DatabaseContext* cx,
                                      FutureStream<DatabaseContext::VersionRequest> versionStream,
                                      TransactionPriority priority,
                                      uint32_t flags) {
	state std::vector<Promise<GetReadVersionReply>> requests;
	state PromiseStream<Future<Void>> addActor;
	state Future<Void> collection = actorCollection(addActor.getFuture());
	state Future<Void> timeout;
	state Optional<UID> debugID;
	state bool send_batch;
	state Reference<Histogram> batchSizeDist = Histogram::getHistogram(LiteralStringRef("GrvBatcher"),
	                                                                   LiteralStringRef("ClientGrvBatchSize"),
	                                                                   Histogram::Unit::countLinear,
	                                                                   0,
	                                                                   CLIENT_KNOBS->MAX_BATCH_SIZE * 2);
	state Reference<Histogram> batchIntervalDist =
	    Histogram::getHistogram(LiteralStringRef("GrvBatcher"),
	                            LiteralStringRef("ClientGrvBatchInterval"),
	                            Histogram::Unit::microseconds,
	                            0,
	                            CLIENT_KNOBS->GRV_BATCH_TIMEOUT * 1000000 * 2);
	state Reference<Histogram> grvReplyLatencyDist = Histogram::getHistogram(
	    LiteralStringRef("GrvBatcher"), LiteralStringRef("ClientGrvReplyLatency"), Histogram::Unit::microseconds);
	state double lastRequestTime = now();

	state TransactionTagMap<uint32_t> tags;

	// dynamic batching
	state PromiseStream<double> replyTimes;
	state PromiseStream<Error> _errorStream;
	state double batchTime = 0;
	state Span span("NAPI:readVersionBatcher"_loc);
	loop {
		send_batch = false;
		choose {
			when(DatabaseContext::VersionRequest req = waitNext(versionStream)) {
				if (req.debugID.present()) {
					if (!debugID.present()) {
						debugID = nondeterministicRandom()->randomUniqueID();
					}
					g_traceBatch.addAttach("TransactionAttachID", req.debugID.get().first(), debugID.get().first());
				}
				span.addLink(req.spanContext);
				requests.push_back(req.reply);
				for (auto tag : req.tags) {
					++tags[tag];
				}

				if (requests.size() == CLIENT_KNOBS->MAX_BATCH_SIZE) {
					send_batch = true;
					++cx->transactionGrvFullBatches;
				} else if (!timeout.isValid()) {
					timeout = delay(batchTime, TaskPriority::GetConsistentReadVersion);
				}
			}
			when(wait(timeout.isValid() ? timeout : Never())) {
				send_batch = true;
				++cx->transactionGrvTimedOutBatches;
			}
			// dynamic batching monitors reply latencies
			when(double reply_latency = waitNext(replyTimes.getFuture())) {
				double target_latency = reply_latency * 0.5;
				batchTime = std::min(0.1 * target_latency + 0.9 * batchTime, CLIENT_KNOBS->GRV_BATCH_TIMEOUT);
				grvReplyLatencyDist->sampleSeconds(reply_latency);
			}
			when(wait(collection)) {} // for errors
		}
		if (send_batch) {
			int count = requests.size();
			ASSERT(count);

			batchSizeDist->sampleRecordCounter(count);
			auto requestTime = now();
			batchIntervalDist->sampleSeconds(requestTime - lastRequestTime);
			lastRequestTime = requestTime;

			// dynamic batching
			Promise<GetReadVersionReply> GRVReply;
			requests.push_back(GRVReply);
			addActor.send(ready(timeReply(GRVReply.getFuture(), replyTimes)));

			Future<Void> batch = incrementalBroadcastWithError(
			    getConsistentReadVersion(span.context, cx, count, priority, flags, std::move(tags), std::move(debugID)),
			    std::move(requests),
			    CLIENT_KNOBS->BROADCAST_BATCH_SIZE);

			span = Span("NAPI:readVersionBatcher"_loc);
			tags.clear();
			debugID = Optional<UID>();
			requests.clear();
			addActor.send(batch);
			timeout = Future<Void>();
		}
	}
}

ACTOR Future<Version> extractReadVersion(Reference<TransactionState> trState,
                                         Location location,
                                         SpanContext spanContext,
                                         Future<GetReadVersionReply> f,
                                         Promise<Optional<Value>> metadataVersion) {
	state Span span(spanContext, location, trState->spanContext);
	GetReadVersionReply rep = wait(f);
	double replyTime = now();
	double latency = replyTime - trState->startTime;
	trState->cx->lastProxyRequestTime = trState->startTime;
	trState->cx->updateCachedReadVersion(trState->startTime, rep.version);
	if (rep.rkBatchThrottled) {
		trState->cx->lastRkBatchThrottleTime = replyTime;
	}
	if (rep.rkDefaultThrottled) {
		trState->cx->lastRkDefaultThrottleTime = replyTime;
	}
	trState->cx->GRVLatencies.addSample(latency);
	if (trState->trLogInfo)
		trState->trLogInfo->addLog(FdbClientLogEvents::EventGetVersion_V3(trState->startTime,
		                                                                  trState->cx->clientLocality.dcId(),
		                                                                  latency,
		                                                                  trState->options.priority,
		                                                                  rep.version,
		                                                                  trState->tenant()));
	if (rep.locked && !trState->options.lockAware)
		throw database_locked();

	++trState->cx->transactionReadVersionsCompleted;
	switch (trState->options.priority) {
	case TransactionPriority::IMMEDIATE:
		++trState->cx->transactionImmediateReadVersionsCompleted;
		break;
	case TransactionPriority::DEFAULT:
		++trState->cx->transactionDefaultReadVersionsCompleted;
		break;
	case TransactionPriority::BATCH:
		++trState->cx->transactionBatchReadVersionsCompleted;
		break;
	default:
		ASSERT(false);
	}

	if (trState->options.tags.size() != 0) {
		auto& priorityThrottledTags = trState->cx->throttledTags[trState->options.priority];
		for (auto& tag : trState->options.tags) {
			auto itr = priorityThrottledTags.find(tag);
			if (itr != priorityThrottledTags.end()) {
				if (itr->second.expired()) {
					priorityThrottledTags.erase(itr);
				} else if (itr->second.throttleDuration() > 0) {
					TEST(true); // throttling transaction after getting read version
					++trState->cx->transactionReadVersionsThrottled;
					throw tag_throttled();
				}
			}
		}

		for (auto& tag : trState->options.tags) {
			auto itr = priorityThrottledTags.find(tag);
			if (itr != priorityThrottledTags.end()) {
				itr->second.addReleased(1);
			}
		}
	}

	if (rep.version > trState->cx->metadataVersionCache[trState->cx->mvCacheInsertLocation].first) {
		trState->cx->mvCacheInsertLocation =
		    (trState->cx->mvCacheInsertLocation + 1) % trState->cx->metadataVersionCache.size();
		trState->cx->metadataVersionCache[trState->cx->mvCacheInsertLocation] =
		    std::make_pair(rep.version, rep.metadataVersion);
	}

	metadataVersion.send(rep.metadataVersion);
	if (trState->cx->versionVectorCacheActive(rep.ssVersionVectorDelta)) {
		if (trState->cx->isCurrentGrvProxy(rep.proxyId)) {
			trState->cx->ssVersionVectorCache.applyDelta(rep.ssVersionVectorDelta);
		} else {
			trState->cx->ssVersionVectorCache.clear();
		}
	}
	return rep.version;
}

bool rkThrottlingCooledDown(DatabaseContext* cx, TransactionPriority priority) {
	if (priority == TransactionPriority::IMMEDIATE) {
		return true;
	} else if (priority == TransactionPriority::BATCH) {
		if (cx->lastRkBatchThrottleTime == 0.0) {
			return true;
		}
		return (now() - cx->lastRkBatchThrottleTime > CLIENT_KNOBS->GRV_CACHE_RK_COOLDOWN);
	} else if (priority == TransactionPriority::DEFAULT) {
		if (cx->lastRkDefaultThrottleTime == 0.0) {
			return true;
		}
		return (now() - cx->lastRkDefaultThrottleTime > CLIENT_KNOBS->GRV_CACHE_RK_COOLDOWN);
	}
	return false;
}

Future<Version> Transaction::getReadVersion(uint32_t flags) {
	if (!readVersion.isValid()) {
		if (!CLIENT_KNOBS->FORCE_GRV_CACHE_OFF && !trState->options.skipGrvCache &&
		    (deterministicRandom()->random01() <= CLIENT_KNOBS->DEBUG_USE_GRV_CACHE_CHANCE ||
		     trState->options.useGrvCache) &&
		    rkThrottlingCooledDown(getDatabase().getPtr(), trState->options.priority)) {
			// Upon our first request to use cached RVs, start the background updater
			if (!trState->cx->grvUpdateHandler.isValid()) {
				trState->cx->grvUpdateHandler = backgroundGrvUpdater(getDatabase().getPtr());
			}
			Version rv = trState->cx->getCachedReadVersion();
			double lastTime = trState->cx->getLastGrvTime();
			double requestTime = now();
			if (requestTime - lastTime <= CLIENT_KNOBS->MAX_VERSION_CACHE_LAG && rv != Version(0)) {
				ASSERT(!debug_checkVersionTime(rv, requestTime, "CheckStaleness"));
				readVersion = rv;
				return readVersion;
			} // else go through regular GRV path
		}
		++trState->cx->transactionReadVersions;
		flags |= trState->options.getReadVersionFlags;
		switch (trState->options.priority) {
		case TransactionPriority::IMMEDIATE:
			flags |= GetReadVersionRequest::PRIORITY_SYSTEM_IMMEDIATE;
			++trState->cx->transactionImmediateReadVersions;
			break;
		case TransactionPriority::DEFAULT:
			flags |= GetReadVersionRequest::PRIORITY_DEFAULT;
			++trState->cx->transactionDefaultReadVersions;
			break;
		case TransactionPriority::BATCH:
			flags |= GetReadVersionRequest::PRIORITY_BATCH;
			++trState->cx->transactionBatchReadVersions;
			break;
		default:
			ASSERT(false);
		}

		if (trState->options.tags.size() != 0) {
			double maxThrottleDelay = 0.0;
			bool canRecheck = false;

			auto& priorityThrottledTags = trState->cx->throttledTags[trState->options.priority];
			for (auto& tag : trState->options.tags) {
				auto itr = priorityThrottledTags.find(tag);
				if (itr != priorityThrottledTags.end()) {
					if (!itr->second.expired()) {
						maxThrottleDelay = std::max(maxThrottleDelay, itr->second.throttleDuration());
						canRecheck = itr->second.canRecheck();
					} else {
						priorityThrottledTags.erase(itr);
					}
				}
			}

			if (maxThrottleDelay > 0.0 && !canRecheck) { // TODO: allow delaying?
				TEST(true); // Throttling tag before GRV request
				++trState->cx->transactionReadVersionsThrottled;
				readVersion = tag_throttled();
				return readVersion;
			} else {
				TEST(maxThrottleDelay > 0.0); // Rechecking throttle
			}

			for (auto& tag : trState->options.tags) {
				auto itr = priorityThrottledTags.find(tag);
				if (itr != priorityThrottledTags.end()) {
					itr->second.updateChecked();
				}
			}
		}

		auto& batcher = trState->cx->versionBatcher[flags];
		if (!batcher.actor.isValid()) {
			batcher.actor =
			    readVersionBatcher(trState->cx.getPtr(), batcher.stream.getFuture(), trState->options.priority, flags);
		}

		Location location = "NAPI:getReadVersion"_loc;
		SpanContext spanContext = generateSpanID(trState->cx->transactionTracingSample, trState->spanContext);
		auto const req = DatabaseContext::VersionRequest(spanContext, trState->options.tags, trState->debugID);
		batcher.stream.send(req);
		trState->startTime = now();
		readVersion = extractReadVersion(trState, location, spanContext, req.reply.getFuture(), metadataVersion);
	}
	return readVersion;
}

Optional<Version> Transaction::getCachedReadVersion() const {
	if (readVersion.isValid() && readVersion.isReady() && !readVersion.isError()) {
		return readVersion.get();
	} else {
		return Optional<Version>();
	}
}

Future<Standalone<StringRef>> Transaction::getVersionstamp() {
	if (committing.isValid()) {
		return transaction_invalid_version();
	}
	return trState->versionstampPromise.getFuture();
}

// Gets the protocol version reported by a coordinator via the protocol info interface
ACTOR Future<ProtocolVersion> getCoordinatorProtocol(NetworkAddress coordinatorAddress) {
	RequestStream<ProtocolInfoRequest> requestStream(
	    Endpoint::wellKnown({ coordinatorAddress }, WLTOKEN_PROTOCOL_INFO));
	ProtocolInfoReply reply = wait(retryBrokenPromise(requestStream, ProtocolInfoRequest{}));
	return reply.version;
}

// Gets the protocol version reported by a coordinator in its connect packet
// If we are unable to get a version from the connect packet (e.g. because we lost connection with the peer), then this
// function will return with an unset result.
// If an expected version is given, this future won't return if the actual protocol version matches the expected version
ACTOR Future<Optional<ProtocolVersion>> getCoordinatorProtocolFromConnectPacket(
    NetworkAddress coordinatorAddress,
    Optional<ProtocolVersion> expectedVersion) {
	state Optional<Reference<AsyncVar<Optional<ProtocolVersion>> const>> protocolVersion =
	    FlowTransport::transport().getPeerProtocolAsyncVar(coordinatorAddress);

	if (!protocolVersion.present()) {
		TraceEvent(SevWarnAlways, "GetCoordinatorProtocolPeerMissing").detail("Address", coordinatorAddress);
		wait(delay(FLOW_KNOBS->CONNECTION_MONITOR_TIMEOUT));
		return Optional<ProtocolVersion>();
	}

	loop {
		if (protocolVersion.get()->get().present() && protocolVersion.get()->get() != expectedVersion) {
			return protocolVersion.get()->get();
		}

		Future<Void> change = protocolVersion.get()->onChange();
		if (!protocolVersion.get()->get().present()) {
			// If we still don't have any connection info after a timeout, retry sending the protocol version request
			change = timeout(change, FLOW_KNOBS->CONNECTION_MONITOR_TIMEOUT, Void());
		}

		wait(change);

		if (!protocolVersion.get()->get().present()) {
			return protocolVersion.get()->get();
		}
	}
}

// Returns the protocol version reported by the given coordinator
// If an expected version is given, the future won't return until the protocol version is different than expected
ACTOR Future<ProtocolVersion> getClusterProtocolImpl(
    Reference<AsyncVar<Optional<ClientLeaderRegInterface>> const> coordinator,
    Optional<ProtocolVersion> expectedVersion) {
	state bool needToConnect = true;
	state Future<ProtocolVersion> protocolVersion = Never();

	loop {
		if (!coordinator->get().present()) {
			wait(coordinator->onChange());
		} else {
			state NetworkAddress coordinatorAddress;
			if (coordinator->get().get().hostname.present()) {
				state Hostname h = coordinator->get().get().hostname.get();
				wait(store(coordinatorAddress, h.resolveWithRetry()));
			} else {
				coordinatorAddress = coordinator->get().get().getLeader.getEndpoint().getPrimaryAddress();
			}

			if (needToConnect) {
				// Even though we typically rely on the connect packet to get the protocol version, we need to send some
				// request in order to start a connection. This protocol version request serves that purpose.
				protocolVersion = getCoordinatorProtocol(coordinatorAddress);
				needToConnect = false;
			}
			choose {
				when(wait(coordinator->onChange())) { needToConnect = true; }

				when(ProtocolVersion pv = wait(protocolVersion)) {
					if (!expectedVersion.present() || expectedVersion.get() != pv) {
						return pv;
					}

					protocolVersion = Never();
				}

				// Older versions of FDB don't have an endpoint to return the protocol version, so we get this info from
				// the connect packet
				when(Optional<ProtocolVersion> pv =
				         wait(getCoordinatorProtocolFromConnectPacket(coordinatorAddress, expectedVersion))) {
					if (pv.present()) {
						return pv.get();
					} else {
						needToConnect = true;
					}
				}
			}
		}
	}
}

// Returns the protocol version reported by the coordinator this client is currently connected to
// If an expected version is given, the future won't return until the protocol version is different than expected
// Note: this will never return if the server is running a protocol from FDB 5.0 or older
Future<ProtocolVersion> DatabaseContext::getClusterProtocol(Optional<ProtocolVersion> expectedVersion) {
	return getClusterProtocolImpl(coordinator, expectedVersion);
}

double ClientTagThrottleData::throttleDuration() const {
	if (expiration <= now()) {
		return 0.0;
	}

	double capacity =
	    (smoothRate.smoothTotal() - smoothReleased.smoothRate()) * CLIENT_KNOBS->TAG_THROTTLE_SMOOTHING_WINDOW;

	if (capacity >= 1) {
		return 0.0;
	}

	if (tpsRate == 0) {
		return std::max(0.0, expiration - now());
	}

	return std::min(expiration - now(), capacity / tpsRate);
}

uint32_t Transaction::getSize() {
	auto s = tr.transaction.mutations.expectedSize() + tr.transaction.read_conflict_ranges.expectedSize() +
	         tr.transaction.write_conflict_ranges.expectedSize();
	return s;
}

Future<Void> Transaction::onError(Error const& e) {
	if (g_network->isSimulated() && ++trState->numErrors % 10 == 0) {
		TraceEvent(SevWarnAlways, "TransactionTooManyRetries").detail("NumRetries", trState->numErrors);
	}
	if (e.code() == error_code_success) {
		return client_invalid_operation();
	}
	if (e.code() == error_code_not_committed || e.code() == error_code_commit_unknown_result ||
	    e.code() == error_code_database_locked || e.code() == error_code_proxy_memory_limit_exceeded ||
	    e.code() == error_code_process_behind || e.code() == error_code_batch_transaction_throttled ||
	    e.code() == error_code_tag_throttled) {
		if (e.code() == error_code_not_committed)
			++trState->cx->transactionsNotCommitted;
		else if (e.code() == error_code_commit_unknown_result)
			++trState->cx->transactionsMaybeCommitted;
		else if (e.code() == error_code_proxy_memory_limit_exceeded)
			++trState->cx->transactionsResourceConstrained;
		else if (e.code() == error_code_process_behind)
			++trState->cx->transactionsProcessBehind;
		else if (e.code() == error_code_batch_transaction_throttled || e.code() == error_code_tag_throttled) {
			++trState->cx->transactionsThrottled;
		}

		double backoff = getBackoff(e.code());
		reset();
		return delay(backoff, trState->taskID);
	}
	if (e.code() == error_code_transaction_too_old || e.code() == error_code_future_version) {
		if (e.code() == error_code_transaction_too_old)
			++trState->cx->transactionsTooOld;
		else if (e.code() == error_code_future_version)
			++trState->cx->transactionsFutureVersions;

		double maxBackoff = trState->options.maxBackoff;
		reset();
		return delay(std::min(CLIENT_KNOBS->FUTURE_VERSION_RETRY_DELAY, maxBackoff), trState->taskID);
	}
	if (e.code() == error_code_unknown_tenant) {
		double maxBackoff = trState->options.maxBackoff;
		reset();
		return delay(std::min(CLIENT_KNOBS->UNKNOWN_TENANT_RETRY_DELAY, maxBackoff), trState->taskID);
	}

	return e;
}
ACTOR Future<StorageMetrics> getStorageMetricsLargeKeyRange(Database cx, KeyRange keys);

ACTOR Future<StorageMetrics> doGetStorageMetrics(Database cx, KeyRange keys, Reference<LocationInfo> locationInfo) {
	loop {
		try {
			WaitMetricsRequest req(keys, StorageMetrics(), StorageMetrics());
			req.min.bytes = 0;
			req.max.bytes = -1;
			StorageMetrics m = wait(loadBalance(
			    locationInfo->locations(), &StorageServerInterface::waitMetrics, req, TaskPriority::DataDistribution));
			return m;
		} catch (Error& e) {
			if (e.code() != error_code_wrong_shard_server && e.code() != error_code_all_alternatives_failed) {
				TraceEvent(SevError, "WaitStorageMetricsError").error(e);
				throw;
			}
			wait(delay(CLIENT_KNOBS->WRONG_SHARD_SERVER_DELAY, TaskPriority::DataDistribution));
			cx->invalidateCache(Key(), keys);
			StorageMetrics m = wait(getStorageMetricsLargeKeyRange(cx, keys));
			return m;
		}
	}
}

ACTOR Future<StorageMetrics> getStorageMetricsLargeKeyRange(Database cx, KeyRange keys) {
	state Span span("NAPI:GetStorageMetricsLargeKeyRange"_loc);
	std::vector<KeyRangeLocationInfo> locations = wait(getKeyRangeLocations(cx,
	                                                                        Optional<TenantName>(),
	                                                                        keys,
	                                                                        std::numeric_limits<int>::max(),
	                                                                        Reverse::False,
	                                                                        &StorageServerInterface::waitMetrics,
	                                                                        span.context,
	                                                                        Optional<UID>(),
	                                                                        UseProvisionalProxies::False,
	                                                                        latestVersion));
	state int nLocs = locations.size();
	state std::vector<Future<StorageMetrics>> fx(nLocs);
	state StorageMetrics total;
	KeyRef partBegin, partEnd;
	for (int i = 0; i < nLocs; i++) {
		partBegin = (i == 0) ? keys.begin : locations[i].range.begin;
		partEnd = (i == nLocs - 1) ? keys.end : locations[i].range.end;
		fx[i] = doGetStorageMetrics(cx, KeyRangeRef(partBegin, partEnd), locations[i].locations);
	}
	wait(waitForAll(fx));
	for (int i = 0; i < nLocs; i++) {
		total += fx[i].get();
	}
	return total;
}

ACTOR Future<Void> trackBoundedStorageMetrics(KeyRange keys,
                                              Reference<LocationInfo> location,
                                              StorageMetrics x,
                                              StorageMetrics halfError,
                                              PromiseStream<StorageMetrics> deltaStream) {
	try {
		loop {
			WaitMetricsRequest req(keys, x - halfError, x + halfError);
			StorageMetrics nextX = wait(loadBalance(location->locations(), &StorageServerInterface::waitMetrics, req));
			deltaStream.send(nextX - x);
			x = nextX;
		}
	} catch (Error& e) {
		deltaStream.sendError(e);
		throw e;
	}
}

ACTOR Future<StorageMetrics> waitStorageMetricsMultipleLocations(std::vector<KeyRangeLocationInfo> locations,
                                                                 StorageMetrics min,
                                                                 StorageMetrics max,
                                                                 StorageMetrics permittedError) {
	state int nLocs = locations.size();
	state std::vector<Future<StorageMetrics>> fx(nLocs);
	state StorageMetrics total;
	state PromiseStream<StorageMetrics> deltas;
	state std::vector<Future<Void>> wx(fx.size());
	state StorageMetrics halfErrorPerMachine = permittedError * (0.5 / nLocs);
	state StorageMetrics maxPlus = max + halfErrorPerMachine * (nLocs - 1);
	state StorageMetrics minMinus = min - halfErrorPerMachine * (nLocs - 1);

	for (int i = 0; i < nLocs; i++) {
		WaitMetricsRequest req(locations[i].range, StorageMetrics(), StorageMetrics());
		req.min.bytes = 0;
		req.max.bytes = -1;
		fx[i] = loadBalance(locations[i].locations->locations(),
		                    &StorageServerInterface::waitMetrics,
		                    req,
		                    TaskPriority::DataDistribution);
	}
	wait(waitForAll(fx));

	// invariant: true total is between (total-permittedError/2, total+permittedError/2)
	for (int i = 0; i < nLocs; i++)
		total += fx[i].get();

	if (!total.allLessOrEqual(maxPlus))
		return total;
	if (!minMinus.allLessOrEqual(total))
		return total;

	for (int i = 0; i < nLocs; i++)
		wx[i] = trackBoundedStorageMetrics(
		    locations[i].range, locations[i].locations, fx[i].get(), halfErrorPerMachine, deltas);

	loop {
		StorageMetrics delta = waitNext(deltas.getFuture());
		total += delta;
		if (!total.allLessOrEqual(maxPlus))
			return total;
		if (!minMinus.allLessOrEqual(total))
			return total;
	}
}

ACTOR Future<StorageMetrics> extractMetrics(Future<std::pair<Optional<StorageMetrics>, int>> fMetrics) {
	std::pair<Optional<StorageMetrics>, int> x = wait(fMetrics);
	return x.first.get();
}

ACTOR Future<Standalone<VectorRef<ReadHotRangeWithMetrics>>> getReadHotRanges(Database cx, KeyRange keys) {
	state Span span("NAPI:GetReadHotRanges"_loc);
	loop {
		int64_t shardLimit = 100; // Shard limit here does not really matter since this function is currently only used
		                          // to find the read-hot sub ranges within a read-hot shard.
		std::vector<KeyRangeLocationInfo> locations =
		    wait(getKeyRangeLocations(cx,
		                              Optional<TenantName>(),
		                              keys,
		                              shardLimit,
		                              Reverse::False,
		                              &StorageServerInterface::getReadHotRanges,
		                              span.context,
		                              Optional<UID>(),
		                              UseProvisionalProxies::False,
		                              latestVersion));
		try {
			// TODO: how to handle this?
			// This function is called whenever a shard becomes read-hot. But somehow the shard was split across more
			// than one storage server after becoming read-hot and before this function is called, i.e. a race
			// condition. Should we abort and wait for the newly split shards to be hot again?
			state int nLocs = locations.size();
			// if (nLocs > 1) {
			//	TraceEvent("RHDDebug")
			//	    .detail("NumSSIs", nLocs)
			//	    .detail("KeysBegin", keys.begin.printable().c_str())
			//	    .detail("KeysEnd", keys.end.printable().c_str());
			// }
			state std::vector<Future<ReadHotSubRangeReply>> fReplies(nLocs);
			KeyRef partBegin, partEnd;
			for (int i = 0; i < nLocs; i++) {
				partBegin = (i == 0) ? keys.begin : locations[i].range.begin;
				partEnd = (i == nLocs - 1) ? keys.end : locations[i].range.end;
				ReadHotSubRangeRequest req(KeyRangeRef(partBegin, partEnd));
				fReplies[i] = loadBalance(locations[i].locations->locations(),
				                          &StorageServerInterface::getReadHotRanges,
				                          req,
				                          TaskPriority::DataDistribution);
			}

			wait(waitForAll(fReplies));

			if (nLocs == 1) {
				TEST(true); // Single-shard read hot range request
				return fReplies[0].get().readHotRanges;
			} else {
				TEST(true); // Multi-shard read hot range request
				Standalone<VectorRef<ReadHotRangeWithMetrics>> results;
				for (int i = 0; i < nLocs; i++) {
					results.append(results.arena(),
					               fReplies[i].get().readHotRanges.begin(),
					               fReplies[i].get().readHotRanges.size());
					results.arena().dependsOn(fReplies[i].get().readHotRanges.arena());
				}

				return results;
			}
		} catch (Error& e) {
			if (e.code() != error_code_wrong_shard_server && e.code() != error_code_all_alternatives_failed) {
				TraceEvent(SevError, "GetReadHotSubRangesError").error(e);
				throw;
			}
			cx->invalidateCache(Key(), keys);
			wait(delay(CLIENT_KNOBS->WRONG_SHARD_SERVER_DELAY, TaskPriority::DataDistribution));
		}
	}
}

ACTOR Future<std::pair<Optional<StorageMetrics>, int>> waitStorageMetrics(Database cx,
                                                                          KeyRange keys,
                                                                          StorageMetrics min,
                                                                          StorageMetrics max,
                                                                          StorageMetrics permittedError,
                                                                          int shardLimit,
                                                                          int expectedShardCount) {
	state Span span("NAPI:WaitStorageMetrics"_loc, generateSpanID(cx->transactionTracingSample));
	loop {
		std::vector<KeyRangeLocationInfo> locations = wait(getKeyRangeLocations(cx,
		                                                                        Optional<TenantName>(),
		                                                                        keys,
		                                                                        shardLimit,
		                                                                        Reverse::False,
		                                                                        &StorageServerInterface::waitMetrics,
		                                                                        span.context,
		                                                                        Optional<UID>(),
		                                                                        UseProvisionalProxies::False,
		                                                                        latestVersion));
		if (expectedShardCount >= 0 && locations.size() != expectedShardCount) {
			return std::make_pair(Optional<StorageMetrics>(), locations.size());
		}

		// SOMEDAY: Right now, if there are too many shards we delay and check again later. There may be a better
		// solution to this.
		if (locations.size() < shardLimit) {
			try {
				Future<StorageMetrics> fx;
				if (locations.size() > 1) {
					fx = waitStorageMetricsMultipleLocations(locations, min, max, permittedError);
				} else {
					WaitMetricsRequest req(keys, min, max);
					fx = loadBalance(locations[0].locations->locations(),
					                 &StorageServerInterface::waitMetrics,
					                 req,
					                 TaskPriority::DataDistribution);
				}
				StorageMetrics x = wait(fx);
				return std::make_pair(x, -1);
			} catch (Error& e) {
				if (e.code() != error_code_wrong_shard_server && e.code() != error_code_all_alternatives_failed) {
					TraceEvent(SevError, "WaitStorageMetricsError").error(e);
					throw;
				}
				cx->invalidateCache(Key(), keys);
				wait(delay(CLIENT_KNOBS->WRONG_SHARD_SERVER_DELAY, TaskPriority::DataDistribution));
			}
		} else {
			TraceEvent(SevWarn, "WaitStorageMetricsPenalty")
			    .detail("Keys", keys)
			    .detail("Limit", CLIENT_KNOBS->STORAGE_METRICS_SHARD_LIMIT)
			    .detail("JitteredSecondsOfPenitence", CLIENT_KNOBS->STORAGE_METRICS_TOO_MANY_SHARDS_DELAY);
			wait(delayJittered(CLIENT_KNOBS->STORAGE_METRICS_TOO_MANY_SHARDS_DELAY, TaskPriority::DataDistribution));
			// make sure that the next getKeyRangeLocations() call will actually re-fetch the range
			cx->invalidateCache(Key(), keys);
		}
	}
}

Future<std::pair<Optional<StorageMetrics>, int>> DatabaseContext::waitStorageMetrics(
    KeyRange const& keys,
    StorageMetrics const& min,
    StorageMetrics const& max,
    StorageMetrics const& permittedError,
    int shardLimit,
    int expectedShardCount) {
	return ::waitStorageMetrics(Database(Reference<DatabaseContext>::addRef(this)),
	                            keys,
	                            min,
	                            max,
	                            permittedError,
	                            shardLimit,
	                            expectedShardCount);
}

Future<StorageMetrics> DatabaseContext::getStorageMetrics(KeyRange const& keys, int shardLimit) {
	if (shardLimit > 0) {
		StorageMetrics m;
		m.bytes = -1;
		return extractMetrics(::waitStorageMetrics(Database(Reference<DatabaseContext>::addRef(this)),
		                                           keys,
		                                           StorageMetrics(),
		                                           m,
		                                           StorageMetrics(),
		                                           shardLimit,
		                                           -1));
	} else {
		return ::getStorageMetricsLargeKeyRange(Database(Reference<DatabaseContext>::addRef(this)), keys);
	}
}

ACTOR Future<Standalone<VectorRef<DDMetricsRef>>> waitDataDistributionMetricsList(Database cx,
                                                                                  KeyRange keys,
                                                                                  int shardLimit) {
	loop {
		choose {
			when(wait(cx->onProxiesChanged())) {}
			when(ErrorOr<GetDDMetricsReply> rep =
			         wait(errorOr(basicLoadBalance(cx->getCommitProxies(UseProvisionalProxies::False),
			                                       &CommitProxyInterface::getDDMetrics,
			                                       GetDDMetricsRequest(keys, shardLimit))))) {
				if (rep.isError()) {
					throw rep.getError();
				}
				return rep.get().storageMetricsList;
			}
		}
	}
}

Future<Standalone<VectorRef<ReadHotRangeWithMetrics>>> DatabaseContext::getReadHotRanges(KeyRange const& keys) {
	return ::getReadHotRanges(Database(Reference<DatabaseContext>::addRef(this)), keys);
}

ACTOR Future<Standalone<VectorRef<KeyRef>>> getRangeSplitPoints(Reference<TransactionState> trState,
                                                                KeyRange keys,
                                                                int64_t chunkSize,
                                                                Version version) {
	state Span span("NAPI:GetRangeSplitPoints"_loc, trState->spanContext);

	loop {
		state std::vector<KeyRangeLocationInfo> locations =
		    wait(getKeyRangeLocations(trState,
		                              keys,
		                              CLIENT_KNOBS->TOO_MANY,
		                              Reverse::False,
		                              &StorageServerInterface::getRangeSplitPoints,
		                              UseTenant::True,
		                              version));
		try {
			state int nLocs = locations.size();
			state std::vector<Future<SplitRangeReply>> fReplies(nLocs);
			KeyRef partBegin, partEnd;
			for (int i = 0; i < nLocs; i++) {
				partBegin = (i == 0) ? keys.begin : locations[i].range.begin;
				partEnd = (i == nLocs - 1) ? keys.end : locations[i].range.end;
				SplitRangeRequest req(trState->getTenantInfo(), KeyRangeRef(partBegin, partEnd), chunkSize);
				fReplies[i] = loadBalance(locations[i].locations->locations(),
				                          &StorageServerInterface::getRangeSplitPoints,
				                          req,
				                          TaskPriority::DataDistribution);
			}

			wait(waitForAll(fReplies));
			Standalone<VectorRef<KeyRef>> results;

			results.push_back_deep(results.arena(), keys.begin);
			for (int i = 0; i < nLocs; i++) {
				if (i > 0) {
					results.push_back_deep(results.arena(),
					                       locations[i].range.begin); // Need this shard boundary
				}
				if (fReplies[i].get().splitPoints.size() > 0) {
					results.append(
					    results.arena(), fReplies[i].get().splitPoints.begin(), fReplies[i].get().splitPoints.size());
					results.arena().dependsOn(fReplies[i].get().splitPoints.arena());
				}
			}
			if (results.back() != keys.end) {
				results.push_back_deep(results.arena(), keys.end);
			}

			return results;
		} catch (Error& e) {
			if (e.code() == error_code_wrong_shard_server || e.code() == error_code_all_alternatives_failed) {
				trState->cx->invalidateCache(locations[0].tenantEntry.prefix, keys);
				wait(delay(CLIENT_KNOBS->WRONG_SHARD_SERVER_DELAY, TaskPriority::DataDistribution));
			} else if (e.code() == error_code_unknown_tenant) {
				ASSERT(trState->tenant().present());
				trState->cx->invalidateCachedTenant(trState->tenant().get());
				wait(delay(CLIENT_KNOBS->UNKNOWN_TENANT_RETRY_DELAY, trState->taskID));
			} else {
				TraceEvent(SevError, "GetRangeSplitPoints").error(e);
				throw;
			}
		}
	}
}

// kind of a hack, but necessary to work around needing to access system keys in a tenant-enabled transaction
ACTOR Future<TenantMapEntry> blobGranuleGetTenantEntry(Transaction* self, Key rangeStartKey) {
	Optional<KeyRangeLocationInfo> cachedLocationInfo =
	    self->trState->cx->getCachedLocation(self->getTenant().get(), rangeStartKey, Reverse::False);
	if (!cachedLocationInfo.present()) {
		KeyRangeLocationInfo l = wait(getKeyLocation_internal(self->trState->cx,
		                                                      self->getTenant().get(),
		                                                      rangeStartKey,
		                                                      self->trState->spanContext,
		                                                      self->trState->debugID,
		                                                      self->trState->useProvisionalProxies,
		                                                      Reverse::False,
		                                                      latestVersion));
		self->trState->tenantId = l.tenantEntry.id;
		return l.tenantEntry;
	} else {
		self->trState->tenantId = cachedLocationInfo.get().tenantEntry.id;
		return cachedLocationInfo.get().tenantEntry;
	}
}

Future<Standalone<VectorRef<KeyRef>>> Transaction::getRangeSplitPoints(KeyRange const& keys, int64_t chunkSize) {
	return ::getRangeSplitPoints(
	    trState, keys, chunkSize, readVersion.isValid() && readVersion.isReady() ? readVersion.get() : latestVersion);
}

#define BG_REQUEST_DEBUG false

// the blob granule requests are a bit funky because they piggyback off the existing transaction to read from the system
// keyspace
ACTOR Future<Standalone<VectorRef<KeyRangeRef>>> getBlobGranuleRangesActor(Transaction* self, KeyRange keyRange) {
	// FIXME: use streaming range read
	state KeyRange currentRange = keyRange;
	state Standalone<VectorRef<KeyRangeRef>> results;
	state Optional<Key> tenantPrefix;
	if (BG_REQUEST_DEBUG) {
		fmt::print("Getting Blob Granules for [{0} - {1})\n", keyRange.begin.printable(), keyRange.end.printable());
	}

	if (self->getTenant().present()) {
		// have to bypass tenant to read system key space, and add tenant prefix to part of mapping
		TenantMapEntry tenantEntry = wait(blobGranuleGetTenantEntry(self, currentRange.begin));
		tenantPrefix = tenantEntry.prefix;
	} else {
		self->setOption(FDBTransactionOptions::ACCESS_SYSTEM_KEYS);
	}
	loop {
		state RangeResult blobGranuleMapping;
		if (tenantPrefix.present()) {
			state Standalone<StringRef> mappingPrefix = tenantPrefix.get().withPrefix(blobGranuleMappingKeys.begin);

			// basically krmGetRange, but enable it to not use tenant without RAW_ACCESS by doing manual getRange with
			// UseTenant::False
			GetRangeLimits limits(1000);
			limits.minRows = 2;
			RangeResult rawMapping = wait(getRange(self->trState,
			                                       self->getReadVersion(),
			                                       lastLessOrEqual(keyRange.begin.withPrefix(mappingPrefix)),
			                                       firstGreaterThan(keyRange.end.withPrefix(mappingPrefix)),
			                                       limits,
			                                       Reverse::False,
			                                       UseTenant::False));
			// strip off mapping prefix
			blobGranuleMapping = krmDecodeRanges(mappingPrefix, currentRange, rawMapping);
		} else {
			wait(store(
			    blobGranuleMapping,
			    krmGetRanges(
			        self, blobGranuleMappingKeys.begin, currentRange, 1000, GetRangeLimits::BYTE_LIMIT_UNLIMITED)));
		}

		for (int i = 0; i < blobGranuleMapping.size() - 1; i++) {
			if (blobGranuleMapping[i].value.size()) {
				results.push_back(results.arena(),
				                  KeyRangeRef(blobGranuleMapping[i].key, blobGranuleMapping[i + 1].key));
			}
		}
		results.arena().dependsOn(blobGranuleMapping.arena());
		if (blobGranuleMapping.more) {
			currentRange = KeyRangeRef(blobGranuleMapping.back().key, currentRange.end);
		} else {
			return results;
		}
	}
}

Future<Standalone<VectorRef<KeyRangeRef>>> Transaction::getBlobGranuleRanges(const KeyRange& range) {
	return ::getBlobGranuleRangesActor(this, range);
}

// hack (for now) to get blob worker interface into load balance
struct BWLocationInfo : MultiInterface<ReferencedInterface<BlobWorkerInterface>> {
	using Locations = MultiInterface<ReferencedInterface<BlobWorkerInterface>>;
	explicit BWLocationInfo(const std::vector<Reference<ReferencedInterface<BlobWorkerInterface>>>& v) : Locations(v) {}
};

ACTOR Future<Standalone<VectorRef<BlobGranuleChunkRef>>> readBlobGranulesActor(
    Transaction* self,
    KeyRange range,
    Version begin,
    Optional<Version> read,
    Version* readVersionOut) { // read not present is "use transaction version"

	state RangeResult blobGranuleMapping;
	state Key granuleStartKey;
	state Key granuleEndKey;
	state KeyRange keyRange = range;
	state UID workerId;
	state int i;
	state Version rv;
	state Optional<Key> tenantPrefix;

	state Standalone<VectorRef<BlobGranuleChunkRef>> results;
	state double startTime = now();

	if (read.present()) {
		rv = read.get();
	} else {
		Version _end = wait(self->getReadVersion());
		rv = _end;
	}

	// Right now just read whole blob range assignments from DB
	// FIXME: eventually we probably want to cache this and invalidate similarly to storage servers.
	// Cache misses could still read from the DB, or we could add it to the Transaction State Store and
	// have proxies serve it from memory.
	if (BG_REQUEST_DEBUG) {
		fmt::print("Doing blob granule request [{0} - {1}) @ {2}{3}\n",
		           range.begin.printable(),
		           range.end.printable(),
		           rv,
		           self->getTenant().present() ? " for tenant " + self->getTenant().get().printable() : "");
	}

	if (self->getTenant().present()) {
		// have to bypass tenant to read system key space, and add tenant prefix to part of mapping
		TenantMapEntry tenantEntry = wait(blobGranuleGetTenantEntry(self, range.begin));
		tenantPrefix = tenantEntry.prefix;
		Standalone<StringRef> mappingPrefix = tenantEntry.prefix.withPrefix(blobGranuleMappingKeys.begin);

		// basically krmGetRange, but enable it to not use tenant without RAW_ACCESS by doing manual getRange with
		// UseTenant::False
		GetRangeLimits limits(1000);
		limits.minRows = 2;
		RangeResult rawMapping = wait(getRange(self->trState,
		                                       self->getReadVersion(),
		                                       lastLessOrEqual(keyRange.begin.withPrefix(mappingPrefix)),
		                                       firstGreaterThan(keyRange.end.withPrefix(mappingPrefix)),
		                                       limits,
		                                       Reverse::False,
		                                       UseTenant::False));
		// strip off mapping prefix
		Standalone<StringRef> prefix =
		    StringRef(blobGranuleMappingKeys.begin.toString() + tenantPrefix.get().toString());
		blobGranuleMapping = krmDecodeRanges(prefix, range, rawMapping);
	} else {
		self->setOption(FDBTransactionOptions::ACCESS_SYSTEM_KEYS);
		wait(store(
		    blobGranuleMapping,
		    krmGetRanges(self, blobGranuleMappingKeys.begin, keyRange, 1000, GetRangeLimits::BYTE_LIMIT_UNLIMITED)));
	}
	if (blobGranuleMapping.more) {
		if (BG_REQUEST_DEBUG) {
			fmt::print(
			    "BG Mapping for [{0} - %{1}) too large!\n", keyRange.begin.printable(), keyRange.end.printable());
		}
		TraceEvent(SevWarn, "BGMappingTooLarge").detail("Range", range).detail("Max", 1000);
		throw unsupported_operation();
	}
	ASSERT(!blobGranuleMapping.more && blobGranuleMapping.size() < CLIENT_KNOBS->TOO_MANY);

	if (blobGranuleMapping.size() < 2) {
		throw blob_granule_transaction_too_old();
	}

	if (BG_REQUEST_DEBUG) {
		fmt::print("Doing blob granule request @ {}\n", rv);
		fmt::print("blob worker assignments:\n");
	}

	for (i = 0; i < blobGranuleMapping.size() - 1; i++) {
		granuleStartKey = blobGranuleMapping[i].key;
		granuleEndKey = blobGranuleMapping[i + 1].key;
		if (!blobGranuleMapping[i].value.size()) {
			if (BG_REQUEST_DEBUG) {
				fmt::print("Key range [{0} - {1}) missing worker assignment!\n",
				           granuleStartKey.printable(),
				           granuleEndKey.printable());
				// TODO probably new exception type instead
			}
			throw blob_granule_transaction_too_old();
		}

		workerId = decodeBlobGranuleMappingValue(blobGranuleMapping[i].value);
		if (workerId == UID()) {
			if (BG_REQUEST_DEBUG) {
				fmt::print("Key range [{0} - {1}) has no assigned worker yet!\n",
				           granuleStartKey.printable(),
				           granuleEndKey.printable());
			}
			throw blob_granule_transaction_too_old();
		}
		if (BG_REQUEST_DEBUG) {
			fmt::print(
			    "  [{0} - {1}): {2}\n", granuleStartKey.printable(), granuleEndKey.printable(), workerId.toString());
		}

		if (!self->trState->cx->blobWorker_interf.count(workerId)) {
			state Optional<Value> workerInterface;
			// again, have to bypass system keys and tenant requirements if tenant is present
			wait(store(
			    workerInterface,
			    getValue(self->trState, blobWorkerListKeyFor(workerId), self->getReadVersion(), UseTenant::False)));
			// from the time the mapping was read from the db, the associated blob worker
			// could have died and so its interface wouldn't be present as part of the blobWorkerList
			// we persist in the db. So throw wrong_shard_server to get the new mapping
			if (!workerInterface.present()) {
				// need to re-read mapping, throw transaction_too_old so client retries. TODO better error?
				// throw wrong_shard_server();
				throw transaction_too_old();
			}
			// FIXME: maybe just want to insert here if there are racing queries for the same worker or something?
			self->trState->cx->blobWorker_interf[workerId] = decodeBlobWorkerListValue(workerInterface.get());
			if (BG_REQUEST_DEBUG) {
				fmt::print("    decoded worker interface for {0}\n", workerId.toString());
			}
		}
	}

	// Make request for each granule
	for (i = 0; i < blobGranuleMapping.size() - 1; i++) {
		granuleStartKey = blobGranuleMapping[i].key;
		granuleEndKey = blobGranuleMapping[i + 1].key;
		// if this was a time travel and the request returned larger bounds, skip this chunk
		if (granuleEndKey <= keyRange.begin) {
			continue;
		}
		workerId = decodeBlobGranuleMappingValue(blobGranuleMapping[i].value);
		// prune first/last granules to requested range
		if (keyRange.begin > granuleStartKey) {
			granuleStartKey = keyRange.begin;
		}
		if (keyRange.end < granuleEndKey) {
			granuleEndKey = keyRange.end;
		}

		state BlobGranuleFileRequest req;
		req.keyRange = KeyRangeRef(StringRef(req.arena, granuleStartKey), StringRef(req.arena, granuleEndKey));
		req.beginVersion = begin;
		req.readVersion = rv;
		req.tenantInfo = self->getTenant().present() ? self->trState->getTenantInfo() : TenantInfo();
		req.canCollapseBegin = true; // TODO make this a parameter once we support it

		std::vector<Reference<ReferencedInterface<BlobWorkerInterface>>> v;
		v.push_back(
		    makeReference<ReferencedInterface<BlobWorkerInterface>>(self->trState->cx->blobWorker_interf[workerId]));
		state Reference<MultiInterface<ReferencedInterface<BlobWorkerInterface>>> location =
		    makeReference<BWLocationInfo>(v);
		// use load balance with one option for now for retry and error handling
		try {
			choose {
				when(BlobGranuleFileReply rep = wait(loadBalance(location,
				                                                 &BlobWorkerInterface::blobGranuleFileRequest,
				                                                 req,
				                                                 TaskPriority::DefaultPromiseEndpoint,
				                                                 AtMostOnce::False,
				                                                 nullptr))) {
					if (BG_REQUEST_DEBUG) {
						fmt::print("Blob granule request for [{0} - {1}) @ {2} - {3} got reply from {4}:\n",
						           granuleStartKey.printable(),
						           granuleEndKey.printable(),
						           begin,
						           rv,
						           workerId.toString());
					}
					ASSERT(!rep.chunks.empty());
					results.arena().dependsOn(rep.arena);
					for (auto& chunk : rep.chunks) {
						if (BG_REQUEST_DEBUG) {
							fmt::print(
							    "[{0} - {1})\n", chunk.keyRange.begin.printable(), chunk.keyRange.end.printable());

							fmt::print("  SnapshotFile: {0}\n    \n  DeltaFiles:\n",
							           chunk.snapshotFile.present() ? chunk.snapshotFile.get().toString().c_str()
							                                        : "<none>");
							for (auto& df : chunk.deltaFiles) {
								fmt::print("    {0}\n", df.toString());
							}
							fmt::print("  Deltas: ({0})", chunk.newDeltas.size());
							if (chunk.newDeltas.size() > 0) {
								fmt::print(" with version [{0} - {1}]",
								           chunk.newDeltas[0].version,
								           chunk.newDeltas[chunk.newDeltas.size() - 1].version);
							}
							fmt::print("  IncludedVersion: {0}\n\n\n", chunk.includedVersion);
							if (chunk.tenantPrefix.present()) {
								fmt::print("  TenantPrefix: {0}\n", chunk.tenantPrefix.get().printable());
							}
						}

						ASSERT(chunk.tenantPrefix.present() == tenantPrefix.present());
						if (chunk.tenantPrefix.present()) {
							ASSERT(chunk.tenantPrefix.get() == tenantPrefix.get());
						}

						results.push_back(results.arena(), chunk);
						StringRef chunkEndKey = chunk.keyRange.end;
						if (tenantPrefix.present()) {
							chunkEndKey = chunkEndKey.removePrefix(tenantPrefix.get());
						}
						keyRange = KeyRangeRef(std::min(chunkEndKey, keyRange.end), keyRange.end);
					}
				}
				// if we detect that this blob worker fails, cancel the request, as otherwise load balance will
				// retry indefinitely with one option
				when(wait(IFailureMonitor::failureMonitor().onStateEqual(
				    location->get(0, &BlobWorkerInterface::blobGranuleFileRequest).getEndpoint(),
				    FailureStatus(true)))) {
					if (BG_REQUEST_DEBUG) {
						fmt::print("readBlobGranules got BW {0} failed\n", workerId.toString());
					}

					throw connection_failed();
				}
			}
		} catch (Error& e) {
			if (BG_REQUEST_DEBUG) {
				fmt::print("BGReq got error {}\n", e.name());
			}
			// worker is up but didn't actually have granule, or connection failed
			if (e.code() == error_code_wrong_shard_server || e.code() == error_code_connection_failed ||
			    e.code() == error_code_unknown_tenant) {
				// need to re-read mapping, throw transaction_too_old so client retries. TODO better error?
				throw transaction_too_old();
			}
			throw e;
		}
	}

	self->trState->cx->anyBlobGranuleRequests = true;
	self->trState->cx->bgGranulesPerRequest.addSample(results.size());
	self->trState->cx->bgLatencies.addSample(now() - startTime);

	if (readVersionOut != nullptr) {
		*readVersionOut = rv;
	}
	return results;
}

Future<Standalone<VectorRef<BlobGranuleChunkRef>>> Transaction::readBlobGranules(const KeyRange& range,
                                                                                 Version begin,
                                                                                 Optional<Version> readVersion,
                                                                                 Version* readVersionOut) {
	return readBlobGranulesActor(this, range, begin, readVersion, readVersionOut);
}

ACTOR Future<Void> setPerpetualStorageWiggle(Database cx, bool enable, LockAware lockAware) {
	state ReadYourWritesTransaction tr(cx);
	loop {
		try {
			tr.setOption(FDBTransactionOptions::ACCESS_SYSTEM_KEYS);
			if (lockAware) {
				tr.setOption(FDBTransactionOptions::LOCK_AWARE);
			}

			tr.set(perpetualStorageWiggleKey, enable ? "1"_sr : "0"_sr);
			wait(tr.commit());
			break;
		} catch (Error& e) {
			wait(tr.onError(e));
		}
	}
	return Void();
}

ACTOR Future<std::vector<std::pair<UID, StorageWiggleValue>>> readStorageWiggleValues(Database cx,
                                                                                      bool primary,
                                                                                      bool use_system_priority) {
	state const Key readKey = perpetualStorageWiggleIDPrefix.withSuffix(primary ? "primary/"_sr : "remote/"_sr);
	state KeyBackedObjectMap<UID, StorageWiggleValue, decltype(IncludeVersion())> metadataMap(readKey,
	                                                                                          IncludeVersion());
	state Reference<ReadYourWritesTransaction> tr(new ReadYourWritesTransaction(cx));
	state std::vector<std::pair<UID, StorageWiggleValue>> res;
	// read the wiggling pairs
	loop {
		try {
			tr->setOption(FDBTransactionOptions::READ_SYSTEM_KEYS);
			tr->setOption(FDBTransactionOptions::READ_LOCK_AWARE);
			if (use_system_priority) {
				tr->setOption(FDBTransactionOptions::PRIORITY_SYSTEM_IMMEDIATE);
			}
			wait(store(res, metadataMap.getRange(tr, UID(0, 0), Optional<UID>(), CLIENT_KNOBS->TOO_MANY)));
			wait(tr->commit());
			break;
		} catch (Error& e) {
			wait(tr->onError(e));
		}
	}
	return res;
}

ACTOR Future<Void> splitStorageMetricsStream(PromiseStream<Key> resultStream,
                                             Database cx,
                                             KeyRange keys,
                                             StorageMetrics limit,
                                             StorageMetrics estimated,
                                             Optional<int> minSplitBytes) {
	state Span span("NAPI:SplitStorageMetricsStream"_loc);
	state Key beginKey = keys.begin;
	state Key globalLastKey = beginKey;
	resultStream.send(beginKey);
	// track used across loops
	state StorageMetrics globalUsed;
	loop {
		state std::vector<KeyRangeLocationInfo> locations =
		    wait(getKeyRangeLocations(cx,
		                              Optional<TenantName>(),
		                              KeyRangeRef(beginKey, keys.end),
		                              CLIENT_KNOBS->STORAGE_METRICS_SHARD_LIMIT,
		                              Reverse::False,
		                              &StorageServerInterface::splitMetrics,
		                              span.context,
		                              Optional<UID>(),
		                              UseProvisionalProxies::False,
		                              latestVersion));
		try {
			//TraceEvent("SplitStorageMetrics").detail("Locations", locations.size());

			state StorageMetrics localUsed = globalUsed;
			state Key localLastKey = globalLastKey;
			state Standalone<VectorRef<KeyRef>> results;
			state int i = 0;
			for (; i < locations.size(); i++) {
				SplitMetricsRequest req(locations[i].range,
				                        limit,
				                        localUsed,
				                        estimated,
				                        i == locations.size() - 1 && keys.end <= locations.back().range.end,
				                        minSplitBytes);
				SplitMetricsReply res = wait(loadBalance(locations[i].locations->locations(),
				                                         &StorageServerInterface::splitMetrics,
				                                         req,
				                                         TaskPriority::DataDistribution));
				if (res.splits.size() &&
				    res.splits[0] <= localLastKey) { // split points are out of order, possibly because
					// of moving data, throw error to retry
					ASSERT_WE_THINK(false); // FIXME: This seems impossible and doesn't seem to be covered by testing
					throw all_alternatives_failed();
				}

				if (res.splits.size()) {
					results.append(results.arena(), res.splits.begin(), res.splits.size());
					results.arena().dependsOn(res.splits.arena());
					localLastKey = res.splits.back();
				}
				localUsed = res.used;

				//TraceEvent("SplitStorageMetricsResult").detail("Used", used.bytes).detail("Location", i).detail("Size", res.splits.size());
			}

			globalUsed = localUsed;

			// only truncate split at end
			if (keys.end <= locations.back().range.end &&
			    globalUsed.allLessOrEqual(limit * CLIENT_KNOBS->STORAGE_METRICS_UNFAIR_SPLIT_LIMIT) &&
			    results.size() > 1) {
				results.resize(results.arena(), results.size() - 1);
				localLastKey = results.back();
			}
			globalLastKey = localLastKey;

			for (auto& splitKey : results) {
				resultStream.send(splitKey);
			}

			if (keys.end <= locations.back().range.end) {
				resultStream.send(keys.end);
				resultStream.sendError(end_of_stream());
				break;
			} else {
				beginKey = locations.back().range.end;
			}
		} catch (Error& e) {
			if (e.code() == error_code_operation_cancelled) {
				throw e;
			}
			if (e.code() != error_code_wrong_shard_server && e.code() != error_code_all_alternatives_failed) {
				TraceEvent(SevError, "SplitStorageMetricsStreamError").error(e);
				resultStream.sendError(e);
				throw;
			}
			cx->invalidateCache(Key(), keys);
			wait(delay(CLIENT_KNOBS->WRONG_SHARD_SERVER_DELAY, TaskPriority::DataDistribution));
		}
	}
	return Void();
}

Future<Void> DatabaseContext::splitStorageMetricsStream(const PromiseStream<Key>& resultStream,
                                                        KeyRange const& keys,
                                                        StorageMetrics const& limit,
                                                        StorageMetrics const& estimated,
                                                        Optional<int> const& minSplitBytes) {
	return ::splitStorageMetricsStream(
	    resultStream, Database(Reference<DatabaseContext>::addRef(this)), keys, limit, estimated, minSplitBytes);
}

ACTOR Future<Standalone<VectorRef<KeyRef>>> splitStorageMetrics(Database cx,
                                                                KeyRange keys,
                                                                StorageMetrics limit,
                                                                StorageMetrics estimated,
                                                                Optional<int> minSplitBytes) {
	state Span span("NAPI:SplitStorageMetrics"_loc);
	loop {
		state std::vector<KeyRangeLocationInfo> locations =
		    wait(getKeyRangeLocations(cx,
		                              Optional<TenantName>(),
		                              keys,
		                              CLIENT_KNOBS->STORAGE_METRICS_SHARD_LIMIT,
		                              Reverse::False,
		                              &StorageServerInterface::splitMetrics,
		                              span.context,
		                              Optional<UID>(),
		                              UseProvisionalProxies::False,
		                              latestVersion));
		state StorageMetrics used;
		state Standalone<VectorRef<KeyRef>> results;

		// SOMEDAY: Right now, if there are too many shards we delay and check again later. There may be a better
		// solution to this.
		if (locations.size() == CLIENT_KNOBS->STORAGE_METRICS_SHARD_LIMIT) {
			wait(delay(CLIENT_KNOBS->STORAGE_METRICS_TOO_MANY_SHARDS_DELAY, TaskPriority::DataDistribution));
			cx->invalidateCache(Key(), keys);
		} else {
			results.push_back_deep(results.arena(), keys.begin);
			try {
				//TraceEvent("SplitStorageMetrics").detail("Locations", locations.size());

				state int i = 0;
				for (; i < locations.size(); i++) {
					SplitMetricsRequest req(
					    locations[i].range, limit, used, estimated, i == locations.size() - 1, minSplitBytes);
					SplitMetricsReply res = wait(loadBalance(locations[i].locations->locations(),
					                                         &StorageServerInterface::splitMetrics,
					                                         req,
					                                         TaskPriority::DataDistribution));
					if (res.splits.size() &&
					    res.splits[0] <= results.back()) { // split points are out of order, possibly because of
						                                   // moving data, throw error to retry
						ASSERT_WE_THINK(
						    false); // FIXME: This seems impossible and doesn't seem to be covered by testing
						throw all_alternatives_failed();
					}
					if (res.splits.size()) {
						results.append(results.arena(), res.splits.begin(), res.splits.size());
						results.arena().dependsOn(res.splits.arena());
					}
					used = res.used;

					//TraceEvent("SplitStorageMetricsResult").detail("Used", used.bytes).detail("Location", i).detail("Size", res.splits.size());
				}

				if (used.allLessOrEqual(limit * CLIENT_KNOBS->STORAGE_METRICS_UNFAIR_SPLIT_LIMIT) &&
				    results.size() > 1) {
					results.resize(results.arena(), results.size() - 1);
				}

				if (keys.end <= locations.back().range.end) {
					results.push_back_deep(results.arena(), keys.end);
				}
				return results;
			} catch (Error& e) {
				if (e.code() != error_code_wrong_shard_server && e.code() != error_code_all_alternatives_failed) {
					TraceEvent(SevError, "SplitStorageMetricsError").error(e);
					throw;
				}
				cx->invalidateCache(Key(), keys);
				wait(delay(CLIENT_KNOBS->WRONG_SHARD_SERVER_DELAY, TaskPriority::DataDistribution));
			}
		}
	}
}

Future<Standalone<VectorRef<KeyRef>>> DatabaseContext::splitStorageMetrics(KeyRange const& keys,
                                                                           StorageMetrics const& limit,
                                                                           StorageMetrics const& estimated,
                                                                           Optional<int> const& minSplitBytes) {
	return ::splitStorageMetrics(
	    Database(Reference<DatabaseContext>::addRef(this)), keys, limit, estimated, minSplitBytes);
}

void Transaction::checkDeferredError() const {
	trState->cx->checkDeferredError();
}

Reference<TransactionLogInfo> Transaction::createTrLogInfoProbabilistically(const Database& cx) {
	if (!cx->isError()) {
		double clientSamplingProbability =
		    cx->globalConfig->get<double>(fdbClientInfoTxnSampleRate, CLIENT_KNOBS->CSI_SAMPLING_PROBABILITY);
		if (((networkOptions.logClientInfo.present() && networkOptions.logClientInfo.get()) || BUGGIFY) &&
		    deterministicRandom()->random01() < clientSamplingProbability &&
		    (!g_network->isSimulated() || !g_simulator.speedUpSimulation)) {
			return makeReference<TransactionLogInfo>(TransactionLogInfo::DATABASE);
		}
	}

	return Reference<TransactionLogInfo>();
}

void Transaction::setTransactionID(UID id) {
	ASSERT(getSize() == 0);
	trState->spanContext = SpanContext(id, trState->spanContext.spanID);
}

void Transaction::setToken(uint64_t token) {
	ASSERT(getSize() == 0);
	trState->spanContext = SpanContext(trState->spanContext.traceID, token);
}

void enableClientInfoLogging() {
	ASSERT(networkOptions.logClientInfo.present() == false);
	networkOptions.logClientInfo = true;
	TraceEvent(SevInfo, "ClientInfoLoggingEnabled").log();
}

ACTOR Future<Void> snapCreate(Database cx, Standalone<StringRef> snapCmd, UID snapUID) {
	TraceEvent("SnapCreateEnter").detail("SnapCmd", snapCmd).detail("UID", snapUID);
	try {
		loop {
			choose {
				when(wait(cx->onProxiesChanged())) {}
				when(wait(basicLoadBalance(cx->getCommitProxies(UseProvisionalProxies::False),
				                           &CommitProxyInterface::proxySnapReq,
				                           ProxySnapRequest(snapCmd, snapUID, snapUID),
				                           cx->taskID,
				                           AtMostOnce::True))) {
					TraceEvent("SnapCreateExit").detail("SnapCmd", snapCmd).detail("UID", snapUID);
					return Void();
				}
			}
		}
	} catch (Error& e) {
		TraceEvent("SnapCreateError").error(e).detail("SnapCmd", snapCmd.toString()).detail("UID", snapUID);
		throw;
	}
}

ACTOR template <class T>
static Future<Void> createCheckpointImpl(T tr, KeyRangeRef range, CheckpointFormat format) {
	ASSERT(!tr->getTenant().present());
	TraceEvent("CreateCheckpointTransactionBegin").detail("Range", range);

	state RangeResult keyServers = wait(krmGetRanges(tr, keyServersPrefix, range));
	ASSERT(!keyServers.more);

	state RangeResult UIDtoTagMap = wait(tr->getRange(serverTagKeys, CLIENT_KNOBS->TOO_MANY));
	ASSERT(!UIDtoTagMap.more && UIDtoTagMap.size() < CLIENT_KNOBS->TOO_MANY);

	for (int i = 0; i < keyServers.size() - 1; ++i) {
		KeyRangeRef shard(keyServers[i].key, keyServers[i + 1].key);
		std::vector<UID> src;
		std::vector<UID> dest;
		decodeKeyServersValue(UIDtoTagMap, keyServers[i].value, src, dest);

		// The checkpoint request is sent to all replicas, in case any of them is unhealthy.
		// An alternative is to choose a healthy replica.
		const UID checkpointID = deterministicRandom()->randomUniqueID();
		for (int idx = 0; idx < src.size(); ++idx) {
			CheckpointMetaData checkpoint(shard & range, format, src[idx], checkpointID);
			checkpoint.setState(CheckpointMetaData::Pending);
			tr->set(checkpointKeyFor(checkpointID), checkpointValue(checkpoint));
		}

		TraceEvent("CreateCheckpointTransactionShard")
		    .detail("Shard", shard)
		    .detail("SrcServers", describe(src))
		    .detail("ServerSelected", describe(src))
		    .detail("CheckpointKey", checkpointKeyFor(checkpointID))
		    .detail("ReadVersion", tr->getReadVersion().get());
	}

	return Void();
}

Future<Void> createCheckpoint(Reference<ReadYourWritesTransaction> tr, KeyRangeRef range, CheckpointFormat format) {
	return holdWhile(tr, createCheckpointImpl(tr, range, format));
}

Future<Void> createCheckpoint(Transaction* tr, KeyRangeRef range, CheckpointFormat format) {
	return createCheckpointImpl(tr, range, format);
}

// Gets CheckpointMetaData of the specific keyrange, version and format from one of the storage servers, if none of the
// servers have the checkpoint, a checkpoint_not_found error is returned.
ACTOR static Future<CheckpointMetaData> getCheckpointMetaDataInternal(GetCheckpointRequest req,
                                                                      Reference<LocationInfo> alternatives,
                                                                      double timeout) {
	TraceEvent("GetCheckpointMetaDataInternalBegin")
	    .detail("Range", req.range)
	    .detail("Version", req.version)
	    .detail("Format", static_cast<int>(req.format))
	    .detail("Locations", alternatives->description());

	state std::vector<Future<ErrorOr<CheckpointMetaData>>> futures;
	state int index = 0;
	for (index = 0; index < alternatives->size(); ++index) {
		// For each shard, all storage servers are checked, only one is required.
		futures.push_back(errorOr(timeoutError(alternatives->getInterface(index).checkpoint.getReply(req), timeout)));
	}

	state Optional<Error> error;
	wait(waitForAll(futures));
	TraceEvent("GetCheckpointMetaDataInternalWaitEnd").detail("Range", req.range).detail("Version", req.version);

	for (index = 0; index < futures.size(); ++index) {
		if (!futures[index].isReady()) {
			error = timed_out();
			TraceEvent("GetCheckpointMetaDataInternalSSTimeout")
			    .detail("Range", req.range)
			    .detail("Version", req.version)
			    .detail("StorageServer", alternatives->getInterface(index).uniqueID);
			continue;
		}

		if (futures[index].get().isError()) {
			const Error& e = futures[index].get().getError();
			TraceEvent("GetCheckpointMetaDataInternalError")
			    .errorUnsuppressed(e)
			    .detail("Range", req.range)
			    .detail("Version", req.version)
			    .detail("StorageServer", alternatives->getInterface(index).uniqueID);
			if (e.code() != error_code_checkpoint_not_found || !error.present()) {
				error = e;
			}
		} else {
			return futures[index].get().get();
		}
	}

	ASSERT(error.present());
	throw error.get();
}

ACTOR Future<std::vector<CheckpointMetaData>> getCheckpointMetaData(Database cx,
                                                                    KeyRange keys,
                                                                    Version version,
                                                                    CheckpointFormat format,
                                                                    double timeout) {
	state Span span("NAPI:GetCheckpoint"_loc);
	state int index = 0;
	state std::vector<Future<CheckpointMetaData>> futures;

	loop {
		TraceEvent("GetCheckpointBegin")
		    .detail("Range", keys.toString())
		    .detail("Version", version)
		    .detail("Format", static_cast<int>(format));

		try {
			state std::vector<KeyRangeLocationInfo> locations =
			    wait(getKeyRangeLocations(cx,
			                              Optional<TenantName>(),
			                              keys,
			                              CLIENT_KNOBS->TOO_MANY,
			                              Reverse::False,
			                              &StorageServerInterface::checkpoint,
			                              span.context,
			                              Optional<UID>(),
			                              UseProvisionalProxies::False,
			                              latestVersion));

			futures.clear();
			for (index = 0; index < locations.size(); ++index) {
				futures.push_back(
				    getCheckpointMetaDataInternal(GetCheckpointRequest(version, locations[index].range, format),
				                                  locations[index].locations,
				                                  timeout));
				TraceEvent("GetCheckpointShardBegin")
				    .detail("Range", locations[index].range)
				    .detail("Version", version)
				    .detail("StorageServers", locations[index].locations->description());
			}

			choose {
				when(wait(cx->connectionFileChanged())) { cx->invalidateCache(KeyRef(), keys); }
				when(wait(waitForAll(futures))) { break; }
				when(wait(delay(timeout))) {
					TraceEvent("GetCheckpointTimeout").detail("Range", keys).detail("Version", version);
				}
			}
		} catch (Error& e) {
			TraceEvent("GetCheckpointError").errorUnsuppressed(e).detail("Range", keys.toString());
			if (e.code() == error_code_wrong_shard_server || e.code() == error_code_all_alternatives_failed ||
			    e.code() == error_code_connection_failed || e.code() == error_code_broken_promise) {
				cx->invalidateCache(KeyRef(), keys);
				wait(delay(CLIENT_KNOBS->WRONG_SHARD_SERVER_DELAY));
			} else {
				throw;
			}
		}
	}

	std::vector<CheckpointMetaData> res;
	for (index = 0; index < futures.size(); ++index) {
		TraceEvent("GetCheckpointShardEnd").detail("Checkpoint", futures[index].get().toString());
		res.push_back(futures[index].get());
	}
	return res;
}

ACTOR Future<bool> checkSafeExclusions(Database cx, std::vector<AddressExclusion> exclusions) {
	TraceEvent("ExclusionSafetyCheckBegin")
	    .detail("NumExclusion", exclusions.size())
	    .detail("Exclusions", describe(exclusions));
	state ExclusionSafetyCheckRequest req(exclusions);
	state bool ddCheck;
	try {
		loop {
			choose {
				when(wait(cx->onProxiesChanged())) {}
				when(ExclusionSafetyCheckReply _ddCheck =
				         wait(basicLoadBalance(cx->getCommitProxies(UseProvisionalProxies::False),
				                               &CommitProxyInterface::exclusionSafetyCheckReq,
				                               req,
				                               cx->taskID))) {
					ddCheck = _ddCheck.safe;
					break;
				}
			}
		}
	} catch (Error& e) {
		if (e.code() != error_code_actor_cancelled) {
			TraceEvent("ExclusionSafetyCheckError")
			    .error(e)
			    .detail("NumExclusion", exclusions.size())
			    .detail("Exclusions", describe(exclusions));
		}
		throw;
	}
	TraceEvent("ExclusionSafetyCheckCoordinators").log();
	state ClientCoordinators coordinatorList(cx->getConnectionRecord());
	state std::vector<Future<Optional<LeaderInfo>>> leaderServers;
	leaderServers.reserve(coordinatorList.clientLeaderServers.size());
	for (int i = 0; i < coordinatorList.clientLeaderServers.size(); i++) {
		if (coordinatorList.clientLeaderServers[i].hostname.present()) {
			leaderServers.push_back(retryGetReplyFromHostname(GetLeaderRequest(coordinatorList.clusterKey, UID()),
			                                                  coordinatorList.clientLeaderServers[i].hostname.get(),
			                                                  WLTOKEN_CLIENTLEADERREG_GETLEADER,
			                                                  TaskPriority::CoordinationReply));
		} else {
			leaderServers.push_back(retryBrokenPromise(coordinatorList.clientLeaderServers[i].getLeader,
			                                           GetLeaderRequest(coordinatorList.clusterKey, UID()),
			                                           TaskPriority::CoordinationReply));
		}
	}
	// Wait for quorum so we don't dismiss live coordinators as unreachable by acting too fast
	choose {
		when(wait(smartQuorum(leaderServers, leaderServers.size() / 2 + 1, 1.0))) {}
		when(wait(delay(3.0))) {
			TraceEvent("ExclusionSafetyCheckNoCoordinatorQuorum").log();
			return false;
		}
	}
	int attemptCoordinatorExclude = 0;
	int coordinatorsUnavailable = 0;
	for (int i = 0; i < leaderServers.size(); i++) {
		NetworkAddress leaderAddress =
		    coordinatorList.clientLeaderServers[i].getLeader.getEndpoint().getPrimaryAddress();
		if (leaderServers[i].isReady()) {
			if ((std::count(
			         exclusions.begin(), exclusions.end(), AddressExclusion(leaderAddress.ip, leaderAddress.port)) ||
			     std::count(exclusions.begin(), exclusions.end(), AddressExclusion(leaderAddress.ip)))) {
				attemptCoordinatorExclude++;
			}
		} else {
			coordinatorsUnavailable++;
		}
	}
	int faultTolerance = (leaderServers.size() - 1) / 2 - coordinatorsUnavailable;
	bool coordinatorCheck = (attemptCoordinatorExclude <= faultTolerance);
	TraceEvent("ExclusionSafetyCheckFinish")
	    .detail("CoordinatorListSize", leaderServers.size())
	    .detail("NumExclusions", exclusions.size())
	    .detail("FaultTolerance", faultTolerance)
	    .detail("AttemptCoordinatorExclude", attemptCoordinatorExclude)
	    .detail("CoordinatorCheck", coordinatorCheck)
	    .detail("DataDistributorCheck", ddCheck);

	return (ddCheck && coordinatorCheck);
}

// returns true if we can connect to the given worker interface
ACTOR Future<bool> verifyInterfaceActor(Reference<FlowLock> connectLock, ClientWorkerInterface workerInterf) {
	wait(connectLock->take());
	state FlowLock::Releaser releaser(*connectLock);
	state ClientLeaderRegInterface leaderInterf(workerInterf.address());
	choose {
		when(Optional<LeaderInfo> rep =
		         wait(brokenPromiseToNever(leaderInterf.getLeader.getReply(GetLeaderRequest())))) {
			return true;
		}
		when(wait(delay(CLIENT_KNOBS->CLI_CONNECT_TIMEOUT))) {
			// NOTE : change timeout time here if necessary
			return false;
		}
	}
}

ACTOR static Future<int64_t> rebootWorkerActor(DatabaseContext* cx, ValueRef addr, bool check, int duration) {
	// ignore negative value
	if (duration < 0)
		duration = 0;
	if (!cx->getConnectionRecord())
		return 0;
	// fetch all workers' addresses and interfaces from CC
	RangeResult kvs = wait(getWorkerInterfaces(cx->getConnectionRecord()));
	ASSERT(!kvs.more);
	// map worker network address to its interface
	state std::map<Key, ClientWorkerInterface> workerInterfaces;
	for (const auto& it : kvs) {
		ClientWorkerInterface workerInterf =
		    BinaryReader::fromStringRef<ClientWorkerInterface>(it.value, IncludeVersion());
		Key primaryAddress =
		    it.key.endsWith(LiteralStringRef(":tls")) ? it.key.removeSuffix(LiteralStringRef(":tls")) : it.key;
		workerInterfaces[primaryAddress] = workerInterf;
		// Also add mapping from a worker's second address(if present) to its interface
		if (workerInterf.reboot.getEndpoint().addresses.secondaryAddress.present()) {
			Key secondAddress =
			    StringRef(workerInterf.reboot.getEndpoint().addresses.secondaryAddress.get().toString());
			secondAddress = secondAddress.endsWith(LiteralStringRef(":tls"))
			                    ? secondAddress.removeSuffix(LiteralStringRef(":tls"))
			                    : secondAddress;
			workerInterfaces[secondAddress] = workerInterf;
		}
	}
	// split and get all the requested addresses to send reboot requests
	state std::vector<std::string> addressesVec;
	boost::algorithm::split(addressesVec, addr.toString(), boost::is_any_of(","));
	// Note: reuse this knob from fdbcli, change it if necessary
	Reference<FlowLock> connectLock(new FlowLock(CLIENT_KNOBS->CLI_CONNECT_PARALLELISM));
	state std::vector<Future<bool>> verifyInterfs;
	for (const auto& requestedAddress : addressesVec) {
		// step 1: check that the requested address is in the worker list provided by CC
		if (!workerInterfaces.count(Key(requestedAddress)))
			return 0;
		// step 2: try to establish connections to the requested worker
		verifyInterfs.push_back(verifyInterfaceActor(connectLock, workerInterfaces[Key(requestedAddress)]));
	}
	// step 3: check if we can establish connections to all requested workers, return if not
	wait(waitForAll(verifyInterfs));
	for (const auto& f : verifyInterfs) {
		if (!f.get())
			return 0;
	}
	// step 4: After verifying we can connect to all requested workers, send reboot requests together
	for (const auto& address : addressesVec) {
		// Note: We want to make sure these requests are sent in parallel
		workerInterfaces[Key(address)].reboot.send(RebootRequest(false, check, duration));
	}
	return 1;
}

Future<int64_t> DatabaseContext::rebootWorker(StringRef addr, bool check, int duration) {
	return rebootWorkerActor(this, addr, check, duration);
}

Future<Void> DatabaseContext::forceRecoveryWithDataLoss(StringRef dcId) {
	return forceRecovery(getConnectionRecord(), dcId);
}

ACTOR static Future<Void> createSnapshotActor(DatabaseContext* cx, UID snapUID, StringRef snapCmd) {
	wait(mgmtSnapCreate(cx->clone(), snapCmd, snapUID));
	return Void();
}

Future<Void> DatabaseContext::createSnapshot(StringRef uid, StringRef snapshot_command) {
	std::string uid_str = uid.toString();
	if (!std::all_of(uid_str.begin(), uid_str.end(), [](unsigned char c) { return std::isxdigit(c); }) ||
	    uid_str.size() != 32) {
		// only 32-length hex string is considered as a valid UID
		throw snap_invalid_uid_string();
	}
	return createSnapshotActor(this, UID::fromString(uid_str), snapshot_command);
}

void sharedStateDelRef(DatabaseSharedState* ssPtr) {
	if (--ssPtr->refCount == 0) {
		delete ssPtr;
	}
}

Future<DatabaseSharedState*> DatabaseContext::initSharedState() {
	ASSERT(!sharedStatePtr); // Don't re-initialize shared state if a pointer already exists
	DatabaseSharedState* newState = new DatabaseSharedState();
	// Increment refcount by 1 on creation to account for the one held in MultiVersionApi map
	// Therefore, on initialization, refCount should be 2 (after also going to setSharedState)
	newState->refCount++;
	newState->delRef = &sharedStateDelRef;
	setSharedState(newState);
	return newState;
}

void DatabaseContext::setSharedState(DatabaseSharedState* p) {
	ASSERT(p->protocolVersion == currentProtocolVersion);
	sharedStatePtr = p;
	sharedStatePtr->refCount++;
}

ACTOR Future<Void> storageFeedVersionUpdater(StorageServerInterface interf, ChangeFeedStorageData* self) {
	state Promise<Void> destroyed = self->destroyed;
	loop {
		if (destroyed.isSet()) {
			return Void();
		}
		if (self->version.get() < self->desired.get()) {
			wait(delay(CLIENT_KNOBS->CHANGE_FEED_EMPTY_BATCH_TIME) || self->version.whenAtLeast(self->desired.get()));
			if (destroyed.isSet()) {
				return Void();
			}
			if (self->version.get() < self->desired.get()) {
				try {
					ChangeFeedVersionUpdateReply rep = wait(brokenPromiseToNever(
					    interf.changeFeedVersionUpdate.getReply(ChangeFeedVersionUpdateRequest(self->desired.get()))));

					if (rep.version > self->version.get()) {
						self->version.set(rep.version);
					}
				} catch (Error& e) {
					if (e.code() == error_code_server_overloaded) {
						if (FLOW_KNOBS->PREVENT_FAST_SPIN_DELAY > CLIENT_KNOBS->CHANGE_FEED_EMPTY_BATCH_TIME) {
							wait(delay(FLOW_KNOBS->PREVENT_FAST_SPIN_DELAY -
							           CLIENT_KNOBS->CHANGE_FEED_EMPTY_BATCH_TIME));
						}
					} else {
						throw e;
					}
				}
			}
		} else {
			wait(self->desired.whenAtLeast(self->version.get() + 1));
		}
	}
}

Reference<ChangeFeedStorageData> DatabaseContext::getStorageData(StorageServerInterface interf) {
	// use token from interface since that changes on SS restart
	UID token = interf.waitFailure.getEndpoint().token;
	auto it = changeFeedUpdaters.find(token);
	if (it == changeFeedUpdaters.end()) {
		Reference<ChangeFeedStorageData> newStorageUpdater = makeReference<ChangeFeedStorageData>();
		newStorageUpdater->id = interf.id();
		newStorageUpdater->interfToken = token;
		newStorageUpdater->updater = storageFeedVersionUpdater(interf, newStorageUpdater.getPtr());
		changeFeedUpdaters[token] = newStorageUpdater;
		return newStorageUpdater;
	}
	return it->second;
}

Version ChangeFeedData::getVersion() {
	return lastReturnedVersion.get();
}

// This function is essentially bubbling the information about what has been processed from the server through the
// change feed client. First it makes sure the server has returned all mutations up through the target version, the
// native api has consumed and processed, them, and then the fdb client has consumed all of the mutations.
ACTOR Future<Void> changeFeedWaitLatest(Reference<ChangeFeedData> self, Version version) {
	// wait on SS to have sent up through version
	int desired = 0;
	int waiting = 0;
	std::vector<Future<Void>> allAtLeast;
	for (auto& it : self->storageData) {
		if (it->version.get() < version) {
			waiting++;
			if (version > it->desired.get()) {
				it->desired.set(version);
				desired++;
			}
			allAtLeast.push_back(it->version.whenAtLeast(version));
		}
	}

	wait(waitForAll(allAtLeast));

	// then, wait on ss streams to have processed up through version
	std::vector<Future<Void>> onEmpty;
	for (auto& it : self->streams) {
		if (!it.isEmpty()) {
			onEmpty.push_back(it.onEmpty());
		}
	}

	if (onEmpty.size()) {
		wait(waitForAll(onEmpty));
	}

	if (self->mutations.isEmpty()) {
		wait(delay(0));
	}

	// wait for merge cursor to fully process everything it read from its individual promise streams, either until it is
	// done processing or we have up through the desired version
	while (self->lastReturnedVersion.get() < self->maxSeenVersion && self->lastReturnedVersion.get() < version) {
		Version target = std::min(self->maxSeenVersion, version);
		wait(self->lastReturnedVersion.whenAtLeast(target));
	}

	// then, wait for client to have consumed up through version
	if (self->maxSeenVersion >= version) {
		// merge cursor may have something buffered but has not yet sent it to self->mutations, just wait for
		// lastReturnedVersion
		wait(self->lastReturnedVersion.whenAtLeast(version));
	} else {
		// all mutations <= version are in self->mutations, wait for empty
		while (!self->mutations.isEmpty()) {
			wait(self->mutations.onEmpty());
			wait(delay(0));
		}
	}

	return Void();
}

ACTOR Future<Void> changeFeedWhenAtLatest(Reference<ChangeFeedData> self, Version version) {
	if (version >= self->endVersion) {
		return Never();
	}
	if (version <= self->getVersion()) {
		return Void();
	}
	state Future<Void> lastReturned = self->lastReturnedVersion.whenAtLeast(version);
	loop {
		// only allowed to use empty versions if you're caught up
		Future<Void> waitEmptyVersion = (self->notAtLatest.get() == 0) ? changeFeedWaitLatest(self, version) : Never();
		choose {
			when(wait(waitEmptyVersion)) { break; }
			when(wait(lastReturned)) { break; }
			when(wait(self->refresh.getFuture())) {}
			when(wait(self->notAtLatest.onChange())) {}
		}
	}

	if (self->lastReturnedVersion.get() < version) {
		self->lastReturnedVersion.set(version);
	}
	ASSERT(self->getVersion() >= version);
	return Void();
}

Future<Void> ChangeFeedData::whenAtLeast(Version version) {
	return changeFeedWhenAtLatest(Reference<ChangeFeedData>::addRef(this), version);
}

#define DEBUG_CF_CLIENT_TRACE false

ACTOR Future<Void> partialChangeFeedStream(StorageServerInterface interf,
                                           PromiseStream<Standalone<MutationsAndVersionRef>> results,
                                           ReplyPromiseStream<ChangeFeedStreamReply> replyStream,
                                           Version begin,
                                           Version end,
                                           Reference<ChangeFeedData> feedData,
                                           Reference<ChangeFeedStorageData> storageData,
                                           UID debugUID) {

	// calling lastReturnedVersion's callbacks could cause us to be cancelled
	state Promise<Void> refresh = feedData->refresh;
	state bool atLatestVersion = false;
	state Version nextVersion = begin;
	// We don't need to force every other partial stream to do an empty if we get an empty, but if we get actual
	// mutations back after sending an empty, we may need the other partial streams to get an empty, to advance the
	// merge cursor, so we can send the mutations we just got.
	// if lastEmpty != invalidVersion, we need to update the desired versions of the other streams BEFORE waiting
	// onReady once getting a reply
	state Version lastEmpty = invalidVersion;
	try {
		loop {
			if (nextVersion >= end) {
				results.sendError(end_of_stream());
				return Void();
			}
			choose {
				when(state ChangeFeedStreamReply rep = waitNext(replyStream.getFuture())) {
					// handle first empty mutation on stream establishment explicitly
					if (nextVersion == begin && rep.mutations.size() == 1 && rep.mutations[0].mutations.size() == 0 &&
					    rep.mutations[0].version == begin - 1) {
						continue;
					}

					if (DEBUG_CF_CLIENT_TRACE) {
						TraceEvent(SevDebug, "TraceChangeFeedClientMergeCursorReply", debugUID)
						    .detail("SSID", storageData->id)
						    .detail("AtLatest", atLatestVersion)
						    .detail("FirstVersion", rep.mutations.front().version)
						    .detail("LastVersion", rep.mutations.back().version)
						    .detail("Count", rep.mutations.size())
						    .detail("MinStreamVersion", rep.minStreamVersion)
						    .detail("PopVersion", rep.popVersion)
						    .detail("RepAtLatest", rep.atLatestVersion);
					}

					if (rep.mutations.back().version > feedData->maxSeenVersion) {
						feedData->maxSeenVersion = rep.mutations.back().version;
					}
					if (rep.popVersion > feedData->popVersion) {
						feedData->popVersion = rep.popVersion;
					}

					if (lastEmpty != invalidVersion && !results.isEmpty()) {
						for (auto& it : feedData->storageData) {
							if (refresh.canBeSet() && lastEmpty > it->desired.get()) {
								it->desired.set(lastEmpty);
							}
						}
						lastEmpty = invalidVersion;
					}

					state int resultLoc = 0;
					while (resultLoc < rep.mutations.size()) {
						wait(results.onEmpty());
						if (rep.mutations[resultLoc].version >= nextVersion) {
							results.send(rep.mutations[resultLoc]);

							if (DEBUG_CF_CLIENT_TRACE) {
								TraceEvent(SevDebug, "TraceChangeFeedClientMergeCursorSend", debugUID)
								    .detail("Version", rep.mutations[resultLoc].version)
								    .detail("Size", rep.mutations[resultLoc].mutations.size());
							}

							// check refresh.canBeSet so that, if we are killed after calling one of these callbacks, we
							// just skip to the next wait and get actor_cancelled
							// FIXME: this is somewhat expensive to do every mutation.
							for (auto& it : feedData->storageData) {
								if (refresh.canBeSet() && rep.mutations[resultLoc].version > it->desired.get()) {
									it->desired.set(rep.mutations[resultLoc].version);
								}
							}
						} else {
							ASSERT(rep.mutations[resultLoc].mutations.empty());
						}
						resultLoc++;
					}

					// if we got the empty version that went backwards, don't decrease nextVersion
					if (rep.mutations.back().version + 1 > nextVersion) {
						nextVersion = rep.mutations.back().version + 1;
					}

					if (refresh.canBeSet() && !atLatestVersion && rep.atLatestVersion) {
						atLatestVersion = true;
						feedData->notAtLatest.set(feedData->notAtLatest.get() - 1);
					}
					if (refresh.canBeSet() && rep.minStreamVersion > storageData->version.get()) {
						storageData->version.set(rep.minStreamVersion);
					}
					if (DEBUG_CF_CLIENT_TRACE) {
						TraceEvent(SevDebug, "TraceChangeFeedClientMergeCursorReplyDone", debugUID)
						    .detail("AtLatestNow", atLatestVersion);
					}
				}
				when(wait(atLatestVersion && replyStream.isEmpty() && results.isEmpty()
				              ? storageData->version.whenAtLeast(nextVersion)
				              : Future<Void>(Never()))) {
					MutationsAndVersionRef empty;
					empty.version = storageData->version.get();
					results.send(empty);
					nextVersion = storageData->version.get() + 1;
					if (DEBUG_CF_CLIENT_TRACE) {
						TraceEvent(SevDebug, "TraceChangeFeedClientMergeCursorSendEmpty", debugUID)
						    .detail("Version", empty.version);
					}
					lastEmpty = empty.version;
				}
				when(wait(atLatestVersion && replyStream.isEmpty() && !results.isEmpty() ? results.onEmpty()
				                                                                         : Future<Void>(Never()))) {}
			}
		}
	} catch (Error& e) {
		if (DEBUG_CF_CLIENT_TRACE) {
			TraceEvent(SevDebug, "TraceChangeFeedClientMergeCursorError", debugUID).errorUnsuppressed(e);
		}
		if (e.code() == error_code_actor_cancelled) {
			throw;
		}
		results.sendError(e);
		return Void();
	}
}

ACTOR Future<Void> mergeChangeFeedStreamInternal(Reference<ChangeFeedData> results,
                                                 std::vector<std::pair<StorageServerInterface, KeyRange>> interfs,
                                                 std::vector<MutationAndVersionStream> streams,
                                                 Version* begin,
                                                 Version end,
                                                 UID mergeCursorUID) {
	state Promise<Void> refresh = results->refresh;
	// with empty version handling in the partial cursor, all streams will always have a next element with version >=
	// the minimum version of any stream's next element
	state std::priority_queue<MutationAndVersionStream, std::vector<MutationAndVersionStream>> mutations;

	if (DEBUG_CF_CLIENT_TRACE) {
		TraceEvent(SevDebug, "TraceChangeFeedClientMergeCursorStart", mergeCursorUID)
		    .detail("StreamCount", interfs.size())
		    .detail("Begin", *begin)
		    .detail("End", end);
	}

	// previous version of change feed may have put a mutation in the promise stream and then immediately died. Wait for
	// that mutation first, so the promise stream always starts empty
	wait(results->mutations.onEmpty());
	wait(delay(0));
	ASSERT(results->mutations.isEmpty());

	if (DEBUG_CF_CLIENT_TRACE) {
		TraceEvent(SevDebug, "TraceChangeFeedClientMergeCursorGotEmpty", mergeCursorUID);
	}

	// update lastReturned once the previous mutation has been consumed
	if (*begin - 1 > results->lastReturnedVersion.get()) {
		results->lastReturnedVersion.set(*begin - 1);
	}

	state int interfNum = 0;

	state std::vector<MutationAndVersionStream> streamsUsed;
	// initially, pull from all streams
	for (auto& stream : streams) {
		streamsUsed.push_back(stream);
	}

	state Version nextVersion;
	loop {
		// bring all of the streams up to date to ensure we have the latest element from each stream in mutations
		interfNum = 0;
		while (interfNum < streamsUsed.size()) {
			try {
				Standalone<MutationsAndVersionRef> res = waitNext(streamsUsed[interfNum].results.getFuture());
				streamsUsed[interfNum].next = res;
				mutations.push(streamsUsed[interfNum]);
			} catch (Error& e) {
				if (e.code() != error_code_end_of_stream) {
					throw e;
				}
			}
			interfNum++;
		}

		if (mutations.empty()) {
			throw end_of_stream();
		}

		streamsUsed.clear();

		// Without this delay, weird issues with the last stream getting on another stream's callstack can happen
		wait(delay(0));

		// pop first item off queue - this will be mutation with the lowest version
		Standalone<VectorRef<MutationsAndVersionRef>> nextOut;
		nextVersion = mutations.top().next.version;

		streamsUsed.push_back(mutations.top());
		nextOut.push_back_deep(nextOut.arena(), mutations.top().next);
		mutations.pop();

		// for each other stream that has mutations with the same version, add it to nextOut
		while (!mutations.empty() && mutations.top().next.version == nextVersion) {
			if (mutations.top().next.mutations.size() &&
			    mutations.top().next.mutations.front().param1 != lastEpochEndPrivateKey) {
				nextOut.back().mutations.append_deep(
				    nextOut.arena(), mutations.top().next.mutations.begin(), mutations.top().next.mutations.size());
			}
			streamsUsed.push_back(mutations.top());
			mutations.pop();
		}

		ASSERT(nextOut.size() == 1);
		ASSERT(nextVersion >= *begin);

		*begin = nextVersion + 1;

		if (DEBUG_CF_CLIENT_TRACE) {
			TraceEvent(SevDebug, "TraceChangeFeedClientMergeCursorSending", mergeCursorUID)
			    .detail("Count", streamsUsed.size())
			    .detail("Version", nextVersion);
		}

		// send mutations at nextVersion to the client
		if (nextOut.back().mutations.empty()) {
			ASSERT(results->mutations.isEmpty());
		} else {
			ASSERT(nextOut.back().version > results->lastReturnedVersion.get());

			results->mutations.send(nextOut);
			wait(results->mutations.onEmpty());
			wait(delay(0));
		}

		if (nextVersion > results->lastReturnedVersion.get()) {
			results->lastReturnedVersion.set(nextVersion);
		}
	}
}

ACTOR Future<Void> mergeChangeFeedStream(Reference<DatabaseContext> db,
                                         std::vector<std::pair<StorageServerInterface, KeyRange>> interfs,
                                         Reference<ChangeFeedData> results,
                                         Key rangeID,
                                         Version* begin,
                                         Version end,
                                         int replyBufferSize,
                                         bool canReadPopped) {
	state std::vector<Future<Void>> fetchers(interfs.size());
	state std::vector<Future<Void>> onErrors(interfs.size());
	state std::vector<MutationAndVersionStream> streams(interfs.size());

	TEST(interfs.size() > 10); // Large change feed merge cursor
	TEST(interfs.size() > 100); // Very large change feed merge cursor

	state UID mergeCursorUID = UID();
	state std::vector<UID> debugUIDs;
	results->streams.clear();
	for (auto& it : interfs) {
		ChangeFeedStreamRequest req;
		req.rangeID = rangeID;
		req.begin = *begin;
		req.end = end;
		req.range = it.second;
		req.canReadPopped = canReadPopped;
		// divide total buffer size among sub-streams, but keep individual streams large enough to be efficient
		req.replyBufferSize = replyBufferSize / interfs.size();
		if (replyBufferSize != -1 && req.replyBufferSize < CLIENT_KNOBS->CHANGE_FEED_STREAM_MIN_BYTES) {
			req.replyBufferSize = CLIENT_KNOBS->CHANGE_FEED_STREAM_MIN_BYTES;
		}
		req.debugUID = deterministicRandom()->randomUniqueID();
		debugUIDs.push_back(req.debugUID);
		mergeCursorUID =
		    UID(mergeCursorUID.first() ^ req.debugUID.first(), mergeCursorUID.second() ^ req.debugUID.second());

		results->streams.push_back(it.first.changeFeedStream.getReplyStream(req));
	}

	for (auto& it : results->storageData) {
		if (it->debugGetReferenceCount() == 2) {
			db->changeFeedUpdaters.erase(it->interfToken);
		}
	}
	results->maxSeenVersion = invalidVersion;
	results->storageData.clear();
	Promise<Void> refresh = results->refresh;
	results->refresh = Promise<Void>();
	for (int i = 0; i < interfs.size(); i++) {
		results->storageData.push_back(db->getStorageData(interfs[i].first));
	}
	results->notAtLatest.set(interfs.size());
	refresh.send(Void());

	for (int i = 0; i < interfs.size(); i++) {
		if (DEBUG_CF_CLIENT_TRACE) {
			TraceEvent(SevDebug, "TraceChangeFeedClientMergeCursorInit", debugUIDs[i])
			    .detail("CursorDebugUID", mergeCursorUID)
			    .detail("Idx", i)
			    .detail("FeedID", rangeID)
			    .detail("MergeRange", KeyRangeRef(interfs.front().second.begin, interfs.back().second.end))
			    .detail("PartialRange", interfs[i].second)
			    .detail("Begin", *begin)
			    .detail("End", end)
			    .detail("CanReadPopped", canReadPopped);
		}
		onErrors[i] = results->streams[i].onError();
		fetchers[i] = partialChangeFeedStream(interfs[i].first,
		                                      streams[i].results,
		                                      results->streams[i],
		                                      *begin,
		                                      end,
		                                      results,
		                                      results->storageData[i],
		                                      debugUIDs[i]);
	}

	wait(waitForAny(onErrors) || mergeChangeFeedStreamInternal(results, interfs, streams, begin, end, mergeCursorUID));

	return Void();
}

ACTOR Future<KeyRange> getChangeFeedRange(Reference<DatabaseContext> db, Database cx, Key rangeID, Version begin = 0) {
	state Transaction tr(cx);
	state Key rangeIDKey = rangeID.withPrefix(changeFeedPrefix);

	auto cacheLoc = db->changeFeedCache.find(rangeID);
	if (cacheLoc != db->changeFeedCache.end()) {
		return cacheLoc->second;
	}

	loop {
		try {
			tr.setOption(FDBTransactionOptions::READ_SYSTEM_KEYS);
			Version readVer = wait(tr.getReadVersion());
			if (readVer < begin) {
				wait(delay(FLOW_KNOBS->PREVENT_FAST_SPIN_DELAY));
				tr.reset();
			} else {
				Optional<Value> val = wait(tr.get(rangeIDKey));
				if (!val.present()) {
					ASSERT(tr.getReadVersion().isReady());
					TraceEvent(SevDebug, "ChangeFeedNotRegisteredGet")
					    .detail("FeedID", rangeID)
					    .detail("FullFeedKey", rangeIDKey)
					    .detail("BeginVersion", begin)
					    .detail("ReadVersion", tr.getReadVersion().get());
					throw change_feed_not_registered();
				}
				if (db->changeFeedCache.size() > CLIENT_KNOBS->CHANGE_FEED_CACHE_SIZE) {
					db->changeFeedCache.clear();
				}
				KeyRange range = std::get<0>(decodeChangeFeedValue(val.get()));
				db->changeFeedCache[rangeID] = range;
				return range;
			}
		} catch (Error& e) {
			wait(tr.onError(e));
		}
	}
}

ACTOR Future<Void> singleChangeFeedStreamInternal(KeyRange range,
                                                  Reference<ChangeFeedData> results,
                                                  Key rangeID,
                                                  Version* begin,
                                                  Version end) {

	state Promise<Void> refresh = results->refresh;
	ASSERT(results->streams.size() == 1);
	ASSERT(results->storageData.size() == 1);
	state bool atLatest = false;

	// wait for any previous mutations in stream to be consumed
	wait(results->mutations.onEmpty());
	wait(delay(0));
	ASSERT(results->mutations.isEmpty());
	// update lastReturned once the previous mutation has been consumed
	if (*begin - 1 > results->lastReturnedVersion.get()) {
		results->lastReturnedVersion.set(*begin - 1);
	}

	loop {

		state ChangeFeedStreamReply feedReply = waitNext(results->streams[0].getFuture());
		*begin = feedReply.mutations.back().version + 1;

		if (feedReply.popVersion > results->popVersion) {
			results->popVersion = feedReply.popVersion;
		}

		// don't send completely empty set of mutations to promise stream
		bool anyMutations = false;
		for (auto& it : feedReply.mutations) {
			if (!it.mutations.empty()) {
				anyMutations = true;
				break;
			}
		}
		if (anyMutations) {
			// empty versions can come out of order, as we sometimes send explicit empty versions when restarting a
			// stream. Anything with mutations should be strictly greater than lastReturnedVersion
			ASSERT(feedReply.mutations.front().version > results->lastReturnedVersion.get());

			results->mutations.send(
			    Standalone<VectorRef<MutationsAndVersionRef>>(feedReply.mutations, feedReply.arena));

			// Because onEmpty returns here before the consuming process, we must do a delay(0)
			wait(results->mutations.onEmpty());
			wait(delay(0));
		}

		// check refresh.canBeSet so that, if we are killed after calling one of these callbacks, we just
		// skip to the next wait and get actor_cancelled
		if (feedReply.mutations.back().version > results->lastReturnedVersion.get()) {
			results->lastReturnedVersion.set(feedReply.mutations.back().version);
		}

		if (!refresh.canBeSet()) {
			try {
				// refresh is set if and only if this actor is cancelled
				wait(Future<Void>(Void()));
				// Catch any unexpected behavior if the above contract is broken
				ASSERT(false);
			} catch (Error& e) {
				ASSERT(e.code() == error_code_actor_cancelled);
				throw;
			}
		}

		if (!atLatest && feedReply.atLatestVersion) {
			atLatest = true;
			results->notAtLatest.set(0);
		}

		if (feedReply.minStreamVersion > results->storageData[0]->version.get()) {
			results->storageData[0]->version.set(feedReply.minStreamVersion);
		}
	}
}

ACTOR Future<Void> singleChangeFeedStream(Reference<DatabaseContext> db,
                                          StorageServerInterface interf,
                                          KeyRange range,
                                          Reference<ChangeFeedData> results,
                                          Key rangeID,
                                          Version* begin,
                                          Version end,
                                          int replyBufferSize,
                                          bool canReadPopped) {
	state Database cx(db);
	state ChangeFeedStreamRequest req;
	req.rangeID = rangeID;
	req.begin = *begin;
	req.end = end;
	req.range = range;
	req.canReadPopped = canReadPopped;
	req.replyBufferSize = replyBufferSize;
	req.debugUID = deterministicRandom()->randomUniqueID();

	if (DEBUG_CF_CLIENT_TRACE) {
		TraceEvent(SevDebug, "TraceChangeFeedClientSingleCursor", req.debugUID)
		    .detail("FeedID", rangeID)
		    .detail("Range", range)
		    .detail("Begin", *begin)
		    .detail("End", end)
		    .detail("CanReadPopped", canReadPopped);
	}

	results->streams.clear();

	for (auto& it : results->storageData) {
		if (it->debugGetReferenceCount() == 2) {
			db->changeFeedUpdaters.erase(it->interfToken);
		}
	}
	results->streams.push_back(interf.changeFeedStream.getReplyStream(req));

	results->maxSeenVersion = invalidVersion;
	results->storageData.clear();
	results->storageData.push_back(db->getStorageData(interf));
	Promise<Void> refresh = results->refresh;
	results->refresh = Promise<Void>();
	results->notAtLatest.set(1);
	refresh.send(Void());

	wait(results->streams[0].onError() || singleChangeFeedStreamInternal(range, results, rangeID, begin, end));

	return Void();
}

ACTOR Future<Void> getChangeFeedStreamActor(Reference<DatabaseContext> db,
                                            Reference<ChangeFeedData> results,
                                            Key rangeID,
                                            Version begin,
                                            Version end,
                                            KeyRange range,
                                            int replyBufferSize,
                                            bool canReadPopped) {
	state Database cx(db);
	state Span span("NAPI:GetChangeFeedStream"_loc);

	results->endVersion = end;

	state double sleepWithBackoff = CLIENT_KNOBS->WRONG_SHARD_SERVER_DELAY;
	state Version lastBeginVersion = invalidVersion;

	loop {
		state KeyRange keys;
		try {
			lastBeginVersion = begin;
			KeyRange fullRange = wait(getChangeFeedRange(db, cx, rangeID, begin));
			keys = fullRange & range;
			state std::vector<KeyRangeLocationInfo> locations =
			    wait(getKeyRangeLocations(cx,
			                              Optional<TenantName>(),
			                              keys,
			                              CLIENT_KNOBS->CHANGE_FEED_LOCATION_LIMIT,
			                              Reverse::False,
			                              &StorageServerInterface::changeFeedStream,
			                              span.context,
			                              Optional<UID>(),
			                              UseProvisionalProxies::False,
			                              latestVersion));

			if (locations.size() >= CLIENT_KNOBS->CHANGE_FEED_LOCATION_LIMIT) {
				ASSERT_WE_THINK(false);
				throw unknown_change_feed();
			}

			state std::vector<int> chosenLocations(locations.size());
			state int loc = 0;
			while (loc < locations.size()) {
				// FIXME: create a load balance function for this code so future users of reply streams do not have
				// to duplicate this code
				int count = 0;
				int useIdx = -1;
				for (int i = 0; i < locations[loc].locations->size(); i++) {
					if (!IFailureMonitor::failureMonitor()
					         .getState(locations[loc]
					                       .locations->get(i, &StorageServerInterface::changeFeedStream)
					                       .getEndpoint())
					         .failed) {
						if (deterministicRandom()->random01() <= 1.0 / ++count) {
							useIdx = i;
						}
					}
				}

				if (useIdx >= 0) {
					chosenLocations[loc] = useIdx;
					loc++;
					continue;
				}

				std::vector<Future<Void>> ok(locations[loc].locations->size());
				for (int i = 0; i < ok.size(); i++) {
					ok[i] = IFailureMonitor::failureMonitor().onStateEqual(
					    locations[loc].locations->get(i, &StorageServerInterface::changeFeedStream).getEndpoint(),
					    FailureStatus(false));
				}

				// Making this SevWarn means a lot of clutter
				if (now() - g_network->networkInfo.newestAlternativesFailure > 1 ||
				    deterministicRandom()->random01() < 0.01) {
					TraceEvent("AllAlternativesFailed").detail("Alternatives", locations[0].locations->description());
				}

				wait(allAlternativesFailedDelay(quorum(ok, 1)));
				loc = 0;
			}

			if (locations.size() > 1) {
				std::vector<std::pair<StorageServerInterface, KeyRange>> interfs;
				for (int i = 0; i < locations.size(); i++) {
					interfs.emplace_back(locations[i].locations->getInterface(chosenLocations[i]),
					                     locations[i].range & range);
				}
				TEST(true); // Change feed merge cursor
				// TODO (jslocum): validate connectionFileChanged behavior
				wait(
				    mergeChangeFeedStream(db, interfs, results, rangeID, &begin, end, replyBufferSize, canReadPopped) ||
				    cx->connectionFileChanged());
			} else {
				TEST(true); // Change feed single cursor
				StorageServerInterface interf = locations[0].locations->getInterface(chosenLocations[0]);
				wait(singleChangeFeedStream(
				         db, interf, range, results, rangeID, &begin, end, replyBufferSize, canReadPopped) ||
				     cx->connectionFileChanged());
			}
		} catch (Error& e) {
			if (e.code() == error_code_actor_cancelled || e.code() == error_code_change_feed_popped) {
				for (auto& it : results->storageData) {
					if (it->debugGetReferenceCount() == 2) {
						db->changeFeedUpdaters.erase(it->interfToken);
					}
				}
				results->streams.clear();
				results->storageData.clear();
				if (e.code() == error_code_change_feed_popped) {
					TEST(true); // getChangeFeedStreamActor got popped
					results->mutations.sendError(e);
					results->refresh.sendError(e);
				} else {
					results->refresh.sendError(change_feed_cancelled());
				}
				throw;
			}
			if (results->notAtLatest.get() == 0) {
				results->notAtLatest.set(1);
			}

			if (e.code() == error_code_wrong_shard_server || e.code() == error_code_all_alternatives_failed ||
			    e.code() == error_code_connection_failed || e.code() == error_code_unknown_change_feed ||
			    e.code() == error_code_broken_promise) {
				db->changeFeedCache.erase(rangeID);
				cx->invalidateCache(Key(), keys);
				if (begin == lastBeginVersion) {
					// We didn't read anything since the last failure before failing again.
					// Do exponential backoff, up to 1 second
					sleepWithBackoff = std::min(1.0, sleepWithBackoff * 1.5);
				} else {
					sleepWithBackoff = CLIENT_KNOBS->WRONG_SHARD_SERVER_DELAY;
				}
				wait(delay(sleepWithBackoff));
			} else {
				results->mutations.sendError(e);
				results->refresh.sendError(change_feed_cancelled());
				for (auto& it : results->storageData) {
					if (it->debugGetReferenceCount() == 2) {
						db->changeFeedUpdaters.erase(it->interfToken);
					}
				}
				results->streams.clear();
				results->storageData.clear();
				return Void();
			}
		}
	}
}

Future<Void> DatabaseContext::getChangeFeedStream(Reference<ChangeFeedData> results,
                                                  Key rangeID,
                                                  Version begin,
                                                  Version end,
                                                  KeyRange range,
                                                  int replyBufferSize,
                                                  bool canReadPopped) {
	return getChangeFeedStreamActor(
	    Reference<DatabaseContext>::addRef(this), results, rangeID, begin, end, range, replyBufferSize, canReadPopped);
}

ACTOR Future<std::vector<OverlappingChangeFeedEntry>> singleLocationOverlappingChangeFeeds(
    Database cx,
    Reference<LocationInfo> location,
    KeyRangeRef range,
    Version minVersion) {
	state OverlappingChangeFeedsRequest req;
	req.range = range;
	req.minVersion = minVersion;

	OverlappingChangeFeedsReply rep = wait(loadBalance(cx.getPtr(),
	                                                   location,
	                                                   &StorageServerInterface::overlappingChangeFeeds,
	                                                   req,
	                                                   TaskPriority::DefaultPromiseEndpoint,
	                                                   AtMostOnce::False,
	                                                   cx->enableLocalityLoadBalance ? &cx->queueModel : nullptr));
	return rep.rangeIds;
}

bool compareChangeFeedResult(const OverlappingChangeFeedEntry& i, const OverlappingChangeFeedEntry& j) {
	return i.rangeId < j.rangeId;
}

ACTOR Future<std::vector<OverlappingChangeFeedEntry>> getOverlappingChangeFeedsActor(Reference<DatabaseContext> db,
                                                                                     KeyRangeRef range,
                                                                                     Version minVersion) {
	state Database cx(db);
	state Span span("NAPI:GetOverlappingChangeFeeds"_loc);

	loop {
		try {
			state std::vector<KeyRangeLocationInfo> locations =
			    wait(getKeyRangeLocations(cx,
			                              Optional<TenantName>(),
			                              range,
			                              CLIENT_KNOBS->CHANGE_FEED_LOCATION_LIMIT,
			                              Reverse::False,
			                              &StorageServerInterface::overlappingChangeFeeds,
			                              span.context,
			                              Optional<UID>(),
			                              UseProvisionalProxies::False,
			                              latestVersion));

			if (locations.size() >= CLIENT_KNOBS->CHANGE_FEED_LOCATION_LIMIT) {
				TraceEvent(SevError, "OverlappingRangeTooLarge")
				    .detail("Range", range)
				    .detail("Limit", CLIENT_KNOBS->CHANGE_FEED_LOCATION_LIMIT);
				wait(delay(1.0));
				throw all_alternatives_failed();
			}

			state std::vector<Future<std::vector<OverlappingChangeFeedEntry>>> allOverlappingRequests;
			for (auto& it : locations) {
				allOverlappingRequests.push_back(
				    singleLocationOverlappingChangeFeeds(cx, it.locations, it.range & range, minVersion));
			}
			wait(waitForAll(allOverlappingRequests));

			std::vector<OverlappingChangeFeedEntry> result;
			for (auto& it : allOverlappingRequests) {
				result.insert(result.end(), it.get().begin(), it.get().end());
			}
			std::sort(result.begin(), result.end(), compareChangeFeedResult);
			result.resize(std::unique(result.begin(), result.end()) - result.begin());
			return result;
		} catch (Error& e) {
			if (e.code() == error_code_wrong_shard_server || e.code() == error_code_all_alternatives_failed) {
				cx->invalidateCache(Key(), range);
				wait(delay(CLIENT_KNOBS->WRONG_SHARD_SERVER_DELAY));
			} else {
				throw e;
			}
		}
	}
}

Future<std::vector<OverlappingChangeFeedEntry>> DatabaseContext::getOverlappingChangeFeeds(KeyRangeRef range,
                                                                                           Version minVersion) {
	return getOverlappingChangeFeedsActor(Reference<DatabaseContext>::addRef(this), range, minVersion);
}

ACTOR static Future<Void> popChangeFeedBackup(Database cx, Key rangeID, Version version) {
	state Transaction tr(cx);
	loop {
		try {
			tr.setOption(FDBTransactionOptions::ACCESS_SYSTEM_KEYS);
			state Key rangeIDKey = rangeID.withPrefix(changeFeedPrefix);
			Optional<Value> val = wait(tr.get(rangeIDKey));
			if (val.present()) {
				KeyRange range;
				Version popVersion;
				ChangeFeedStatus status;
				std::tie(range, popVersion, status) = decodeChangeFeedValue(val.get());
				if (version > popVersion) {
					tr.set(rangeIDKey, changeFeedValue(range, version, status));
				}
			} else {
				ASSERT(tr.getReadVersion().isReady());
				TraceEvent(SevDebug, "ChangeFeedNotRegisteredPop")
				    .detail("FeedID", rangeID)
				    .detail("FullFeedKey", rangeIDKey)
				    .detail("PopVersion", version)
				    .detail("ReadVersion", tr.getReadVersion().get());
				throw change_feed_not_registered();
			}
			wait(tr.commit());
			return Void();
		} catch (Error& e) {
			wait(tr.onError(e));
		}
	}
}

ACTOR Future<Void> popChangeFeedMutationsActor(Reference<DatabaseContext> db, Key rangeID, Version version) {
	state Database cx(db);
	state Key rangeIDKey = rangeID.withPrefix(changeFeedPrefix);
	state Span span("NAPI:PopChangeFeedMutations"_loc);

	state KeyRange keys = wait(getChangeFeedRange(db, cx, rangeID));

	state std::vector<KeyRangeLocationInfo> locations =
	    wait(getKeyRangeLocations(cx,
	                              Optional<TenantName>(),
	                              keys,
	                              3,
	                              Reverse::False,
	                              &StorageServerInterface::changeFeedPop,
	                              span.context,
	                              Optional<UID>(),
	                              UseProvisionalProxies::False,
	                              latestVersion));

	if (locations.size() > 2) {
		wait(popChangeFeedBackup(cx, rangeID, version));
		return Void();
	}

	bool foundFailed = false;
	for (int i = 0; i < locations.size() && !foundFailed; i++) {
		for (int j = 0; j < locations[i].locations->size() && !foundFailed; j++) {
			if (IFailureMonitor::failureMonitor()
			        .getState(locations[i].locations->get(j, &StorageServerInterface::changeFeedPop).getEndpoint())
			        .isFailed()) {
				foundFailed = true;
			}
		}
	}

	if (foundFailed) {
		wait(popChangeFeedBackup(cx, rangeID, version));
		return Void();
	}

	try {
		// FIXME: lookup both the src and dest shards as of the pop version to ensure all locations are popped
		std::vector<Future<Void>> popRequests;
		for (int i = 0; i < locations.size(); i++) {
			for (int j = 0; j < locations[i].locations->size(); j++) {
				popRequests.push_back(locations[i].locations->getInterface(j).changeFeedPop.getReply(
				    ChangeFeedPopRequest(rangeID, version, locations[i].range)));
			}
		}
		choose {
			when(wait(waitForAll(popRequests))) {}
			when(wait(delay(CLIENT_KNOBS->CHANGE_FEED_POP_TIMEOUT))) {
				wait(popChangeFeedBackup(cx, rangeID, version));
			}
		}
	} catch (Error& e) {
		if (e.code() != error_code_unknown_change_feed && e.code() != error_code_wrong_shard_server &&
		    e.code() != error_code_all_alternatives_failed && e.code() != error_code_broken_promise &&
		    e.code() != error_code_server_overloaded) {
			throw;
		}
		db->changeFeedCache.erase(rangeID);
		cx->invalidateCache(Key(), keys);
		wait(popChangeFeedBackup(cx, rangeID, version));
	}
	return Void();
}

Future<Void> DatabaseContext::popChangeFeedMutations(Key rangeID, Version version) {
	return popChangeFeedMutationsActor(Reference<DatabaseContext>::addRef(this), rangeID, version);
}

Reference<DatabaseContext::TransactionT> DatabaseContext::createTransaction() {
	return makeReference<ReadYourWritesTransaction>(Database(Reference<DatabaseContext>::addRef(this)));
}

ACTOR Future<Key> purgeBlobGranulesActor(Reference<DatabaseContext> db,
                                         KeyRange range,
                                         Version purgeVersion,
                                         Optional<TenantName> tenant,
                                         bool force) {
	state Database cx(db);
	state Transaction tr(cx);
	state Key purgeKey;
	state KeyRange purgeRange = range;
	state bool loadedTenantPrefix = false;

	// FIXME: implement force
	if (!force) {
		throw unsupported_operation();
	}

	loop {
		try {
			tr.setOption(FDBTransactionOptions::ACCESS_SYSTEM_KEYS);
			tr.setOption(FDBTransactionOptions::PRIORITY_SYSTEM_IMMEDIATE);

			if (tenant.present() && !loadedTenantPrefix) {
				TenantMapEntry tenantEntry = wait(blobGranuleGetTenantEntry(&tr, range.begin));
				loadedTenantPrefix = true;
				purgeRange = purgeRange.withPrefix(tenantEntry.prefix);
			}

			Value purgeValue = blobGranulePurgeValueFor(purgeVersion, range, force);
			tr.atomicOp(
			    addVersionStampAtEnd(blobGranulePurgeKeys.begin), purgeValue, MutationRef::SetVersionstampedKey);
			tr.set(blobGranulePurgeChangeKey, deterministicRandom()->randomUniqueID().toString());
			state Future<Standalone<StringRef>> fTrVs = tr.getVersionstamp();
			wait(tr.commit());
			Standalone<StringRef> vs = wait(fTrVs);
			purgeKey = blobGranulePurgeKeys.begin.withSuffix(vs);
			if (BG_REQUEST_DEBUG) {
				fmt::print("purgeBlobGranules for range [{0} - {1}) at version {2} registered {3}\n",
				           range.begin.printable(),
				           range.end.printable(),
				           purgeVersion,
				           purgeKey.printable());
			}
			break;
		} catch (Error& e) {
			if (BG_REQUEST_DEBUG) {
				fmt::print("purgeBlobGranules for range [{0} - {1}) at version {2} encountered error {3}\n",
				           range.begin.printable(),
				           range.end.printable(),
				           purgeVersion,
				           e.name());
			}
			wait(tr.onError(e));
		}
	}
	return purgeKey;
}

Future<Key> DatabaseContext::purgeBlobGranules(KeyRange range,
                                               Version purgeVersion,
                                               Optional<TenantName> tenant,
                                               bool force) {
	return purgeBlobGranulesActor(Reference<DatabaseContext>::addRef(this), range, purgeVersion, tenant, force);
}

ACTOR Future<Void> waitPurgeGranulesCompleteActor(Reference<DatabaseContext> db, Key purgeKey) {
	state Database cx(db);
	state Reference<ReadYourWritesTransaction> tr = makeReference<ReadYourWritesTransaction>(cx);
	loop {
		try {
			tr->setOption(FDBTransactionOptions::ACCESS_SYSTEM_KEYS);
			tr->setOption(FDBTransactionOptions::PRIORITY_SYSTEM_IMMEDIATE);

			Optional<Value> purgeVal = wait(tr->get(purgeKey));
			if (!purgeVal.present()) {
				if (BG_REQUEST_DEBUG) {
					fmt::print("purgeBlobGranules for {0} succeeded\n", purgeKey.printable());
				}
				return Void();
			}
			if (BG_REQUEST_DEBUG) {
				fmt::print("purgeBlobGranules for {0} watching\n", purgeKey.printable());
			}
			state Future<Void> watchFuture = tr->watch(purgeKey);
			wait(tr->commit());
			wait(watchFuture);
			tr->reset();
		} catch (Error& e) {
			wait(tr->onError(e));
		}
	}
}

Future<Void> DatabaseContext::waitPurgeGranulesComplete(Key purgeKey) {
	return waitPurgeGranulesCompleteActor(Reference<DatabaseContext>::addRef(this), purgeKey);
}

int64_t getMaxKeySize(KeyRef const& key) {
	return getMaxWriteKeySize(key, true);
}

int64_t getMaxReadKeySize(KeyRef const& key) {
	return getMaxKeySize(key);
}

int64_t getMaxWriteKeySize(KeyRef const& key, bool hasRawAccess) {
	int64_t tenantSize = hasRawAccess ? CLIENT_KNOBS->TENANT_PREFIX_SIZE_LIMIT : 0;
	return key.startsWith(systemKeys.begin) ? CLIENT_KNOBS->SYSTEM_KEY_SIZE_LIMIT
	                                        : CLIENT_KNOBS->KEY_SIZE_LIMIT + tenantSize;
}

int64_t getMaxClearKeySize(KeyRef const& key) {
	return getMaxKeySize(key);
}

namespace NativeAPI {

ACTOR Future<std::vector<std::pair<StorageServerInterface, ProcessClass>>> getServerListAndProcessClasses(
    Transaction* tr) {
	state Future<std::vector<ProcessData>> workers = getWorkers(tr);
	state Future<RangeResult> serverList = tr->getRange(serverListKeys, CLIENT_KNOBS->TOO_MANY);
	wait(success(workers) && success(serverList));
	ASSERT(!serverList.get().more && serverList.get().size() < CLIENT_KNOBS->TOO_MANY);

	std::map<Optional<Standalone<StringRef>>, ProcessData> id_data;
	for (int i = 0; i < workers.get().size(); i++)
		id_data[workers.get()[i].locality.processId()] = workers.get()[i];

	std::vector<std::pair<StorageServerInterface, ProcessClass>> results;
	for (int i = 0; i < serverList.get().size(); i++) {
		auto ssi = decodeServerListValue(serverList.get()[i].value);
		results.emplace_back(ssi, id_data[ssi.locality.processId()].processClass);
	}

	return results;
}

} // namespace NativeAPI<|MERGE_RESOLUTION|>--- conflicted
+++ resolved
@@ -1504,17 +1504,6 @@
 	globalConfig = std::make_unique<GlobalConfig>(this);
 
 	if (apiVersionAtLeast(720)) {
-<<<<<<< HEAD
-		registerSpecialKeysImpl(
-		    SpecialKeySpace::MODULE::MANAGEMENT,
-		    SpecialKeySpace::IMPLTYPE::READWRITE,
-		    std::make_unique<TenantRangeImpl<true>>(SpecialKeySpace::getManagementApiCommandRange("tenant")));
-	}
-	if (apiVersionAtLeast(710) && !apiVersionAtLeast(720)) {
-		registerSpecialKeysImpl(
-		    SpecialKeySpace::MODULE::MANAGEMENT,
-		    SpecialKeySpace::IMPLTYPE::READWRITE,
-=======
 		registerSpecialKeysImpl(
 		    SpecialKeySpace::MODULE::CLUSTERID,
 		    SpecialKeySpace::IMPLTYPE::READONLY,
@@ -1539,7 +1528,6 @@
 		registerSpecialKeysImpl(
 		    SpecialKeySpace::MODULE::MANAGEMENT,
 		    SpecialKeySpace::IMPLTYPE::READWRITE,
->>>>>>> fa0c3249
 		    std::make_unique<TenantRangeImpl<false>>(SpecialKeySpace::getManagementApiCommandRange("tenantmap")));
 	}
 	if (apiVersionAtLeast(700)) {
