/*
 * error_definitions.h
 *
 * This source file is part of the FoundationDB open source project
 *
 * Copyright 2013-2022 Apple Inc. and the FoundationDB project authors
 *
 * Licensed under the Apache License, Version 2.0 (the "License");
 * you may not use this file except in compliance with the License.
 * You may obtain a copy of the License at
 *
 *     http://www.apache.org/licenses/LICENSE-2.0
 *
 * Unless required by applicable law or agreed to in writing, software
 * distributed under the License is distributed on an "AS IS" BASIS,
 * WITHOUT WARRANTIES OR CONDITIONS OF ANY KIND, either express or implied.
 * See the License for the specific language governing permissions and
 * limitations under the License.
 */

#ifdef ERROR

// SOMEDAY: Split this into flow, fdbclient, fdbserver error headers?

// Error codes defined here are primarily for programmatic use, not debugging: a separate
// error should be defined if and only if there is a sensible situation in which code could
// catch and react specifically to that error.  So for example there is only one
// internal_error code even though there are a huge number of internal errors; extra
// information is logged in the trace file.

// 1xxx Normal failure (plausibly these should not even be "errors", but they are failures of
//   the way operations are currently defined)
// clang-format off
ERROR( success, 0, "Success" )
ERROR( end_of_stream, 1, "End of stream" )
ERROR( operation_failed, 1000, "Operation failed")
ERROR( wrong_shard_server, 1001, "Shard is not available from this server")
ERROR( operation_obsolete, 1002, "Operation result no longer necessary")
ERROR( cold_cache_server, 1003, "Cache server is not warm for this range")
ERROR( timed_out, 1004, "Operation timed out" )
ERROR( coordinated_state_conflict, 1005, "Conflict occurred while changing coordination information" )
ERROR( all_alternatives_failed, 1006, "All alternatives failed" )
ERROR( transaction_too_old, 1007, "Transaction is too old to perform reads or be committed" )
ERROR( no_more_servers, 1008, "Not enough physical servers available" )
ERROR( future_version, 1009, "Request for future version" )
ERROR( movekeys_conflict, 1010, "Conflicting attempts to change data distribution" )
ERROR( tlog_stopped, 1011, "TLog stopped" )
ERROR( server_request_queue_full, 1012, "Server request queue is full" )
ERROR( not_committed, 1020, "Transaction not committed due to conflict with another transaction" )
ERROR( commit_unknown_result, 1021, "Transaction may or may not have committed" )
ERROR( transaction_cancelled, 1025, "Operation aborted because the transaction was cancelled" )
ERROR( connection_failed, 1026, "Network connection failed" )
ERROR( coordinators_changed, 1027, "Coordination servers have changed" )
ERROR( new_coordinators_timed_out, 1028, "New coordination servers did not respond in a timely way" )
ERROR( watch_cancelled, 1029, "Watch cancelled because storage server watch limit exceeded" )
ERROR( request_maybe_delivered, 1030, "Request may or may not have been delivered" )
ERROR( transaction_timed_out, 1031, "Operation aborted because the transaction timed out" )
ERROR( too_many_watches, 1032, "Too many watches currently set" )
ERROR( locality_information_unavailable, 1033, "Locality information not available" )
ERROR( watches_disabled, 1034, "Watches cannot be set if read your writes is disabled" )
ERROR( default_error_or, 1035, "Default error for an ErrorOr object" )
ERROR( accessed_unreadable, 1036, "Read or wrote an unreadable key" )
ERROR( process_behind, 1037, "Storage process does not have recent mutations" )
ERROR( database_locked, 1038, "Database is locked" )
ERROR( cluster_version_changed, 1039, "The protocol version of the cluster has changed" )
ERROR( external_client_already_loaded, 1040, "External client has already been loaded" )
ERROR( lookup_failed, 1041, "DNS lookup failed" )
ERROR( proxy_memory_limit_exceeded, 1042, "CommitProxy commit memory limit exceeded" )
ERROR( shutdown_in_progress, 1043, "Operation no longer supported due to shutdown" )
ERROR( serialization_failed, 1044, "Failed to deserialize an object" )
ERROR( connection_unreferenced, 1048, "No peer references for connection" )
ERROR( connection_idle, 1049, "Connection closed after idle timeout" )
ERROR( disk_adapter_reset, 1050, "The disk queue adpater reset" )
ERROR( batch_transaction_throttled, 1051, "Batch GRV request rate limit exceeded")
ERROR( dd_cancelled, 1052, "Data distribution components cancelled")
ERROR( dd_not_found, 1053, "Data distributor not found")
ERROR( wrong_connection_file, 1054, "Connection file mismatch")
ERROR( version_already_compacted, 1055, "The requested changes have been compacted away")
ERROR( local_config_changed, 1056, "Local configuration file has changed. Restart and apply these changes" )
ERROR( failed_to_reach_quorum, 1057, "Failed to reach quorum from configuration database nodes. Retry sending these requests" )
ERROR( unsupported_format_version, 1058, "Format version not supported" )
ERROR( unknown_change_feed, 1059, "Change feed not found" )
ERROR( change_feed_not_registered, 1060, "Change feed not registered" )
ERROR( granule_assignment_conflict, 1061, "Conflicting attempts to assign blob granules" )
ERROR( change_feed_cancelled, 1062, "Change feed was cancelled" )
ERROR( blob_granule_file_load_error, 1063, "Error loading a blob file during granule materialization" )
<<<<<<< HEAD
ERROR( stale_version_vector, 1064, "Client version vector is stale" )
=======
ERROR( blob_granule_transaction_too_old, 1064, "Read version is older than blob granule history supports" )
ERROR( blob_manager_replaced, 1065, "This blob manager has been replaced." )
ERROR( change_feed_popped, 1066, "Tried to read a version older than what has been popped from the change feed" )
>>>>>>> 4a085fc8

ERROR( broken_promise, 1100, "Broken promise" )
ERROR( operation_cancelled, 1101, "Asynchronous operation cancelled" )
ERROR( future_released, 1102, "Future has been released" )
ERROR( connection_leaked, 1103, "Connection object leaked" )
ERROR( never_reply, 1104, "Never reply to the request" )

ERROR( recruitment_failed, 1200, "Recruitment of a server failed" )   // Be careful, catching this will delete the data of a storage server or tlog permanently
ERROR( move_to_removed_server, 1201, "Attempt to move keys to a storage server that was removed" )
ERROR( worker_removed, 1202, "Normal worker shut down" )   // Be careful, catching this will delete the data of a storage server or tlog permanently
ERROR( cluster_recovery_failed, 1203, "Cluster recovery failed")
ERROR( master_max_versions_in_flight, 1204, "Master hit maximum number of versions in flight" )
ERROR( tlog_failed, 1205, "Cluster recovery terminating because a TLog failed" )   // similar to tlog_stopped, but the tlog has actually died
ERROR( worker_recovery_failed, 1206, "Recovery of a worker process failed" )
ERROR( please_reboot, 1207, "Reboot of server process requested" )
ERROR( please_reboot_delete, 1208, "Reboot of server process requested, with deletion of state" )
ERROR( commit_proxy_failed, 1209, "Master terminating because a CommitProxy failed" )
ERROR( resolver_failed, 1210, "Cluster recovery terminating because a Resolver failed" )
ERROR( server_overloaded, 1211, "Server is under too much load and cannot respond" )
ERROR( backup_worker_failed, 1212, "Cluster recovery terminating because a backup worker failed")
ERROR( tag_throttled, 1213, "Transaction tag is being throttled" )
ERROR( grv_proxy_failed, 1214, "Cluster recovery terminating because a GRVProxy failed" )
ERROR( dd_tracker_cancelled, 1215, "The data distribution tracker has been cancelled" )
ERROR( failed_to_progress, 1216, "Process has failed to make sufficient progress" )
ERROR( invalid_cluster_id, 1217, "Attempted to join cluster with a different cluster ID" )
ERROR( restart_cluster_controller, 1218, "Restart cluster controller process" )

// 15xx Platform errors
ERROR( platform_error, 1500, "Platform error" )
ERROR( large_alloc_failed, 1501, "Large block allocation failed" )
ERROR( performance_counter_error, 1502, "QueryPerformanceCounter error" )

ERROR( io_error, 1510, "Disk i/o operation failed" )
ERROR( file_not_found, 1511, "File not found" )
ERROR( bind_failed, 1512, "Unable to bind to network" )
ERROR( file_not_readable, 1513, "File could not be read" )
ERROR( file_not_writable, 1514, "File could not be written" )
ERROR( no_cluster_file_found, 1515, "No cluster file found in current directory or default location" )
ERROR( file_too_large, 1516, "File too large to be read" )
ERROR( non_sequential_op, 1517, "Non sequential file operation not allowed" )
ERROR( http_bad_response, 1518, "HTTP response was badly formed" )
ERROR( http_not_accepted, 1519, "HTTP request not accepted" )
ERROR( checksum_failed, 1520, "A data checksum failed" )
ERROR( io_timeout, 1521, "A disk IO operation failed to complete in a timely manner" )
ERROR( file_corrupt, 1522, "A structurally corrupt data file was detected" )
ERROR( http_request_failed, 1523, "HTTP response code not received or indicated failure" )
ERROR( http_auth_failed, 1524, "HTTP request failed due to bad credentials" )
ERROR( http_bad_request_id, 1525, "HTTP response contained an unexpected X-Request-ID header" )

// 2xxx Attempt (presumably by a _client_) to do something illegal.  If an error is known to
// be internally caused, it should be 41xx
ERROR( client_invalid_operation, 2000, "Invalid API call" )
ERROR( commit_read_incomplete, 2002, "Commit with incomplete read" )
ERROR( test_specification_invalid, 2003, "Invalid test specification" )
ERROR( key_outside_legal_range, 2004, "Key outside legal range" )
ERROR( inverted_range, 2005, "Range begin key larger than end key" )
ERROR( invalid_option_value, 2006, "Option set with an invalid value" )
ERROR( invalid_option, 2007, "Option not valid in this context" )
ERROR( network_not_setup, 2008, "Action not possible before the network is configured" )
ERROR( network_already_setup, 2009, "Network can be configured only once" )
ERROR( read_version_already_set, 2010, "Transaction already has a read version set" )
ERROR( version_invalid, 2011, "Version not valid" )
ERROR( range_limits_invalid, 2012, "Range limits not valid" )
ERROR( invalid_database_name, 2013, "Database name must be 'DB'" )
ERROR( attribute_not_found, 2014, "Attribute not found" )
ERROR( future_not_set, 2015, "Future not ready" )
ERROR( future_not_error, 2016, "Future not an error" )
ERROR( used_during_commit, 2017, "Operation issued while a commit was outstanding" )
ERROR( invalid_mutation_type, 2018, "Unrecognized atomic mutation type" )
ERROR( attribute_too_large, 2019, "Attribute too large for type int" )
ERROR( transaction_invalid_version, 2020, "Transaction does not have a valid commit version" )
ERROR( no_commit_version, 2021, "Transaction is read-only and therefore does not have a commit version" )
ERROR( environment_variable_network_option_failed, 2022, "Environment variable network option could not be set" )
ERROR( transaction_read_only, 2023, "Attempted to commit a transaction specified as read-only" )
ERROR( invalid_cache_eviction_policy, 2024, "Invalid cache eviction policy, only random and lru are supported" )
ERROR( network_cannot_be_restarted, 2025, "Network can only be started once" )
ERROR( blocked_from_network_thread, 2026, "Detected a deadlock in a callback called from the network thread" )
ERROR( invalid_config_db_range_read, 2027, "Invalid configuration database range read" )
ERROR( invalid_config_db_key, 2028, "Invalid configuration database key provided" )
ERROR( invalid_config_path, 2029, "Invalid configuration path" )
ERROR( mapper_bad_index, 2030, "The index in K[] or V[] is not a valid number or out of range" )
ERROR( mapper_no_such_key, 2031, "A mapped key is not set in database" )
ERROR( mapper_bad_range_decriptor, 2032, "\"{...}\" must be the last element of the mapper tuple" )
ERROR( quick_get_key_values_has_more, 2033, "One of the mapped range queries is too large" )
ERROR( quick_get_value_miss, 2034, "Found a mapped key that is not served in the same SS" )
ERROR( quick_get_key_values_miss, 2035, "Found a mapped range that is not served in the same SS" )
ERROR( blob_granule_no_ryw, 2036, "Blob Granule Read Transactions must be specified as ryw-disabled" )
ERROR( blob_granule_not_materialized, 2037, "Blob Granule Read was not materialized" )
ERROR( get_mapped_key_values_has_more, 2038, "getMappedRange does not support continuation for now" )
ERROR( get_mapped_range_reads_your_writes, 2039, "getMappedRange tries to read data that were previously written in the transaction" )
ERROR( checkpoint_not_found, 2040, "Checkpoint not found" )

ERROR( incompatible_protocol_version, 2100, "Incompatible protocol version" )
ERROR( transaction_too_large, 2101, "Transaction exceeds byte limit" )
ERROR( key_too_large, 2102, "Key length exceeds limit" )
ERROR( value_too_large, 2103, "Value length exceeds limit" )
ERROR( connection_string_invalid, 2104, "Connection string invalid" )
ERROR( address_in_use, 2105, "Local address in use" )
ERROR( invalid_local_address, 2106, "Invalid local address" )
ERROR( tls_error, 2107, "TLS error" )
ERROR( unsupported_operation, 2108, "Operation is not supported" )
ERROR( too_many_tags, 2109, "Too many tags set on transaction" )
ERROR( tag_too_long, 2110, "Tag set on transaction is too long" )
ERROR( too_many_tag_throttles, 2111, "Too many tag throttles have been created" )
ERROR( special_keys_cross_module_read, 2112, "Special key space range read crosses modules. Refer to the `special_key_space_relaxed' transaction option for more details." )
ERROR( special_keys_no_module_found, 2113, "Special key space range read does not intersect a module. Refer to the `special_key_space_relaxed' transaction option for more details." )
ERROR( special_keys_write_disabled, 2114, "Special Key space is not allowed to write by default. Refer to the `special_key_space_enable_writes` transaction option for more details." )
ERROR( special_keys_no_write_module_found, 2115, "Special key space key or keyrange in set or clear does not intersect a module" )
ERROR( special_keys_cross_module_clear, 2116, "Special key space clear crosses modules" )
ERROR( special_keys_api_failure, 2117, "Api call through special keys failed. For more information, call get on special key 0xff0xff/error_message to get a json string of the error message." )
ERROR( client_lib_invalid_metadata, 2118, "Invalid client library metadata." )
ERROR( client_lib_already_exists, 2119, "Client library with same identifier already exists on the cluster." )
ERROR( client_lib_not_found, 2120, "Client library for the given identifier not found." )
ERROR( client_lib_not_available, 2121, "Client library exists, but is not available for download." )
ERROR( client_lib_invalid_binary, 2122, "Invalid client library binary." )

ERROR( tenant_name_required, 2130, "Tenant name must be specified to access data in the cluster" )
ERROR( tenant_not_found, 2131, "Tenant does not exist" )
ERROR( tenant_already_exists, 2132, "A tenant with the given name already exists" )
ERROR( tenant_not_empty, 2133, "Cannot delete a non-empty tenant" )
ERROR( invalid_tenant_name, 2134, "Tenant name cannot begin with \\xff");
ERROR( tenant_prefix_allocator_conflict, 2135, "The database already has keys stored at the prefix allocated for the tenant");
ERROR( tenants_disabled, 2136, "Tenants have been disabled in the cluster");
ERROR( unknown_tenant, 2137, "Tenant is not available from this server")

// 2200 - errors from bindings and official APIs
ERROR( api_version_unset, 2200, "API version is not set" )
ERROR( api_version_already_set, 2201, "API version may be set only once" )
ERROR( api_version_invalid, 2202, "API version not valid" )
ERROR( api_version_not_supported, 2203, "API version not supported" )
ERROR( exact_mode_without_limits, 2210, "EXACT streaming mode requires limits, but none were given" )

ERROR( invalid_tuple_data_type, 2250, "Unrecognized data type in packed tuple")
ERROR( invalid_tuple_index, 2251, "Tuple does not have element at specified index")
ERROR( key_not_in_subspace, 2252, "Cannot unpack key that is not in subspace" )
ERROR( manual_prefixes_not_enabled, 2253, "Cannot specify a prefix unless manual prefixes are enabled" )
ERROR( prefix_in_partition, 2254, "Cannot specify a prefix in a partition" )
ERROR( cannot_open_root_directory, 2255, "Root directory cannot be opened" )
ERROR( directory_already_exists, 2256, "Directory already exists" )
ERROR( directory_does_not_exist, 2257, "Directory does not exist" )
ERROR( parent_directory_does_not_exist, 2258, "Directory's parent does not exist" )
ERROR( mismatched_layer, 2259, "Directory has already been created with a different layer string" )
ERROR( invalid_directory_layer_metadata, 2260, "Invalid directory layer metadata" )
ERROR( cannot_move_directory_between_partitions, 2261, "Directory cannot be moved between partitions" )
ERROR( cannot_use_partition_as_subspace, 2262, "Directory partition cannot be used as subspace" )
ERROR( incompatible_directory_version, 2263, "Directory layer was created with an incompatible version" )
ERROR( directory_prefix_not_empty, 2264, "Database has keys stored at the prefix chosen by the automatic prefix allocator" )
ERROR( directory_prefix_in_use, 2265, "Directory layer already has a conflicting prefix" )
ERROR( invalid_destination_directory, 2266, "Target directory is invalid" )
ERROR( cannot_modify_root_directory, 2267, "Root directory cannot be modified" )
ERROR( invalid_uuid_size, 2268, "UUID is not sixteen bytes");

// 2300 - backup and restore errors
ERROR( backup_error, 2300, "Backup error")
ERROR( restore_error, 2301, "Restore error")
ERROR( backup_duplicate, 2311, "Backup duplicate request")
ERROR( backup_unneeded, 2312, "Backup unneeded request")
ERROR( backup_bad_block_size, 2313, "Backup file block size too small")
ERROR( backup_invalid_url, 2314, "Backup Container URL invalid")
ERROR( backup_invalid_info, 2315, "Backup Container info invalid")
ERROR( backup_cannot_expire, 2316, "Cannot expire requested data from backup without violating minimum restorability")
ERROR( backup_auth_missing, 2317, "Cannot find authentication details (such as a password or secret key) for the specified Backup Container URL")
ERROR( backup_auth_unreadable, 2318, "Cannot read or parse one or more sources of authentication information for Backup Container URLs")
ERROR( backup_does_not_exist, 2319, "Backup does not exist")
ERROR( backup_not_filterable_with_key_ranges, 2320, "Backup before 6.3 cannot be filtered with key ranges")
ERROR( backup_not_overlapped_with_keys_filter, 2321, "Backup key ranges doesn't overlap with key ranges filter")
ERROR( restore_invalid_version, 2361, "Invalid restore version")
ERROR( restore_corrupted_data, 2362, "Corrupted backup data")
ERROR( restore_missing_data, 2363, "Missing backup data")
ERROR( restore_duplicate_tag, 2364, "Restore duplicate request")
ERROR( restore_unknown_tag, 2365, "Restore tag does not exist")
ERROR( restore_unknown_file_type, 2366, "Unknown backup/restore file type")
ERROR( restore_unsupported_file_version, 2367, "Unsupported backup file version")
ERROR( restore_bad_read, 2368, "Unexpected number of bytes read")
ERROR( restore_corrupted_data_padding, 2369, "Backup file has unexpected padding bytes")
ERROR( restore_destination_not_empty, 2370, "Attempted to restore into a non-empty destination database")
ERROR( restore_duplicate_uid, 2371, "Attempted to restore using a UID that had been used for an aborted restore")
ERROR( task_invalid_version, 2381, "Invalid task version")
ERROR( task_interrupted, 2382, "Task execution stopped due to timeout, abort, or completion by another worker")
ERROR( invalid_encryption_key_file, 2383, "The provided encryption key file has invalid contents" )

ERROR( key_not_found, 2400, "Expected key is missing")
ERROR( json_malformed, 2401, "JSON string was malformed")
ERROR( json_eof_expected, 2402, "JSON string did not terminate where expected")

// 2500 - disk snapshot based backup errors
ERROR( snap_disable_tlog_pop_failed,  2500, "Failed to disable tlog pops")
ERROR( snap_storage_failed,  2501, "Failed to snapshot storage nodes")
ERROR( snap_tlog_failed,  2502, "Failed to snapshot TLog nodes")
ERROR( snap_coord_failed,  2503, "Failed to snapshot coordinator nodes")
ERROR( snap_enable_tlog_pop_failed,  2504, "Failed to enable tlog pops")
ERROR( snap_path_not_whitelisted, 2505, "Snapshot create binary path not whitelisted")
ERROR( snap_not_fully_recovered_unsupported, 2506, "Unsupported when the cluster is not fully recovered")
ERROR( snap_log_anti_quorum_unsupported, 2507, "Unsupported when log anti quorum is configured")
ERROR( snap_with_recovery_unsupported, 2508, "Cluster recovery during snapshot operation not supported")
ERROR( snap_invalid_uid_string, 2509, "The given uid string is not a 32-length hex string")

// 4xxx Internal errors (those that should be generated only by bugs) are decimal 4xxx
ERROR( unknown_error, 4000, "An unknown error occurred" )  // C++ exception not of type Error
ERROR( internal_error, 4100, "An internal error occurred" )
ERROR( not_implemented, 4200, "Not implemented yet" )
// clang-format on

#undef ERROR
#endif<|MERGE_RESOLUTION|>--- conflicted
+++ resolved
@@ -84,13 +84,10 @@
 ERROR( granule_assignment_conflict, 1061, "Conflicting attempts to assign blob granules" )
 ERROR( change_feed_cancelled, 1062, "Change feed was cancelled" )
 ERROR( blob_granule_file_load_error, 1063, "Error loading a blob file during granule materialization" )
-<<<<<<< HEAD
-ERROR( stale_version_vector, 1064, "Client version vector is stale" )
-=======
 ERROR( blob_granule_transaction_too_old, 1064, "Read version is older than blob granule history supports" )
 ERROR( blob_manager_replaced, 1065, "This blob manager has been replaced." )
 ERROR( change_feed_popped, 1066, "Tried to read a version older than what has been popped from the change feed" )
->>>>>>> 4a085fc8
+ERROR( stale_version_vector, 1067, "Client version vector is stale" )
 
 ERROR( broken_promise, 1100, "Broken promise" )
 ERROR( operation_cancelled, 1101, "Asynchronous operation cancelled" )
