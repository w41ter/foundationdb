/*
 * flow.h
 *
 * This source file is part of the FoundationDB open source project
 *
 * Copyright 2013-2018 Apple Inc. and the FoundationDB project authors
 *
 * Licensed under the Apache License, Version 2.0 (the "License");
 * you may not use this file except in compliance with the License.
 * You may obtain a copy of the License at
 *
 *     http://www.apache.org/licenses/LICENSE-2.0
 *
 * Unless required by applicable law or agreed to in writing, software
 * distributed under the License is distributed on an "AS IS" BASIS,
 * WITHOUT WARRANTIES OR CONDITIONS OF ANY KIND, either express or implied.
 * See the License for the specific language governing permissions and
 * limitations under the License.
 */

#ifndef FLOW_FLOW_H
#define FLOW_FLOW_H
#pragma once

#pragma warning( disable: 4244 4267 ) // SOMEDAY: Carefully check for integer overflow issues (e.g. size_t to int conversions like this suppresses)
#pragma warning( disable: 4345 )
#pragma warning( error: 4239 )

#include <vector>
#include <queue>
#include <map>
#include <unordered_map>
#include <set>
#include <functional>
#include <iostream>
#include <string>
#include <utility>
#include <algorithm>

#include "flow/Platform.h"
#include "flow/FastAlloc.h"
#include "flow/IRandom.h"
#include "flow/serialize.h"
#include "flow/Deque.h"
#include "flow/ThreadPrimitives.h"
#include "flow/network.h"

#include <boost/version.hpp>

using namespace std::rel_ops;

#define TEST( condition ) if (!(condition)); else { static TraceEvent* __test = &(TraceEvent("CodeCoverage").detail("File", __FILE__).detail("Line",__LINE__).detail("Condition", #condition)); }

/*
usage:
if (BUGGIFY) (
// code here is executed on some runs (with probability P_BUGGIFIED_SECTION_ACTIVATED),
//  sometimes --
)
*/

extern double P_BUGGIFIED_SECTION_ACTIVATED, P_BUGGIFIED_SECTION_FIRES, P_EXPENSIVE_VALIDATION;
int getSBVar(std::string file, int line);
void enableBuggify(bool enabled);   // Currently controls buggification and (randomized) expensive validation
bool validationIsEnabled();

#define BUGGIFY_WITH_PROB(x) (getSBVar(__FILE__, __LINE__) && g_random->random01() < (x))
#define BUGGIFY BUGGIFY_WITH_PROB(P_BUGGIFIED_SECTION_FIRES)
#define EXPENSIVE_VALIDATION (validationIsEnabled() && g_random->random01() < P_EXPENSIVE_VALIDATION)

extern Optional<uint64_t> parse_with_suffix(std::string toparse, std::string default_unit = "");
extern std::string format(const char* form, ...);

// On success, returns the number of characters written. On failure, returns a negative number.
extern int vsformat(std::string &outputString, const char* form, va_list args);

extern Standalone<StringRef> strinc(StringRef const& str);
extern StringRef strinc(StringRef const& str, Arena& arena);
extern Standalone<StringRef> addVersionStampAtEnd(StringRef const& str);
extern StringRef addVersionStampAtEnd(StringRef const& str, Arena& arena);

template <typename Iter>
StringRef concatenate( Iter b, Iter const& e, Arena& arena ) {
	int rsize = 0;
	Iter i = b;
	while(i != e) {
		rsize += i->size();
		++i;
	}
	uint8_t* s = new (arena) uint8_t[ rsize ];
	uint8_t* p = s;
	while(b != e) {
		memcpy(p, b->begin(),b->size());
		p += b->size();
		++b;
	}
	return StringRef(s, rsize);
}

template <typename Iter>
Standalone<StringRef> concatenate( Iter b, Iter const& e ) {
	Standalone<StringRef> r;
	((StringRef &)r) = concatenate(b, e, r.arena());
	return r;
}

class Void {
public:
	template <class Ar>
	void serialize(Ar&) {}
};

class Never {};

template <class T>
<<<<<<< HEAD
class Optional {
public:
	Optional() : valid(false) {}
	Optional(const Optional<T>& o) : valid(o.valid) {
		if (valid) new (&value) T(o.get());
	}

	template <class U>
	Optional(const U& t) : valid(true) { new (&value) T(t); }

	/* This conversion constructor was nice, but combined with the prior constructor it means that Optional<int> can be converted to Optional<Optional<int>> in the wrong way
	(a non-present Optional<int> converts to a non-present Optional<Optional<int>>).
	Use .cast_to<>() instead.
	template <class S> Optional(const Optional<S>& o) : valid(o.present()) { if (valid) new (&value) T(o.get()); } */

	Optional(Arena& a, const Optional<T>& o) : valid(o.valid) {
		if (valid) new (&value) T(a, o.get());
	}
	int expectedSize() const { return valid ? get().expectedSize() : 0; }

	template <class R> Optional<R> cast_to() const {
		if (present())
			return Optional<R>(get());
		else
			return Optional<R>();
	}

	~Optional() {
		if (valid) ((T*)&value)->~T();
	}

	void reset() {
		if (valid) {
			valid = false;
			((T*)&value)->~T();
		}
	}

	Optional & operator=(Optional const& o) {
		reset();
		if (o.valid) {
			new (&value) T(o.get());
			valid = true;
		}
		return *this;
	}

	bool present() const { return valid; }
	T& get() {
		UNSTOPPABLE_ASSERT(valid);
		return *(T*)&value;
	}
	T const& get() const {
		UNSTOPPABLE_ASSERT(valid);
		return *(T const*)&value;
	}
	T orDefault(T const& default_value) const { if (valid) return get(); else return default_value; }

	template <class Ar>
	void serialize(Ar& ar) {
		// SOMEDAY: specialize for space efficiency?
		if (valid && Ar::isDeserializing)
			(*(T *)&value).~T();
		ar & valid;
		if (valid) {
			if (Ar::isDeserializing) new (&value) T();
			ar & *(T*)&value;
		}
	}

	bool operator == (Optional const& o) const {
		return present() == o.present() && (!present() || get() == o.get());
	}
	bool operator != (Optional const& o) const {
		return !(*this == o);
	}
	// Ordering: If T is ordered, then Optional() < Optional(t) and (Optional(u)<Optional(v))==(u<v)
	bool operator < (Optional const& o) const {
		if (present() != o.present()) return o.present();
		if (!present()) return false;
		return get() < o.get();
	}
private:
	typename std::aligned_storage< sizeof(T), __alignof(T) >::type value;
	bool valid;
};

template <class T>
=======
>>>>>>> ffb1a666
class ErrorOr {
public:
	ErrorOr() : error(default_error_or()) {}
	ErrorOr(Error const& error) : error(error) {}
	ErrorOr(const ErrorOr<T>& o) : error(o.error) {
		if (present()) new (&value) T(o.get());
	}

	template <class U>
	ErrorOr(const U& t) : error() { new (&value) T(t); }

	ErrorOr(Arena& a, const ErrorOr<T>& o) : error(o.error) {
		if (present()) new (&value) T(a, o.get());
	}
	int expectedSize() const { return present() ? get().expectedSize() : 0; }

	template <class R> ErrorOr<R> castTo() const {
		return map<R>([](const T& v){ return (R)v; });
	}

	template <class R> ErrorOr<R> map(std::function<R(T)> f) const {
		if (present()) {
			return ErrorOr<R>(f(get()));
		}
		else {
			return ErrorOr<R>(error);
		}
	}

	~ErrorOr() {
		if (present()) ((T*)&value)->~T();
	}

	ErrorOr & operator=(ErrorOr const& o) {
		if (present()) {
			((T*)&value)->~T();
		}
		if (o.present()) {
			new (&value) T(o.get());
		}
		error = o.error;
		return *this;
	}

	bool present() const { return error.code() == invalid_error_code; }
	T& get() {
		UNSTOPPABLE_ASSERT(present());
		return *(T*)&value;
	}
	T const& get() const {
		UNSTOPPABLE_ASSERT(present());
		return *(T const*)&value;
	}
	T orDefault(T const& default_value) const { if (present()) return get(); else return default_value; }

	template <class Ar>
	void serialize(Ar& ar) {
		// SOMEDAY: specialize for space efficiency?
		serializer(ar, error);
		if (present()) {
			if (Ar::isDeserializing) new (&value) T();
			serializer(ar, *(T*)&value);
		}
	}

	bool isError() const { return error.code() != invalid_error_code; }
	bool isError(int code) const { return error.code() == code; }
	Error getError() const { ASSERT(isError()); return error; }

private:
	typename std::aligned_storage< sizeof(T), __alignof(T) >::type value;
	Error error;
};

template <class T>
struct Callback {
	Callback<T> *prev, *next;

	virtual void fire(T const&) {}
	virtual void error(Error) {}
	virtual void unwait() {}

	void insert(Callback<T>* into) {
		// Add this (uninitialized) callback just after `into`
		this->prev = into;
		this->next = into->next;
		into->next->prev = this;
		into->next = this;
	}

	void insertBack(Callback<T>* into) {
		// Add this (uninitialized) callback just before `into`
		this->next = into;
		this->prev = into->prev;
		into->prev->next = this;
		into->prev = this;
	}

	void insertChain(Callback<T>* into) {
		// Combine this callback's (initialized) chain and `into`'s such that this callback is just after `into`
		auto p = this->prev;
		auto n = into->next;
		this->prev = into;
		into->next = this;
		p->next = n;
		n->prev = p;
	}

	void remove() {
		// Remove this callback from the list it is in, and call unwait() on the head of that list if this was the last callback
		next->prev = prev;
		prev->next = next;
		if (prev == next)
			next->unwait();
	}

	int countCallbacks() {
		int count = 0;
		for (Callback* c = next; c != this; c = c->next)
			count++;
		return count;
	}
};

template <class T>
struct SingleCallback {
	// Used for waiting on FutureStreams, which don't support multiple callbacks
	SingleCallback<T> *next;

	virtual void fire(T const&) {}
	virtual void error(Error) {}
	virtual void unwait() {}

	void insert(SingleCallback<T>* into) {
		this->next = into->next;
		into->next = this;
	}

	void remove() {
		ASSERT(next->next == this);
		next->next = next;
		next->unwait();
	}
};

template <class T>
struct SAV : private Callback<T>, FastAllocated<SAV<T>> {
	int promises; // one for each promise (and one for an active actor if this is an actor)
	int futures;  // one for each future and one more if there are any callbacks

private:
	typename std::aligned_storage< sizeof(T), __alignof(T) >::type value_storage;
public:
	Error error_state;

	enum { UNSET_ERROR_CODE = -3, NEVER_ERROR_CODE, SET_ERROR_CODE };

	T& value() { return *(T*)&value_storage; }

	SAV(int futures, int promises) : futures(futures), promises(promises), error_state(Error::fromCode(UNSET_ERROR_CODE)) {
		Callback<T>::prev = Callback<T>::next = this;
	}
	~SAV() {
		if (int16_t(error_state.code()) == SET_ERROR_CODE)
			value().~T();
	}

	bool isSet() const { return int16_t(error_state.code()) > NEVER_ERROR_CODE; }
	bool canBeSet() const { return int16_t(error_state.code()) == UNSET_ERROR_CODE; }
	bool isError() const { return int16_t(error_state.code()) > SET_ERROR_CODE; }

	T const& get() {
		ASSERT(isSet());
		if (isError()) throw error_state;
		return value();
	}

	template <class U>
	void send(U && value) {
		ASSERT(canBeSet());
		new (&value_storage) T(std::forward<U>(value));
		this->error_state = Error::fromCode(SET_ERROR_CODE);
		while (Callback<T>::next != this)
			Callback<T>::next->fire(this->value());
	}

	void send(Never) {
		ASSERT(canBeSet());
		this->error_state = Error::fromCode(NEVER_ERROR_CODE);
	}

	void sendError(Error err) {
		ASSERT(canBeSet() && int16_t(err.code()) > 0);
		this->error_state = err;
		while (Callback<T>::next != this)
			Callback<T>::next->error(err);
	}

	template <class U>
	void sendAndDelPromiseRef(U && value) {
		ASSERT(canBeSet());
		if (promises == 1 && !futures) {
			// No one is left to receive the value, so we can just die
			destroy();
			return;
		}

		new (&value_storage) T(std::forward<U>(value));
		finishSendAndDelPromiseRef();
	}

	void finishSendAndDelPromiseRef() {
		// Call only after value_storage has already been initialized!
		this->error_state = Error::fromCode(SET_ERROR_CODE);
		while (Callback<T>::next != this)
			Callback<T>::next->fire(this->value());

		if (!--promises && !futures)
			destroy();
	}

	void sendAndDelPromiseRef(Never) {
		ASSERT(canBeSet());
		this->error_state = Error::fromCode(NEVER_ERROR_CODE);
		if (!--promises && !futures)
			destroy();
	}

	void sendErrorAndDelPromiseRef(Error err) {
		ASSERT(canBeSet() && int16_t(err.code()) > 0);
		if (promises == 1 && !futures) {
			// No one is left to receive the value, so we can just die
			destroy();
			return;
		}

		this->error_state = err;
		while (Callback<T>::next != this)
			Callback<T>::next->error(err);

		if (!--promises && !futures)
			destroy();
	}

	void addPromiseRef() { promises++; }
	void addFutureRef() { futures++; }

	void delPromiseRef() {
		if (promises == 1) {
			if (futures && canBeSet()) {
				sendError(broken_promise());
				ASSERT(promises == 1);  // Once there is only one promise, there is no one else with the right to change the promise reference count
			}
			promises = 0;
			if (!futures)
				destroy();
		}
		else
			--promises;
	}
	void delFutureRef() {
		if (!--futures) {
			if (promises)
				cancel();
			else
				destroy();
		}
	}

	int getFutureReferenceCount() const { return futures; }
	int getPromiseReferenceCount() const { return promises; }

	virtual void destroy() { delete this; }
	virtual void cancel() {}

	void addCallbackAndDelFutureRef(Callback<T>* cb) {
		// We are always *logically* dropping one future reference from this, but if we are adding a first callback
		// we also need to add one (since futures is defined as being +1 if there are any callbacks), so net nothing
		if (Callback<T>::next != this)
			delFutureRef();
		cb->insert(this);
	}

	void addYieldedCallbackAndDelFutureRef(Callback<T>* cb) {
		// Same contract as addCallbackAndDelFutureRef, except that the callback is placed at the end of the callback chain rather than at the beginning
		if (Callback<T>::next != this)
			delFutureRef();
		cb->insertBack(this);
	}

	void addCallbackChainAndDelFutureRef(Callback<T>* cb) {
		if (Callback<T>::next != this)
			delFutureRef();
		cb->insertChain(this);
	}

	virtual void unwait() {
		delFutureRef();
	}
	virtual void fire() { ASSERT(false); }
};

template <class T>
struct NotifiedQueue : private SingleCallback<T>, FastAllocated<NotifiedQueue<T>> {
	int promises; // one for each promise (and one for an active actor if this is an actor)
	int futures;  // one for each future and one more if there are any callbacks

	// Invariant: SingleCallback<T>::next==this || (queue.empty() && !error.isValid())
	std::queue<T, Deque<T>> queue;
	Error error;

	NotifiedQueue(int futures, int promises) : futures(futures), promises(promises) {
		SingleCallback<T>::next = this;
	}

	bool isReady() const { return !queue.empty() || error.isValid(); }
	bool isError() const { return queue.empty() && error.isValid(); }  // the *next* thing queued is an error

	T pop() {
		if (queue.empty()) {
			if (error.isValid()) throw error;
			throw internal_error();
		}
		auto copy = queue.front();
		queue.pop();
		return copy;
	}

	template <class U>
	void send(U && value) {
		if (error.isValid()) return;

		if (SingleCallback<T>::next != this) {
			SingleCallback<T>::next->fire(std::forward<U>(value));
		}
		else {
			queue.emplace(std::forward<U>(value));
		}
	}

	void sendError(Error err) {
		if (error.isValid()) return;

		this->error = err;
		if (SingleCallback<T>::next != this)
			SingleCallback<T>::next->error(err);
	}

	void addPromiseRef() { promises++; }
	void addFutureRef() { futures++; }

	void delPromiseRef() {
		if (!--promises) {
			if (futures) {
				sendError(broken_promise());
			}
			else
				destroy();
		}
	}
	void delFutureRef() {
		if (!--futures) {
			if (promises)
				cancel();
			else
				destroy();
		}
	}

	int getFutureReferenceCount() const { return futures; }
	int getPromiseReferenceCount() const { return promises; }

	virtual void destroy() { delete this; }
	virtual void cancel() {}

	void addCallbackAndDelFutureRef(SingleCallback<T>* cb) {
		ASSERT(SingleCallback<T>::next == this);
		cb->insert(this);
	}
	virtual void unwait() {
		delFutureRef();
	}
	virtual void fire() { ASSERT(false); }
};


template <class T>
class Promise;

template <class T>
class Future
{
public:
	T const& get() const { return sav->get(); }
	T getValue() const { return get(); }

	bool isValid() const {
		return sav != 0;
	}
	bool isReady() const {
		return sav->isSet();
	}
	bool isError() const {
		return sav->isError();
	}
	Error& getError() const {
		ASSERT(isError());
		return sav->error_state;
	}

	Future() : sav(0) {}
	Future(const Future<T>& rhs) : sav(rhs.sav) {
		if (sav) sav->addFutureRef();
		//if (sav->endpoint.isValid()) cout << "Future copied for " << sav->endpoint.key << endl;
	}
	Future(Future<T>&& rhs) BOOST_NOEXCEPT : sav(rhs.sav) {
		rhs.sav = 0;
		//if (sav->endpoint.isValid()) cout << "Future moved for " << sav->endpoint.key << endl;
	}
	Future(const T& presentValue)
		: sav(new SAV<T>(1, 0))
	{
		sav->send(presentValue);
	}
	Future(Never)
		: sav(new SAV<T>(1, 0))
	{
		sav->send(Never());
	}
	Future(const Error& error)
		: sav(new SAV<T>(1, 0))
	{
		sav->sendError(error);
	}

#ifndef NO_INTELLISENSE
	template<class U>
	Future(const U&, typename std::enable_if<std::is_assignable<T, U>::value, int*>::type = 0) {}
#endif

	~Future() {
		//if (sav && sav->endpoint.isValid()) cout << "Future destroyed for " << sav->endpoint.key << endl;
		if (sav) sav->delFutureRef();
	}
	void operator=(const Future<T>& rhs) {
		if (rhs.sav) rhs.sav->addFutureRef();
		if (sav) sav->delFutureRef();
		sav = rhs.sav;
	}
	void operator=(Future<T>&& rhs) BOOST_NOEXCEPT {
		if (sav != rhs.sav) {
			if (sav) sav->delFutureRef();
			sav = rhs.sav;
			rhs.sav = 0;
		}
	}
	bool operator == (const Future& rhs) { return rhs.sav == sav; }
	bool operator != (const Future& rhs) { return rhs.sav != sav; }

	void cancel() {
		if (sav) sav->cancel();
	}

	void addCallbackAndClear(Callback<T>* cb) {
		sav->addCallbackAndDelFutureRef(cb);
		sav = 0;
	}

	void addYieldedCallbackAndClear(Callback<T>* cb) {
		sav->addYieldedCallbackAndDelFutureRef(cb);
		sav = 0;
	}

	void addCallbackChainAndClear(Callback<T>* cb) {
		sav->addCallbackChainAndDelFutureRef(cb);
		sav = 0;
	}

	int getFutureReferenceCount() const { return sav->getFutureReferenceCount(); }
	int getPromiseReferenceCount() const { return sav->getPromiseReferenceCount(); }

	explicit Future(SAV<T> * sav) : sav(sav) {
		//if (sav->endpoint.isValid()) cout << "Future created for " << sav->endpoint.key << endl;
	}

private:
	SAV<T>* sav;
	friend class Promise<T>;
};

// This class is used by the flow compiler when generating code around wait statements to avoid confusing situations
// regarding Futures.
//
// For example, the following is legal with Future but not with StrictFuture:
//
// Future<T> x = ...
// T result = wait(x); // This is the correct code
// Future<T> result = wait(x); // This is legal if wait() generates Futures, but it's probably wrong. It's a compilation error if wait() generates StrictFutures.
template <class T>
class StrictFuture : public Future<T> {
public:
	inline StrictFuture(Future<T> const& f) : Future<T>(f) {}
	inline StrictFuture(Never n) : Future<T>(n) {}
private:
	StrictFuture(T t) {}
	StrictFuture(Error e) {}
};

template <class T>
class Promise sealed
{
public:
	template <class U>
	void send(U && value) const {
		sav->send(std::forward<U>(value));
	}
	template <class E>
	void sendError(const E& exc) const { sav->sendError(exc); }

	Future<T> getFuture() const { sav->addFutureRef(); return Future<T>(sav); }
	bool isSet() { return sav->isSet(); }
	bool canBeSet() { return sav->canBeSet(); }
	bool isValid() const { return sav != NULL; }
	Promise() : sav(new SAV<T>(0, 1)) {}
	Promise(const Promise& rhs) : sav(rhs.sav) { sav->addPromiseRef(); }
	Promise(Promise&& rhs) BOOST_NOEXCEPT : sav(rhs.sav) { rhs.sav = 0; }
	~Promise() { if (sav) sav->delPromiseRef(); }

	void operator=(const Promise& rhs) {
		if (rhs.sav) rhs.sav->addPromiseRef();
		if (sav) sav->delPromiseRef();
		sav = rhs.sav;
	}
	void operator=(Promise && rhs) BOOST_NOEXCEPT {
		if (sav != rhs.sav) {
			if (sav) sav->delPromiseRef();
			sav = rhs.sav;
			rhs.sav = 0;
		}
	}
	void reset() {
		*this = Promise<T>();
	}
	void swap(Promise& other) {
		std::swap(sav, other.sav);
	}

	// Beware, these operations are very unsafe
	SAV<T>* extractRawPointer() { auto ptr = sav; sav = NULL; return ptr; }
	explicit Promise<T>(SAV<T>* ptr) : sav(ptr) {}

	int getFutureReferenceCount() const { return sav->getFutureReferenceCount(); }
	int getPromiseReferenceCount() const { return sav->getPromiseReferenceCount(); }

private:
	SAV<T> *sav;
};


template <class T>
class FutureStream {
public:
	bool isValid() const {
		return queue != 0;
	}
	bool isReady() const {
		return queue->isReady();
	}
	bool isError() const {
		// This means that the next thing to be popped is an error - it will be false if there is an error in the stream but some actual data first
		return queue->isError();
	}
	void addCallbackAndClear(SingleCallback<T>* cb) {
		queue->addCallbackAndDelFutureRef(cb);
		queue = 0;
	}
	FutureStream() : queue(NULL) {}
	FutureStream(const FutureStream& rhs) : queue(rhs.queue) { queue->addFutureRef(); }
	FutureStream(FutureStream&& rhs) BOOST_NOEXCEPT : queue(rhs.queue) { rhs.queue = 0; }
	~FutureStream() { if (queue) queue->delFutureRef(); }
	void operator=(const FutureStream& rhs) {
		rhs.queue->addFutureRef();
		if (queue) queue->delFutureRef();
		queue = rhs.queue;
	}
	void operator=(FutureStream&& rhs) BOOST_NOEXCEPT {
		if (rhs.queue != queue) {
			if (queue) queue->delFutureRef();
			queue = rhs.queue;
			rhs.queue = 0;
		}
	}
	bool operator == (const FutureStream& rhs) { return rhs.queue == queue; }
	bool operator != (const FutureStream& rhs) { return rhs.queue != queue; }

	T pop() {
		return queue->pop();
	}
	Error getError() {
		ASSERT(queue->isError());
		return queue->error;
	}

	explicit FutureStream(NotifiedQueue<T>* queue) : queue(queue) {}

private:
	NotifiedQueue<T>* queue;
};

template <class Request>
decltype(fake<Request>().reply) const& getReplyPromise(Request const& r) { return r.reply; }



// Neither of these implementations of REPLY_TYPE() works on both MSVC and g++, so...
#ifdef __GNUG__
#define REPLY_TYPE(RequestType) decltype( getReplyPromise( fake<RequestType>() ).getFuture().getValue() )
//#define REPLY_TYPE(RequestType) decltype( getReplyFuture( fake<RequestType>() ).getValue() )
#else
template <class T>
struct ReplyType {
	// Doing this calculation directly in the return value declaration for PromiseStream<T>::getReply()
	//   breaks IntelliSense in VS2010; this is a workaround.
	typedef decltype(fake<T>().reply.getFuture().getValue()) Type;
};
template <class T> class ReplyPromise;
template <class T>
struct ReplyType<ReplyPromise<T>> {
	typedef T Type;
};
#define REPLY_TYPE(RequestType) typename ReplyType<RequestType>::Type
#endif




template <class T>
class PromiseStream {
public:
	// stream.send( request )
	//   Unreliable at most once delivery: Delivers request unless there is a connection failure (zero or one times)

	void send(const T& value) const {
		queue->send(value);
	}
	void sendError(const Error& error) const {
		queue->sendError(error);
	}

	// stream.getReply( request )
	//   Reliable at least once delivery: Eventually delivers request at least once and returns one of the replies if communication is possible.  Might deliver request
	//      more than once.
	//   If a reply is returned, request was or will be delivered one or more times.
	//   If cancelled, request was or will be delivered zero or more times.
	template <class X>
	Future<REPLY_TYPE(X)> getReply(const X& value) const {
		send(value);
		return getReplyPromise(value).getFuture();
	}
	template <class X>
	Future<REPLY_TYPE(X)> getReply(const X& value, int taskID) const {
		setReplyPriority(value, taskID);
		return getReplyPromise(value).getFuture();
	}

	template <class X>
	Future<X> getReply() const {
		return getReply(Promise<X>());
	}
	template <class X>
	Future<X> getReplyWithTaskID(int taskID) const {
		Promise<X> reply;
		reply.getEndpoint(taskID);
		return getReply(reply);
	}

	FutureStream<T> getFuture() const { queue->addFutureRef(); return FutureStream<T>(queue); }
	PromiseStream() : queue(new NotifiedQueue<T>(0, 1)) {}
	PromiseStream(const PromiseStream& rhs) : queue(rhs.queue) { queue->addPromiseRef(); }
	PromiseStream(PromiseStream&& rhs) BOOST_NOEXCEPT : queue(rhs.queue) { rhs.queue = 0; }
	void operator=(const PromiseStream& rhs) {
		rhs.queue->addPromiseRef();
		if (queue) queue->delPromiseRef();
		queue = rhs.queue;
	}
	void operator=(PromiseStream&& rhs) BOOST_NOEXCEPT {
		if (queue != rhs.queue) {
			if (queue) queue->delPromiseRef();
			queue = rhs.queue;
			rhs.queue = 0;
		}
	}
	~PromiseStream() {
		if (queue)
			queue->delPromiseRef();
		//queue = (NotifiedQueue<T>*)0xdeadbeef;
	}

	bool operator == (const PromiseStream<T>& rhs) const { return queue == rhs.queue; }
	bool isEmpty() const { return !queue->isReady(); }

private:
	NotifiedQueue<T>* queue;
};


//extern int actorCount;

template <class T>
static inline void destruct(T& t) {
	t.~T();
}

template <class ReturnValue>
struct Actor : SAV<ReturnValue> {
	int8_t actor_wait_state;  // -1 means actor is cancelled; 0 means actor is not waiting; 1-N mean waiting in callback group #

	Actor() : SAV<ReturnValue>(1, 1), actor_wait_state(0) { /*++actorCount;*/ }
	//~Actor() { --actorCount; }
};

template <>
struct Actor<void> {
	// This specialization is for a void actor (one not returning a future, hence also uncancellable)

	int8_t actor_wait_state;  // 0 means actor is not waiting; 1-N mean waiting in callback group #

	Actor() : actor_wait_state(0) { /*++actorCount;*/ }
	//~Actor() { --actorCount; }
};

template <class ActorType, int CallbackNumber, class ValueType>
struct ActorCallback : Callback<ValueType> {
	virtual void fire(ValueType const& value) {
		static_cast<ActorType*>(this)->a_callback_fire(this, value);
	}
	virtual void error(Error e) {
		static_cast<ActorType*>(this)->a_callback_error(this, e);
	}
};

template <class ActorType, int CallbackNumber, class ValueType>
struct ActorSingleCallback : SingleCallback<ValueType> {
	virtual void fire(ValueType const& value) {
		static_cast<ActorType*>(this)->a_callback_fire(this, value);
	}
	virtual void error(Error e) {
		static_cast<ActorType*>(this)->a_callback_error(this, e);
	}
};
inline double now() { return g_network->now(); }
inline Future<Void> delay(double seconds, int taskID = TaskDefaultDelay) { return g_network->delay(seconds, taskID); }
inline Future<Void> delayUntil(double time, int taskID = TaskDefaultDelay) { return g_network->delay(std::max(0.0, time - g_network->now()), taskID); }
inline Future<Void> delayJittered(double seconds, int taskID = TaskDefaultDelay) { return g_network->delay(seconds*(FLOW_KNOBS->DELAY_JITTER_OFFSET + FLOW_KNOBS->DELAY_JITTER_RANGE*g_random->random01()), taskID); }
inline Future<Void> yield(int taskID = TaskDefaultYield) { return g_network->yield(taskID); }
inline bool check_yield(int taskID = TaskDefaultYield) { return g_network->check_yield(taskID); }
#include "flow/genericactors.actor.h"
#endif<|MERGE_RESOLUTION|>--- conflicted
+++ resolved
@@ -113,97 +113,6 @@
 class Never {};
 
 template <class T>
-<<<<<<< HEAD
-class Optional {
-public:
-	Optional() : valid(false) {}
-	Optional(const Optional<T>& o) : valid(o.valid) {
-		if (valid) new (&value) T(o.get());
-	}
-
-	template <class U>
-	Optional(const U& t) : valid(true) { new (&value) T(t); }
-
-	/* This conversion constructor was nice, but combined with the prior constructor it means that Optional<int> can be converted to Optional<Optional<int>> in the wrong way
-	(a non-present Optional<int> converts to a non-present Optional<Optional<int>>).
-	Use .cast_to<>() instead.
-	template <class S> Optional(const Optional<S>& o) : valid(o.present()) { if (valid) new (&value) T(o.get()); } */
-
-	Optional(Arena& a, const Optional<T>& o) : valid(o.valid) {
-		if (valid) new (&value) T(a, o.get());
-	}
-	int expectedSize() const { return valid ? get().expectedSize() : 0; }
-
-	template <class R> Optional<R> cast_to() const {
-		if (present())
-			return Optional<R>(get());
-		else
-			return Optional<R>();
-	}
-
-	~Optional() {
-		if (valid) ((T*)&value)->~T();
-	}
-
-	void reset() {
-		if (valid) {
-			valid = false;
-			((T*)&value)->~T();
-		}
-	}
-
-	Optional & operator=(Optional const& o) {
-		reset();
-		if (o.valid) {
-			new (&value) T(o.get());
-			valid = true;
-		}
-		return *this;
-	}
-
-	bool present() const { return valid; }
-	T& get() {
-		UNSTOPPABLE_ASSERT(valid);
-		return *(T*)&value;
-	}
-	T const& get() const {
-		UNSTOPPABLE_ASSERT(valid);
-		return *(T const*)&value;
-	}
-	T orDefault(T const& default_value) const { if (valid) return get(); else return default_value; }
-
-	template <class Ar>
-	void serialize(Ar& ar) {
-		// SOMEDAY: specialize for space efficiency?
-		if (valid && Ar::isDeserializing)
-			(*(T *)&value).~T();
-		ar & valid;
-		if (valid) {
-			if (Ar::isDeserializing) new (&value) T();
-			ar & *(T*)&value;
-		}
-	}
-
-	bool operator == (Optional const& o) const {
-		return present() == o.present() && (!present() || get() == o.get());
-	}
-	bool operator != (Optional const& o) const {
-		return !(*this == o);
-	}
-	// Ordering: If T is ordered, then Optional() < Optional(t) and (Optional(u)<Optional(v))==(u<v)
-	bool operator < (Optional const& o) const {
-		if (present() != o.present()) return o.present();
-		if (!present()) return false;
-		return get() < o.get();
-	}
-private:
-	typename std::aligned_storage< sizeof(T), __alignof(T) >::type value;
-	bool valid;
-};
-
-template <class T>
-=======
->>>>>>> ffb1a666
 class ErrorOr {
 public:
 	ErrorOr() : error(default_error_or()) {}
