--- conflicted
+++ resolved
@@ -36,48 +36,12 @@
 
 namespace fdb_cli {
 
-<<<<<<< HEAD
 // TODO: API version
-=======
->>>>>>> c0859236
 const KeyRangeRef tenantMapSpecialKeyRange(LiteralStringRef("\xff\xff/management/tenant/map/"),
                                            LiteralStringRef("\xff\xff/management/tenant/map0"));
 const KeyRangeRef tenantConfigSpecialKeyRange(LiteralStringRef("\xff\xff/management/tenant/configure/"),
                                               LiteralStringRef("\xff\xff/management/tenant/configure0"));
 
-<<<<<<< HEAD
-std::pair<bool, TenantMapEntry> parseTenantConfiguration(std::vector<StringRef> const& tokens,
-                                                         TenantMapEntry const& defaults,
-                                                         int startIndex) {
-	TenantMapEntry entry;
-
-	for (int tokenNum = startIndex; tokenNum < tokens.size(); ++tokenNum) {
-		StringRef token = tokens[tokenNum];
-		StringRef param = token.eat("=");
-		std::string value = token.toString();
-		if (tokencmp(param, "tenant_group")) {
-			entry = defaults;
-			entry.tenantGroup = value;
-		} else {
-			fprintf(stderr, "ERROR: unrecognized configuration parameter %s\n", param.toString().c_str());
-			return std::make_pair(false, defaults);
-		}
-	}
-
-	return std::make_pair(true, entry);
-}
-
-Key makeConfigKey(StringRef configName, TenantNameRef tenantName) {
-	Key configKey = makeString(tenantConfigSpecialKeyRange.begin.size() + configName.size() + 1 + tenantName.size());
-
-	uint8_t* mutableKey = mutateString(configKey);
-	mutableKey = tenantConfigSpecialKeyRange.begin.copyTo(mutableKey);
-	mutableKey = configName.copyTo(mutableKey);
-	*(mutableKey++) = '/';
-	tenantName.copyTo(mutableKey);
-
-	return configKey;
-=======
 Optional<std::map<Standalone<StringRef>, Optional<Value>>>
 parseTenantConfiguration(std::vector<StringRef> const& tokens, int startIndex, bool allowUnset) {
 	std::map<Standalone<StringRef>, Optional<Value>> configParams;
@@ -119,9 +83,9 @@
 	return tenantConfigSpecialKeyRange.begin.withSuffix(Tuple().append(tenantName).append(configName).pack());
 }
 
-void applyConfiguration(Reference<ITransaction> tr,
-                        TenantNameRef tenantName,
-                        std::map<Standalone<StringRef>, Optional<Value>> configuration) {
+void applyConfigurationToSpecialKeys(Reference<ITransaction> tr,
+                                     TenantNameRef tenantName,
+                                     std::map<Standalone<StringRef>, Optional<Value>> configuration) {
 	for (auto [configName, value] : configuration) {
 		if (value.present()) {
 			tr->set(makeConfigKey(tenantName, configName), value.get());
@@ -129,7 +93,15 @@
 			tr->clear(makeConfigKey(tenantName, configName));
 		}
 	}
->>>>>>> c0859236
+}
+
+void applyConfigurationToTenantMapEntry(std::map<Standalone<StringRef>, Optional<Value>> configuration,
+                                        TenantMapEntry& entry) {
+	for (auto [configName, value] : configuration) {
+		if (configName == "tenant_group"_sr) {
+			entry.tenantGroup = value;
+		}
+	}
 }
 
 // createtenant command
@@ -143,15 +115,10 @@
 	state Reference<ITransaction> tr = db->createTransaction();
 	state bool doneExistenceCheck = false;
 
-<<<<<<< HEAD
-	state std::pair<bool, TenantMapEntry> configuration = parseTenantConfiguration(tokens, TenantMapEntry(), 2);
-	if (!configuration.first) {
-=======
 	state Optional<std::map<Standalone<StringRef>, Optional<Value>>> configuration =
 	    parseTenantConfiguration(tokens, 2, false);
 
 	if (!configuration.present()) {
->>>>>>> c0859236
 		return false;
 	}
 
@@ -172,33 +139,23 @@
 				doneExistenceCheck = true;
 			}
 
-<<<<<<< HEAD
 			ClusterType clusterType = wait(clusterTypeFuture);
 			if (clusterType == ClusterType::METACLUSTER_MANAGEMENT) {
-				wait(MetaclusterAPI::createTenant(db, tokens[1], configuration.second));
+				TenantMapEntry tenantEntry;
+				applyConfigurationToTenantMapEntry(configuration.get(), tenantEntry);
+				wait(MetaclusterAPI::createTenant(db, tokens[1], tenantEntry));
 			} else {
 				tr->set(tenantNameKey, ValueRef());
-				if (configuration.second.tenantGroup.present()) {
-					tr->set(makeConfigKey("tenant_group"_sr, tokens[1]), configuration.second.tenantGroup.get());
-				}
+				applyConfigurationToSpecialKeys(tr, tokens[1], configuration.get());
 				wait(safeThreadFutureToFuture(tr->commit()));
 			}
 
-=======
-			tr->set(tenantNameKey, ValueRef());
-			applyConfiguration(tr, tokens[1], configuration.get());
-			wait(safeThreadFutureToFuture(tr->commit()));
->>>>>>> c0859236
 			break;
 		} catch (Error& e) {
 			state Error err(e);
 			if (e.code() == error_code_special_keys_api_failure) {
 				std::string errorMsgStr = wait(getSpecialKeysFailureErrorMessage(tr));
-<<<<<<< HEAD
-				fprintf(stderr, "ERROR: %s\n", errorMsgStr.c_str());
-=======
 				fmt::print(stderr, "ERROR: {}\n", errorMsgStr.c_str());
->>>>>>> c0859236
 				return false;
 			}
 			wait(safeThreadFutureToFuture(tr->onError(err)));
@@ -209,19 +166,12 @@
 	return true;
 }
 
-<<<<<<< HEAD
 CommandFactory createTenantFactory(
     "createtenant",
     CommandHelp("createtenant <TENANT_NAME> [tenant_group=<TENANT_GROUP>]",
                 "creates a new tenant in the cluster",
                 "Creates a new tenant in the cluster with the specified name. An optional group can be specified"
                 "that will require this tenant to be placed on the same cluster as other tenants in the same group."));
-=======
-CommandFactory createTenantFactory("createtenant",
-                                   CommandHelp("createtenant <TENANT_NAME> [tenant_group=<TENANT_GROUP>]",
-                                               "creates a new tenant in the cluster",
-                                               "Creates a new tenant in the cluster with the specified name."));
->>>>>>> c0859236
 
 // deletetenant command
 ACTOR Future<bool> deleteTenantCommandActor(Reference<IDatabase> db, std::vector<StringRef> tokens) {
@@ -262,11 +212,7 @@
 			state Error err(e);
 			if (e.code() == error_code_special_keys_api_failure) {
 				std::string errorMsgStr = wait(getSpecialKeysFailureErrorMessage(tr));
-<<<<<<< HEAD
-				fprintf(stderr, "ERROR: %s\n", errorMsgStr.c_str());
-=======
 				fmt::print(stderr, "ERROR: {}\n", errorMsgStr.c_str());
->>>>>>> c0859236
 				return false;
 			}
 			wait(safeThreadFutureToFuture(tr->onError(err)));
@@ -307,13 +253,8 @@
 	}
 	if (tokens.size() == 4) {
 		int n = 0;
-<<<<<<< HEAD
-		if (sscanf(tokens[3].toString().c_str(), "%d%n", &limit, &n) != 1 || n != tokens[3].size() || limit < 0) {
-			fprintf(stderr, "ERROR: invalid limit %s\n", tokens[3].toString().c_str());
-=======
 		if (sscanf(tokens[3].toString().c_str(), "%d%n", &limit, &n) != 1 || n != tokens[3].size() || limit <= 0) {
 			fmt::print(stderr, "ERROR: invalid limit `{}'\n", tokens[3].toString().c_str());
->>>>>>> c0859236
 			return false;
 		}
 	}
@@ -339,13 +280,8 @@
 
 			int index = 0;
 			for (auto tenant : tenants) {
-<<<<<<< HEAD
-				printf(
-				    "  %d. %s\n", ++index, printable(tenant.key.removePrefix(tenantMapSpecialKeyRange.begin)).c_str());
-=======
 				fmt::print(
 				    "  {}. {}\n", ++index, printable(tenant.key.removePrefix(tenantMapSpecialKeyRange.begin)).c_str());
->>>>>>> c0859236
 			}
 
 			return true;
@@ -353,11 +289,7 @@
 			state Error err(e);
 			if (e.code() == error_code_special_keys_api_failure) {
 				std::string errorMsgStr = wait(getSpecialKeysFailureErrorMessage(tr));
-<<<<<<< HEAD
-				fprintf(stderr, "ERROR: %s\n", errorMsgStr.c_str());
-=======
 				fmt::print(stderr, "ERROR: {}\n", errorMsgStr.c_str());
->>>>>>> c0859236
 				return false;
 			}
 			wait(safeThreadFutureToFuture(tr->onError(err)));
@@ -407,45 +339,30 @@
 
 				int64_t id;
 				std::string prefix;
-<<<<<<< HEAD
+				std::string tenantGroup;
 				std::string tenantState;
 				std::string assignedCluster;
-				std::string tenantGroup;
 
 				doc.get("id", id);
 
-=======
-				std::string tenantGroup;
-
-				doc.get("id", id);
->>>>>>> c0859236
 				if (apiVersion >= 720) {
 					doc.get("prefix.printable", prefix);
 				} else {
 					doc.get("prefix", prefix);
 				}
 
-<<<<<<< HEAD
 				doc.get("tenant_state", tenantState);
 				bool hasAssignedCluster = doc.tryGet("assigned_cluster", assignedCluster);
-				bool hasTenantGroup = doc.tryGet("tenant_group", tenantGroup);
-
-				printf("  id: %" PRId64 "\n", id);
-				printf("  prefix: %s\n", printable(prefix).c_str());
-				printf("  tenant state: %s\n", printable(tenantState).c_str());
+				bool hasTenantGroup = doc.tryGet("tenant_group.printable", tenantGroup);
+
+				fmt::print("  id: {}\n", id);
+				fmt::print("  prefix: {}\n", printable(prefix).c_str());
+				fmt::print("  tenant state: {}\n", printable(tenantState).c_str());
 				if (hasAssignedCluster) {
-					printf("  assigned cluster: %s\n", printable(assignedCluster).c_str());
-				}
-				if (hasTenantGroup) {
-					printf("  tenant group: %s\n", printable(tenantGroup).c_str());
-=======
-				bool hasTenantGroup = doc.tryGet("tenant_group.printable", tenantGroup);
-
-				printf("  id: %" PRId64 "\n", id);
-				printf("  prefix: %s\n", prefix.c_str());
+					fmt::print("  assigned cluster: {}\n", printable(assignedCluster).c_str());
+				}
 				if (hasTenantGroup) {
 					fmt::print("  tenant group: {}\n", tenantGroup.c_str());
->>>>>>> c0859236
 				}
 			}
 			return true;
@@ -505,7 +422,7 @@
 	loop {
 		tr->setOption(FDBTransactionOptions::SPECIAL_KEY_SPACE_ENABLE_WRITES);
 		try {
-			applyConfiguration(tr, tokens[1], configuration.get());
+			applyConfigurationToSpecialKeys(tr, tokens[1], configuration.get());
 			wait(safeThreadFutureToFuture(tr->commit()));
 			break;
 		} catch (Error& e) {
