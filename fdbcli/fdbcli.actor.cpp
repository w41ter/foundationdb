--- conflicted
+++ resolved
@@ -1935,8 +1935,6 @@
 
 				if (tokencmp(tokens[0], "gettenant")) {
 					bool _result = wait(makeInterruptable(getTenantCommandActor(db, tokens, opt.apiVersion)));
-<<<<<<< HEAD
-=======
 					if (!_result)
 						is_error = true;
 					continue;
@@ -1944,7 +1942,6 @@
 
 				if (tokencmp(tokens[0], "configuretenant")) {
 					bool _result = wait(makeInterruptable(configureTenantCommandActor(db, tokens)));
->>>>>>> c0859236
 					if (!_result)
 						is_error = true;
 					continue;
