--- conflicted
+++ resolved
@@ -84,11 +84,7 @@
 
   snapshot-ctest: &snapshot-ctest
     <<: *build-setup
-<<<<<<< HEAD
-    command: scl enable devtoolset-8 rh-python36 rh-ruby24 -- bash -c 'mkdir -p "$${BUILD_DIR}" && cd "$${BUILD_DIR}" && cmake -G "Ninja" -DFDB_RELEASE=1 /__this_is_some_very_long_name_dir_needed_to_fix_a_bug_with_debug_rpms__/foundationdb && ninja -v -j "$${MAKEJOBS}" && ctest -j "$${MAKEJOBS}" --output-on-failure'
-=======
-    command: scl enable devtoolset-8 rh-python36 rh-ruby24 -- bash -c 'mkdir -p "$${BUILD_DIR}" && cd "$${BUILD_DIR}" && cmake -G "Ninja" -DFDB_RELEASE=1 -DUSE_WERROR=ON /__this_is_some_very_long_name_dir_needed_to_fix_a_bug_with_debug_rpms__/foundationdb && ninja -v -j "$${MAKEJOBS}" && ctest -L fast -j "$${MAKEJOBS}" --output-on-failure'
->>>>>>> a78cb179
+    command: scl enable devtoolset-8 rh-python36 rh-ruby24 -- bash -c 'mkdir -p "$${BUILD_DIR}" && cd "$${BUILD_DIR}" && cmake -G "Ninja" -DFDB_RELEASE=1 -DUSE_WERROR=ON /__this_is_some_very_long_name_dir_needed_to_fix_a_bug_with_debug_rpms__/foundationdb && ninja -v -j "$${MAKEJOBS}" && ctest -j "$${MAKEJOBS}" --output-on-failure'
 
   prb-ctest:
     <<: *snapshot-ctest
